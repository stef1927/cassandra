--- conflicted
+++ resolved
@@ -19,12 +19,7 @@
 
 import java.util.*;
 
-<<<<<<< HEAD
 import com.google.common.annotations.VisibleForTesting;
-=======
-import javax.annotation.Nullable;
-
->>>>>>> 849a4386
 import com.google.common.base.Function;
 import com.google.common.base.Functions;
 import com.google.common.base.Predicate;
@@ -38,6 +33,7 @@
 import org.apache.cassandra.utils.Interval;
 
 import static com.google.common.base.Predicates.equalTo;
+import static com.google.common.base.Predicates.in;
 import static com.google.common.base.Predicates.not;
 import static com.google.common.collect.ImmutableList.copyOf;
 import static com.google.common.collect.ImmutableList.of;
@@ -45,7 +41,6 @@
 import static com.google.common.collect.Iterables.concat;
 import static com.google.common.collect.Iterables.filter;
 import static com.google.common.collect.Iterables.transform;
-import static java.util.Collections.singleton;
 import static org.apache.cassandra.db.lifecycle.Helpers.emptySet;
 import static org.apache.cassandra.db.lifecycle.Helpers.filterOut;
 import static org.apache.cassandra.db.lifecycle.Helpers.replace;
@@ -73,14 +68,9 @@
      * flushed. In chronologically ascending order.
      */
     public final List<Memtable> flushingMemtables;
-<<<<<<< HEAD
     final Set<SSTableReader> compacting;
     final Set<SSTableReader> sstables;
-=======
-    public final Set<SSTableReader> compacting;
-    public final Set<SSTableReader> sstables;
-    public final Set<SSTableReader> premature;
->>>>>>> 849a4386
+    final Set<SSTableReader> premature;
     // we use a Map here so that we can easily perform identity checks as well as equality checks.
     // When marking compacting, we now  indicate if we expect the sstables to be present (by default we do),
     // and we then check that not only are they all present in the live set, but that the exact instance present is
@@ -90,11 +80,7 @@
 
     final SSTableIntervalTree intervalTree;
 
-<<<<<<< HEAD
-    View(List<Memtable> liveMemtables, List<Memtable> flushingMemtables, Map<SSTableReader, SSTableReader> sstables, Map<SSTableReader, SSTableReader> compacting, SSTableIntervalTree intervalTree)
-=======
-    View(List<Memtable> liveMemtables, List<Memtable> flushingMemtables, Map<SSTableReader, SSTableReader> sstables, Set<SSTableReader> compacting, Set<SSTableReader> premature, SSTableIntervalTree intervalTree)
->>>>>>> 849a4386
+    View(List<Memtable> liveMemtables, List<Memtable> flushingMemtables, Map<SSTableReader, SSTableReader> sstables, Map<SSTableReader, SSTableReader> compacting, Set<SSTableReader> premature, SSTableIntervalTree intervalTree)
     {
         assert liveMemtables != null;
         assert flushingMemtables != null;
@@ -107,13 +93,9 @@
 
         this.sstablesMap = sstables;
         this.sstables = sstablesMap.keySet();
-<<<<<<< HEAD
         this.compactingMap = compacting;
         this.compacting = compactingMap.keySet();
-=======
-        this.compacting = compacting;
         this.premature = premature;
->>>>>>> 849a4386
         this.intervalTree = intervalTree;
     }
 
@@ -258,13 +240,8 @@
             {
                 assert all(mark, Helpers.idIn(view.sstablesMap));
                 return new View(view.liveMemtables, view.flushingMemtables, view.sstablesMap,
-<<<<<<< HEAD
                                 replace(view.compactingMap, unmark, mark),
-                                view.intervalTree);
-=======
-                                replace(view.compacting, unmark, mark),
                                 view.premature, view.intervalTree);
->>>>>>> 849a4386
             }
         };
     }
@@ -295,11 +272,7 @@
             public View apply(View view)
             {
                 Map<SSTableReader, SSTableReader> sstableMap = replace(view.sstablesMap, remove, add);
-<<<<<<< HEAD
-                return new View(view.liveMemtables, view.flushingMemtables, sstableMap, view.compactingMap,
-=======
-                return new View(view.liveMemtables, view.flushingMemtables, sstableMap, view.compacting, view.premature,
->>>>>>> 849a4386
+                return new View(view.liveMemtables, view.flushingMemtables, sstableMap, view.compactingMap, view.premature,
                                 SSTableIntervalTree.build(sstableMap.keySet()));
             }
         };
@@ -314,11 +287,7 @@
             {
                 List<Memtable> newLive = ImmutableList.<Memtable>builder().addAll(view.liveMemtables).add(newMemtable).build();
                 assert newLive.size() == view.liveMemtables.size() + 1;
-<<<<<<< HEAD
-                return new View(newLive, view.flushingMemtables, view.sstablesMap, view.compactingMap, view.intervalTree);
-=======
-                return new View(newLive, view.flushingMemtables, view.sstablesMap, view.compacting, view.premature, view.intervalTree);
->>>>>>> 849a4386
+                return new View(newLive, view.flushingMemtables, view.sstablesMap, view.compactingMap, view.premature, view.intervalTree);
             }
         };
     }
@@ -337,11 +306,7 @@
                                                            filter(flushing, not(lessThan(toFlush)))));
                 assert newLive.size() == live.size() - 1;
                 assert newFlushing.size() == flushing.size() + 1;
-<<<<<<< HEAD
-                return new View(newLive, newFlushing, view.sstablesMap, view.compactingMap, view.intervalTree);
-=======
-                return new View(newLive, newFlushing, view.sstablesMap, view.compacting, view.premature, view.intervalTree);
->>>>>>> 849a4386
+                return new View(newLive, newFlushing, view.sstablesMap, view.compactingMap, view.premature, view.intervalTree);
             }
         };
     }
@@ -356,37 +321,29 @@
                 List<Memtable> flushingMemtables = copyOf(filter(view.flushingMemtables, not(equalTo(memtable))));
                 assert flushingMemtables.size() == view.flushingMemtables.size() - 1;
 
-                if (flushed == null)
+                if (flushed == null || flushed.isEmpty())
                     return new View(view.liveMemtables, flushingMemtables, view.sstablesMap,
-<<<<<<< HEAD
-                                    view.compactingMap, view.intervalTree);
+                                    view.compactingMap, view.premature, view.intervalTree);
 
                 Map<SSTableReader, SSTableReader> sstableMap = replace(view.sstablesMap, emptySet(), flushed);
-                return new View(view.liveMemtables, flushingMemtables, sstableMap, view.compactingMap,
-=======
-                                    view.compacting, view.premature, view.intervalTree);
-
-                Map<SSTableReader, SSTableReader> sstableMap = replace(view.sstablesMap, emptySet(), singleton(flushed));
-                Set<SSTableReader> compacting = replace(view.compacting, emptySet(), singleton(flushed));
-                Set<SSTableReader> premature = replace(view.premature, emptySet(), singleton(flushed));
-                return new View(view.liveMemtables, flushingMemtables, sstableMap, compacting, premature,
->>>>>>> 849a4386
+                Map<SSTableReader, SSTableReader> compactingMap = replace(view.compactingMap, emptySet(), flushed);
+                Set<SSTableReader> premature = replace(view.premature, emptySet(), flushed);
+                return new View(view.liveMemtables, flushingMemtables, sstableMap, compactingMap, premature,
                                 SSTableIntervalTree.build(sstableMap.keySet()));
             }
         };
     }
 
-    static Function<View, View> permitCompactionOfFlushed(final SSTableReader reader)
-    {
-        return new Function<View, View>()
-        {
-
-            @Nullable
-            public View apply(View view)
-            {
-                Set<SSTableReader> premature = ImmutableSet.copyOf(filter(view.premature, not(equalTo(reader))));
-                Set<SSTableReader> compacting = ImmutableSet.copyOf(filter(view.compacting, not(equalTo(reader))));
-                return new View(view.liveMemtables, view.flushingMemtables, view.sstablesMap, compacting, premature, view.intervalTree);
+    static Function<View, View> permitCompactionOfFlushed(final Collection<SSTableReader> readers)
+    {
+        Set<SSTableReader> expectAndRemove = ImmutableSet.copyOf(readers);
+        return new Function<View, View>()
+        {
+            public View apply(View view)
+            {
+                Set<SSTableReader> premature = replace(view.premature, expectAndRemove, emptySet());
+                Map<SSTableReader, SSTableReader> compactingMap = replace(view.compactingMap, expectAndRemove, emptySet());
+                return new View(view.liveMemtables, view.flushingMemtables, view.sstablesMap, compactingMap, premature, view.intervalTree);
             }
         };
     }
