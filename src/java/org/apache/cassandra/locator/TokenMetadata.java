/*
 * Licensed to the Apache Software Foundation (ASF) under one
 * or more contributor license agreements.  See the NOTICE file
 * distributed with this work for additional information
 * regarding copyright ownership.  The ASF licenses this file
 * to you under the Apache License, Version 2.0 (the
 * "License"); you may not use this file except in compliance
 * with the License.  You may obtain a copy of the License at
 *
 *     http://www.apache.org/licenses/LICENSE-2.0
 *
 * Unless required by applicable law or agreed to in writing, software
 * distributed under the License is distributed on an "AS IS" BASIS,
 * WITHOUT WARRANTIES OR CONDITIONS OF ANY KIND, either express or implied.
 * See the License for the specific language governing permissions and
 * limitations under the License.
 */
package org.apache.cassandra.locator;

import java.net.InetAddress;
import java.nio.ByteBuffer;
import java.util.*;
import java.util.concurrent.ConcurrentHashMap;
import java.util.concurrent.ConcurrentMap;
import java.util.concurrent.CopyOnWriteArrayList;
import java.util.concurrent.locks.ReadWriteLock;
import java.util.concurrent.locks.ReentrantReadWriteLock;

import com.google.common.collect.*;

import org.apache.cassandra.utils.BiMultiValMap;
import org.apache.cassandra.utils.Pair;
import org.apache.cassandra.utils.SortedBiMultiValMap;
import org.apache.commons.lang3.StringUtils;
import org.slf4j.Logger;
import org.slf4j.LoggerFactory;

import org.apache.cassandra.config.DatabaseDescriptor;
import org.apache.cassandra.dht.Range;
import org.apache.cassandra.dht.Token;
import org.apache.cassandra.gms.FailureDetector;
import org.apache.cassandra.service.StorageService;

public class TokenMetadata
{
    private static final Logger logger = LoggerFactory.getLogger(TokenMetadata.class);

    /**
     * Maintains token to endpoint map of every node in the cluster.
     * Each Token is associated with exactly one Address, but each Address may have
     * multiple tokens.  Hence, the BiMultiValMap collection.
     */
    private final BiMultiValMap<Token, InetAddress> tokenToEndpointMap;

    /** Maintains endpoint to host ID map of every node in the cluster */
    private final BiMap<InetAddress, UUID> endpointToHostIdMap;

    // Prior to CASSANDRA-603, we just had <tt>Map<Range, InetAddress> pendingRanges<tt>,
    // which was added to when a node began bootstrap and removed from when it finished.
    //
    // This is inadequate when multiple changes are allowed simultaneously.  For example,
    // suppose that there is a ring of nodes A, C and E, with replication factor 3.
    // Node D bootstraps between C and E, so its pending ranges will be E-A, A-C and C-D.
    // Now suppose node B bootstraps between A and C at the same time. Its pending ranges
    // would be C-E, E-A and A-B. Now both nodes need to be assigned pending range E-A,
    // which we would be unable to represent with the old Map.  The same thing happens
    // even more obviously for any nodes that boot simultaneously between same two nodes.
    //
    // So, we made two changes:
    //
    // First, we changed pendingRanges to a <tt>Multimap<Range, InetAddress></tt> (now
    // <tt>Map<String, Multimap<Range, InetAddress>></tt>, because replication strategy
    // and options are per-KeySpace).
    //
    // Second, we added the bootstrapTokens and leavingEndpoints collections, so we can
    // rebuild pendingRanges from the complete information of what is going on, when
    // additional changes are made mid-operation.
    //
    // Finally, note that recording the tokens of joining nodes in bootstrapTokens also
    // means we can detect and reject the addition of multiple nodes at the same token
    // before one becomes part of the ring.
    private final BiMultiValMap<Token, InetAddress> bootstrapTokens = new BiMultiValMap<Token, InetAddress>();
    // (don't need to record Token here since it's still part of tokenToEndpointMap until it's done leaving)
    private final Set<InetAddress> leavingEndpoints = new HashSet<InetAddress>();
    // this is a cache of the calculation from {tokenToEndpointMap, bootstrapTokens, leavingEndpoints}
    private final ConcurrentMap<String, Multimap<Range<Token>, InetAddress>> pendingRanges = new ConcurrentHashMap<String, Multimap<Range<Token>, InetAddress>>();

    // nodes which are migrating to the new tokens in the ring
    private final Set<Pair<Token, InetAddress>> movingEndpoints = new HashSet<Pair<Token, InetAddress>>();

    // tokens which are migrating to new endpoints
    private final ConcurrentMap<Token, InetAddress> relocatingTokens = new ConcurrentHashMap<Token, InetAddress>();

    /* Use this lock for manipulating the token map */
    private final ReadWriteLock lock = new ReentrantReadWriteLock(true);
    private volatile ArrayList<Token> sortedTokens;

    private final Topology topology;
    /* list of subscribers that are notified when the tokenToEndpointMap changed */
    private final CopyOnWriteArrayList<AbstractReplicationStrategy> subscribers = new CopyOnWriteArrayList<AbstractReplicationStrategy>();

    private static final Comparator<InetAddress> inetaddressCmp = new Comparator<InetAddress>()
    {
        public int compare(InetAddress o1, InetAddress o2)
        {
            return ByteBuffer.wrap(o1.getAddress()).compareTo(ByteBuffer.wrap(o2.getAddress()));
        }
    };

    public TokenMetadata()
    {
        this(SortedBiMultiValMap.<Token, InetAddress>create(null, inetaddressCmp),
             HashBiMap.<InetAddress, UUID>create(),
             new Topology());
    }

    private TokenMetadata(BiMultiValMap<Token, InetAddress> tokenToEndpointMap, BiMap<InetAddress, UUID> endpointsMap, Topology topology)
    {
        this.tokenToEndpointMap = tokenToEndpointMap;
        this.topology = topology;
        endpointToHostIdMap = endpointsMap;
        sortedTokens = sortTokens();
    }

    private ArrayList<Token> sortTokens()
    {
        return new ArrayList<Token>(tokenToEndpointMap.keySet());
    }

    /** @return the number of nodes bootstrapping into source's primary range */
    public int pendingRangeChanges(InetAddress source)
    {
        int n = 0;
        Collection<Range<Token>> sourceRanges = getPrimaryRangesFor(getTokens(source));
        lock.readLock().lock();
        try
        {
            for (Token token : bootstrapTokens.keySet())
                for (Range<Token> range : sourceRanges)
                    if (range.contains(token))
                        n++;
        }
        finally
        {
            lock.readLock().unlock();
        }
        return n;
    }

    /**
     * Update token map with a single token/endpoint pair in normal state.
     */
    public void updateNormalToken(Token token, InetAddress endpoint)
    {
        updateNormalTokens(Collections.singleton(token), endpoint);
    }

    public void updateNormalTokens(Collection<Token> tokens, InetAddress endpoint)
    {
        Multimap<InetAddress, Token> endpointTokens = HashMultimap.create();
        for (Token token : tokens)
            endpointTokens.put(endpoint, token);
        updateNormalTokens(endpointTokens);
    }

    /**
     * Update token map with a set of token/endpoint pairs in normal state.
     *
     * Prefer this whenever there are multiple pairs to update, as each update (whether a single or multiple)
     * is expensive (CASSANDRA-3831).
     *
     * @param endpointTokens
     */
    public void updateNormalTokens(Multimap<InetAddress, Token> endpointTokens)
    {
        if (endpointTokens.isEmpty())
            return;

        lock.writeLock().lock();
        try
        {
            boolean shouldSortTokens = false;
            for (InetAddress endpoint : endpointTokens.keySet())
            {
                Collection<Token> tokens = endpointTokens.get(endpoint);

                assert tokens != null && !tokens.isEmpty();

                bootstrapTokens.removeValue(endpoint);
                tokenToEndpointMap.removeValue(endpoint);
                topology.addEndpoint(endpoint);
                leavingEndpoints.remove(endpoint);
                removeFromMoving(endpoint); // also removing this endpoint from moving

                for (Token token : tokens)
                {
                    InetAddress prev = tokenToEndpointMap.put(token, endpoint);
                    if (!endpoint.equals(prev))
                    {
                        if (prev != null)
                            logger.warn("Token " + token + " changing ownership from " + prev + " to " + endpoint);
                        shouldSortTokens = true;
                    }
                }
            }

            if (shouldSortTokens)
                sortedTokens = sortTokens();
        }
        finally
        {
            lock.writeLock().unlock();
        }
    }

    /**
     * Store an end-point to host ID mapping.  Each ID must be unique, and
     * cannot be changed after the fact.
     *
     * @param hostId
     * @param endpoint
     */
    public void updateHostId(UUID hostId, InetAddress endpoint)
    {
        assert hostId != null;
        assert endpoint != null;

        lock.writeLock().lock();
        try
        {
            InetAddress storedEp = endpointToHostIdMap.inverse().get(hostId);
            if (storedEp != null)
            {
                if (!storedEp.equals(endpoint) && (FailureDetector.instance.isAlive(storedEp)))
                {
                    throw new RuntimeException(String.format("Host ID collision between active endpoint %s and %s (id=%s)",
                                                             storedEp,
                                                             endpoint,
                                                             hostId));
                }
            }

            UUID storedId = endpointToHostIdMap.get(endpoint);
            if ((storedId != null) && (!storedId.equals(hostId)))
                logger.warn("Changing {}'s host ID from {} to {}", endpoint, storedId, hostId);
    
            endpointToHostIdMap.forcePut(endpoint, hostId);
        }
        finally
        {
            lock.writeLock().unlock();
        }

    }

    /** Return the unique host ID for an end-point. */
    public UUID getHostId(InetAddress endpoint)
    {
        lock.readLock().lock();
        try
        {
            return endpointToHostIdMap.get(endpoint);
        }
        finally
        {
            lock.readLock().unlock();
        }
    }

    /** Return the end-point for a unique host ID */
    public InetAddress getEndpointForHostId(UUID hostId)
    {
        lock.readLock().lock();
        try
        {
            return endpointToHostIdMap.inverse().get(hostId);
        }
        finally
        {
            lock.readLock().unlock();
        }
    }

    /** @return a copy of the endpoint-to-id map for read-only operations */
    public Map<InetAddress, UUID> getEndpointToHostIdMapForReading()
    {
        lock.readLock().lock();
        try
        {
            Map<InetAddress, UUID> readMap = new HashMap<InetAddress, UUID>();
            readMap.putAll(endpointToHostIdMap);
            return readMap;
        }
        finally
        {
            lock.readLock().unlock();
        }
    }

    @Deprecated
    public void addBootstrapToken(Token token, InetAddress endpoint)
    {
        addBootstrapTokens(Collections.singleton(token), endpoint);
    }

    public void addBootstrapTokens(Collection<Token> tokens, InetAddress endpoint)
    {
        assert tokens != null && !tokens.isEmpty();
        assert endpoint != null;

        lock.writeLock().lock();
        try
        {

            InetAddress oldEndpoint;

            for (Token token : tokens)
            {
                oldEndpoint = bootstrapTokens.get(token);
                if (oldEndpoint != null && !oldEndpoint.equals(endpoint))
                    throw new RuntimeException("Bootstrap Token collision between " + oldEndpoint + " and " + endpoint + " (token " + token);

                oldEndpoint = tokenToEndpointMap.get(token);
                if (oldEndpoint != null && !oldEndpoint.equals(endpoint))
                    throw new RuntimeException("Bootstrap Token collision between " + oldEndpoint + " and " + endpoint + " (token " + token);
            }

            bootstrapTokens.removeValue(endpoint);

            for (Token token : tokens)
                bootstrapTokens.put(token, endpoint);
        }
        finally
        {
            lock.writeLock().unlock();
        }
    }

    public void removeBootstrapTokens(Collection<Token> tokens)
    {
        assert tokens != null && !tokens.isEmpty();

        lock.writeLock().lock();
        try
        {
            for (Token token : tokens)
                bootstrapTokens.remove(token);
        }
        finally
        {
            lock.writeLock().unlock();
        }
    }

    public void addLeavingEndpoint(InetAddress endpoint)
    {
        assert endpoint != null;

        lock.writeLock().lock();
        try
        {
            leavingEndpoints.add(endpoint);
        }
        finally
        {
            lock.writeLock().unlock();
        }
    }

    /**
     * Add a new moving endpoint
     * @param token token which is node moving to
     * @param endpoint address of the moving node
     */
    public void addMovingEndpoint(Token token, InetAddress endpoint)
    {
        assert endpoint != null;

        lock.writeLock().lock();

        try
        {
            movingEndpoints.add(Pair.create(token, endpoint));
        }
        finally
        {
            lock.writeLock().unlock();
        }
    }

    /**
     * Add new relocating ranges (tokens moving from their respective endpoints, to another).
     * @param tokens tokens being moved
     * @param endpoint destination of moves
     */
    public void addRelocatingTokens(Collection<Token> tokens, InetAddress endpoint)
    {
        assert endpoint != null;
        assert tokens != null && tokens.size() > 0;

        lock.writeLock().lock();

        try
        {
            for (Token token : tokens)
            {
                InetAddress prev = relocatingTokens.put(token, endpoint);
                if (prev != null && !prev.equals(endpoint))
                    logger.warn("Relocation of {} to {} overwrites previous to {}", new Object[]{token, endpoint, prev});
            }
        }
        finally
        {
            lock.writeLock().unlock();
        }
    }

    public void removeEndpoint(InetAddress endpoint)
    {
        assert endpoint != null;

        lock.writeLock().lock();
        try
        {
            bootstrapTokens.removeValue(endpoint);
            tokenToEndpointMap.removeValue(endpoint);
            topology.removeEndpoint(endpoint);
            leavingEndpoints.remove(endpoint);
            endpointToHostIdMap.remove(endpoint);
            sortedTokens = sortTokens();
            invalidateCaches();
        }
        finally
        {
            lock.writeLock().unlock();
        }
    }

    /**
     * Remove pair of token/address from moving endpoints
     * @param endpoint address of the moving node
     */
    public void removeFromMoving(InetAddress endpoint)
    {
        assert endpoint != null;

        lock.writeLock().lock();
        try
        {
            for (Pair<Token, InetAddress> pair : movingEndpoints)
            {
                if (pair.right.equals(endpoint))
                {
                    movingEndpoints.remove(pair);
                    break;
                }
            }

            invalidateCaches();
        }
        finally
        {
            lock.writeLock().unlock();
        }
    }

    /**
     * Remove pair of token/address from relocating ranges.
     * @param endpoint
     */
    public void removeFromRelocating(Token token, InetAddress endpoint)
    {
        assert endpoint != null;
        assert token != null;

        lock.writeLock().lock();

        try
        {
            InetAddress previous = relocatingTokens.remove(token);

            if (previous == null)
            {
                logger.debug("Cannot remove {}, not found among the relocating (previously removed?)", token);
            }
            else if (!previous.equals(endpoint))
            {
                logger.warn(
                        "Removal of relocating token {} with mismatched endpoint ({} != {})",
                        new Object[]{token, endpoint, previous});
            }
        }
        finally
        {
            lock.writeLock().unlock();
        }
    }

    public Collection<Token> getTokens(InetAddress endpoint)
    {
        assert endpoint != null;
        assert isMember(endpoint); // don't want to return nulls

        lock.readLock().lock();
        try
        {
            return new ArrayList<Token>(tokenToEndpointMap.inverse().get(endpoint));
        }
        finally
        {
            lock.readLock().unlock();
        }
    }

    @Deprecated
    public Token getToken(InetAddress endpoint)
    {
        return getTokens(endpoint).iterator().next();
    }

    public boolean isMember(InetAddress endpoint)
    {
        assert endpoint != null;

        lock.readLock().lock();
        try
        {
            return tokenToEndpointMap.inverse().containsKey(endpoint);
        }
        finally
        {
            lock.readLock().unlock();
        }
    }

    public boolean isLeaving(InetAddress endpoint)
    {
        assert endpoint != null;

        lock.readLock().lock();
        try
        {
            return leavingEndpoints.contains(endpoint);
        }
        finally
        {
            lock.readLock().unlock();
        }
    }

    public boolean isMoving(InetAddress endpoint)
    {
        assert endpoint != null;

        lock.readLock().lock();

        try
        {
            for (Pair<Token, InetAddress> pair : movingEndpoints)
            {
                if (pair.right.equals(endpoint))
                    return true;
            }

            return false;
        }
        finally
        {
            lock.readLock().unlock();
        }
    }

    public boolean isRelocating(Token token)
    {
        assert token != null;

        lock.readLock().lock();

        try
        {
            return relocatingTokens.containsKey(token);
        }
        finally
        {
            lock.readLock().unlock();
        }
    }

    /**
     * Create a copy of TokenMetadata with only tokenToEndpointMap. That is, pending ranges,
     * bootstrap tokens and leaving endpoints are not included in the copy.
     */
    public TokenMetadata cloneOnlyTokenMap()
    {
        lock.readLock().lock();
        try
        {
            return new TokenMetadata(SortedBiMultiValMap.<Token, InetAddress>create(tokenToEndpointMap, null, inetaddressCmp),
                                     HashBiMap.create(endpointToHostIdMap),
                                     new Topology(topology));
        }
        finally
        {
            lock.readLock().unlock();
        }
    }

    /**
     * Create a copy of TokenMetadata with tokenToEndpointMap reflecting situation after all
     * current leave operations have finished.
     *
     * @return new token metadata
     */
    public TokenMetadata cloneAfterAllLeft()
    {
        lock.readLock().lock();
        try
        {
            TokenMetadata allLeftMetadata = cloneOnlyTokenMap();

            for (InetAddress endpoint : leavingEndpoints)
                allLeftMetadata.removeEndpoint(endpoint);

            return allLeftMetadata;
        }
        finally
        {
            lock.readLock().unlock();
        }
    }

    /**
     * Create a copy of TokenMetadata with tokenToEndpointMap reflecting situation after all
     * current leave, move, and relocate operations have finished.
     *
     * @return new token metadata
     */
    public TokenMetadata cloneAfterAllSettled()
    {
        lock.readLock().lock();

        try
        {
            TokenMetadata metadata = cloneOnlyTokenMap();

            for (InetAddress endpoint : leavingEndpoints)
                metadata.removeEndpoint(endpoint);


            for (Pair<Token, InetAddress> pair : movingEndpoints)
                metadata.updateNormalToken(pair.left, pair.right);

            for (Map.Entry<Token, InetAddress> relocating: relocatingTokens.entrySet())
                metadata.updateNormalToken(relocating.getKey(), relocating.getValue());

            return metadata;
        }
        finally
        {
            lock.readLock().unlock();
        }
    }

    public InetAddress getEndpoint(Token token)
    {
        lock.readLock().lock();
        try
        {
            return tokenToEndpointMap.get(token);
        }
        finally
        {
            lock.readLock().unlock();
        }
    }

    public Collection<Range<Token>> getPrimaryRangesFor(Collection<Token> tokens)
    {
        Collection<Range<Token>> ranges = new ArrayList<Range<Token>>(tokens.size());
        for (Token right : tokens)
            ranges.add(new Range<Token>(getPredecessor(right), right));
        return ranges;
    }

    @Deprecated
    public Range<Token> getPrimaryRangeFor(Token right)
    {
        return getPrimaryRangesFor(Arrays.asList(right)).iterator().next();
    }

    public ArrayList<Token> sortedTokens()
    {
        return sortedTokens;
    }

    private Multimap<Range<Token>, InetAddress> getPendingRangesMM(String keyspaceName)
    {
        Multimap<Range<Token>, InetAddress> map = pendingRanges.get(keyspaceName);
        if (map == null)
        {
            map = HashMultimap.create();
            Multimap<Range<Token>, InetAddress> priorMap = pendingRanges.putIfAbsent(keyspaceName, map);
            if (priorMap != null)
                map = priorMap;
        }
        return map;
    }

    /** a mutable map may be returned but caller should not modify it */
    public Map<Range<Token>, Collection<InetAddress>> getPendingRanges(String keyspaceName)
    {
        return getPendingRangesMM(keyspaceName).asMap();
    }

    public List<Range<Token>> getPendingRanges(String keyspaceName, InetAddress endpoint)
    {
        List<Range<Token>> ranges = new ArrayList<Range<Token>>();
        for (Map.Entry<Range<Token>, InetAddress> entry : getPendingRangesMM(keyspaceName).entries())
        {
            if (entry.getValue().equals(endpoint))
            {
                ranges.add(entry.getKey());
            }
        }
        return ranges;
    }

    public void setPendingRanges(String keyspaceName, Multimap<Range<Token>, InetAddress> rangeMap)
    {
        pendingRanges.put(keyspaceName, rangeMap);
    }

    public Token getPredecessor(Token token)
    {
        List tokens = sortedTokens();
        int index = Collections.binarySearch(tokens, token);
        assert index >= 0 : token + " not found in " + StringUtils.join(tokenToEndpointMap.keySet(), ", ");
        return (Token) (index == 0 ? tokens.get(tokens.size() - 1) : tokens.get(index - 1));
    }

    public Token getSuccessor(Token token)
    {
        List tokens = sortedTokens();
        int index = Collections.binarySearch(tokens, token);
        assert index >= 0 : token + " not found in " + StringUtils.join(tokenToEndpointMap.keySet(), ", ");
        return (Token) ((index == (tokens.size() - 1)) ? tokens.get(0) : tokens.get(index + 1));
    }

    /** @return a copy of the bootstrapping tokens map */
    public BiMultiValMap<Token, InetAddress> getBootstrapTokens()
    {
        lock.readLock().lock();
        try
        {
            return new BiMultiValMap<Token, InetAddress>(bootstrapTokens);
        }
        finally
        {
            lock.readLock().unlock();
        }
    }

    public Set<InetAddress> getAllEndpoints()
    {
        lock.readLock().lock();
        try
        {
            return ImmutableSet.copyOf(endpointToHostIdMap.keySet());
        }
        finally
        {
            lock.readLock().unlock();
        }
    }

    /** caller should not modify leavingEndpoints */
    public Set<InetAddress> getLeavingEndpoints()
    {
        lock.readLock().lock();
        try
        {
            return ImmutableSet.copyOf(leavingEndpoints);
        }
        finally
        {
            lock.readLock().unlock();
        }
    }

    /**
     * Endpoints which are migrating to the new tokens
     * @return set of addresses of moving endpoints
     */
    public Set<Pair<Token, InetAddress>> getMovingEndpoints()
    {
        lock.readLock().lock();
        try
        {
            return ImmutableSet.copyOf(movingEndpoints);
        }
        finally
        {
            lock.readLock().unlock();
        }
    }

    /**
     * Ranges which are migrating to new endpoints.
     * @return set of token-address pairs of relocating ranges
     */
    public Map<Token, InetAddress> getRelocatingRanges()
    {
        return relocatingTokens;
    }

    public static int firstTokenIndex(final ArrayList ring, Token start, boolean insertMin)
    {
        assert ring.size() > 0;
        // insert the minimum token (at index == -1) if we were asked to include it and it isn't a member of the ring
        int i = Collections.binarySearch(ring, start);
        if (i < 0)
        {
            i = (i + 1) * (-1);
            if (i >= ring.size())
                i = insertMin ? -1 : 0;
        }
        return i;
    }

    public static Token firstToken(final ArrayList<Token> ring, Token start)
    {
        return ring.get(firstTokenIndex(ring, start, false));
    }

    /**
     * iterator over the Tokens in the given ring, starting with the token for the node owning start
     * (which does not have to be a Token in the ring)
     * @param includeMin True if the minimum token should be returned in the ring even if it has no owner.
     */
    public static Iterator<Token> ringIterator(final ArrayList<Token> ring, Token start, boolean includeMin)
    {
        if (ring.isEmpty())
            return includeMin ? Iterators.singletonIterator(StorageService.getPartitioner().getMinimumToken())
                              : Iterators.<Token>emptyIterator();

        final boolean insertMin = includeMin && !ring.get(0).isMinimum();
        final int startIndex = firstTokenIndex(ring, start, insertMin);
        return new AbstractIterator<Token>()
        {
            int j = startIndex;
            protected Token computeNext()
            {
                if (j < -1)
                    return endOfData();
                try
                {
                    // return minimum for index == -1
                    if (j == -1)
                        return StorageService.getPartitioner().getMinimumToken();
                    // return ring token for other indexes
                    return ring.get(j);
                }
                finally
                {
                    j++;
                    if (j == ring.size())
                        j = insertMin ? -1 : 0;
                    if (j == startIndex)
                        // end iteration
                        j = -2;
                }
            }
        };
    }

    /** used by tests */
    public void clearUnsafe()
    {
        bootstrapTokens.clear();
        tokenToEndpointMap.clear();
        topology.clear();
        leavingEndpoints.clear();
        pendingRanges.clear();
        endpointToHostIdMap.clear();
        invalidateCaches();
    }

    public String toString()
    {
        StringBuilder sb = new StringBuilder();
        lock.readLock().lock();
        try
        {
            Set<InetAddress> eps = tokenToEndpointMap.inverse().keySet();

            if (!eps.isEmpty())
            {
                sb.append("Normal Tokens:");
                sb.append(System.getProperty("line.separator"));
                for (InetAddress ep : eps)
                {
                    sb.append(ep);
                    sb.append(":");
                    sb.append(tokenToEndpointMap.inverse().get(ep));
                    sb.append(System.getProperty("line.separator"));
                }
            }

            if (!bootstrapTokens.isEmpty())
            {
                sb.append("Bootstrapping Tokens:" );
                sb.append(System.getProperty("line.separator"));
                for (Map.Entry<Token, InetAddress> entry : bootstrapTokens.entrySet())
                {
                    sb.append(entry.getValue()).append(":").append(entry.getKey());
                    sb.append(System.getProperty("line.separator"));
                }
            }

            if (!leavingEndpoints.isEmpty())
            {
                sb.append("Leaving Endpoints:");
                sb.append(System.getProperty("line.separator"));
                for (InetAddress ep : leavingEndpoints)
                {
                    sb.append(ep);
                    sb.append(System.getProperty("line.separator"));
                }
            }

            if (!pendingRanges.isEmpty())
            {
                sb.append("Pending Ranges:");
                sb.append(System.getProperty("line.separator"));
                sb.append(printPendingRanges());
            }
        }
        finally
        {
            lock.readLock().unlock();
        }

        return sb.toString();
    }

    public String printPendingRanges()
    {
        StringBuilder sb = new StringBuilder();

        for (Map.Entry<String, Multimap<Range<Token>, InetAddress>> entry : pendingRanges.entrySet())
        {
            for (Map.Entry<Range<Token>, InetAddress> rmap : entry.getValue().entries())
            {
                sb.append(rmap.getValue()).append(":").append(rmap.getKey());
                sb.append(System.getProperty("line.separator"));
            }
        }

        return sb.toString();
    }

    public String printRelocatingRanges()
    {
        StringBuilder sb = new StringBuilder();

        for (Map.Entry<Token, InetAddress> entry : relocatingTokens.entrySet())
            sb.append(String.format("%s:%s%n", entry.getKey(), entry.getValue()));

        return sb.toString();
    }

    public void invalidateCaches()
    {
        for (AbstractReplicationStrategy subscriber : subscribers)
        {
            subscriber.invalidateCachedTokenEndpointValues();
        }
    }

    public void register(AbstractReplicationStrategy subscriber)
    {
        subscribers.add(subscriber);
    }

    public void unregister(AbstractReplicationStrategy subscriber)
    {
        subscribers.remove(subscriber);
    }

    public Collection<InetAddress> pendingEndpointsFor(Token token, String keyspaceName)
    {
        Map<Range<Token>, Collection<InetAddress>> ranges = getPendingRanges(keyspaceName);
        if (ranges.isEmpty())
            return Collections.emptyList();

        Set<InetAddress> endpoints = new HashSet<InetAddress>();
        for (Map.Entry<Range<Token>, Collection<InetAddress>> entry : ranges.entrySet())
        {
            if (entry.getKey().contains(token))
                endpoints.addAll(entry.getValue());
        }

        return endpoints;
    }

    /**
     * @deprecated retained for benefit of old tests
     */
    public Collection<InetAddress> getWriteEndpoints(Token token, String keyspaceName, Collection<InetAddress> naturalEndpoints)
    {
<<<<<<< HEAD
        ArrayList<InetAddress> endpoints = new ArrayList<InetAddress>();
        Iterables.addAll(endpoints, Iterables.concat(naturalEndpoints, pendingEndpointsFor(token, keyspaceName)));
        return endpoints;
=======
        return ImmutableList.copyOf(Iterables.concat(naturalEndpoints, pendingEndpointsFor(token, table)));
>>>>>>> 672131d9
    }

    /** @return an endpoint to token multimap representation of tokenToEndpointMap (a copy) */
    public Multimap<InetAddress, Token> getEndpointToTokenMapForReading()
    {
        lock.readLock().lock();
        try
        {
            Multimap<InetAddress, Token> cloned = HashMultimap.create();
            for (Map.Entry<Token, InetAddress> entry : tokenToEndpointMap.entrySet())
                cloned.put(entry.getValue(), entry.getKey());
            return cloned;
        }
        finally
        {
            lock.readLock().unlock();
        }
    }

    /**
     * @return a (stable copy, won't be modified) Token to Endpoint map for all the normal and bootstrapping nodes
     *         in the cluster.
     */
    public Map<Token, InetAddress> getNormalAndBootstrappingTokenToEndpointMap()
    {
        lock.readLock().lock();
        try
        {
            Map<Token, InetAddress> map = new HashMap<Token, InetAddress>(tokenToEndpointMap.size() + bootstrapTokens.size());
            map.putAll(tokenToEndpointMap);
            map.putAll(bootstrapTokens);
            return map;
        }
        finally
        {
            lock.readLock().unlock();
        }
    }

    /**
     * @return the Topology map of nodes to DCs + Racks
     *
     * This is only allowed when a copy has been made of TokenMetadata, to avoid concurrent modifications
     * when Topology methods are subsequently used by the caller.
     */
    public Topology getTopology()
    {
        assert this != StorageService.instance.getTokenMetadata();
        return topology;
    }

    /**
     * Tracks the assignment of racks and endpoints in each datacenter for all the "normal" endpoints
     * in this TokenMetadata. This allows faster calculation of endpoints in NetworkTopologyStrategy.
     */
    public static class Topology
    {
        /** multi-map of DC to endpoints in that DC */
        private final Multimap<String, InetAddress> dcEndpoints;
        /** map of DC to multi-map of rack to endpoints in that rack */
        private final Map<String, Multimap<String, InetAddress>> dcRacks;
        /** reverse-lookup map for endpoint to current known dc/rack assignment */
        private final Map<InetAddress, Pair<String, String>> currentLocations;

        protected Topology()
        {
            dcEndpoints = HashMultimap.create();
            dcRacks = new HashMap<String, Multimap<String, InetAddress>>();
            currentLocations = new HashMap<InetAddress, Pair<String, String>>();
        }

        protected void clear()
        {
            dcEndpoints.clear();
            dcRacks.clear();
            currentLocations.clear();
        }

        /**
         * construct deep-copy of other
         */
        protected Topology(Topology other)
        {
            dcEndpoints = HashMultimap.create(other.dcEndpoints);
            dcRacks = new HashMap<String, Multimap<String, InetAddress>>();
            for (String dc : other.dcRacks.keySet())
                dcRacks.put(dc, HashMultimap.create(other.dcRacks.get(dc)));
            currentLocations = new HashMap<InetAddress, Pair<String, String>>(other.currentLocations);
        }

        /**
         * Stores current DC/rack assignment for ep
         */
        protected void addEndpoint(InetAddress ep)
        {
            IEndpointSnitch snitch = DatabaseDescriptor.getEndpointSnitch();
            String dc = snitch.getDatacenter(ep);
            String rack = snitch.getRack(ep);
            Pair<String, String> current = currentLocations.get(ep);
            if (current != null)
            {
                if (current.left.equals(dc) && current.right.equals(rack))
                    return;
                dcRacks.get(current.left).remove(current.right, ep);
                dcEndpoints.remove(current.left, ep);
            }

            dcEndpoints.put(dc, ep);

            if (!dcRacks.containsKey(dc))
                dcRacks.put(dc, HashMultimap.<String, InetAddress>create());
            dcRacks.get(dc).put(rack, ep);

            currentLocations.put(ep, Pair.create(dc, rack));
        }

        /**
         * Removes current DC/rack assignment for ep
         */
        protected void removeEndpoint(InetAddress ep)
        {
            if (!currentLocations.containsKey(ep))
                return;
            Pair<String, String> current = currentLocations.remove(ep);
            dcEndpoints.remove(current.left, ep);
            dcRacks.get(current.left).remove(current.right, ep);
        }

        /**
         * @return multi-map of DC to endpoints in that DC
         */
        public Multimap<String, InetAddress> getDatacenterEndpoints()
        {
            return dcEndpoints;
        }

        /**
         * @return map of DC to multi-map of rack to endpoints in that rack
         */
        public Map<String, Multimap<String, InetAddress>> getDatacenterRacks()
        {
            return dcRacks;
        }
    }
}<|MERGE_RESOLUTION|>--- conflicted
+++ resolved
@@ -1008,13 +1008,7 @@
      */
     public Collection<InetAddress> getWriteEndpoints(Token token, String keyspaceName, Collection<InetAddress> naturalEndpoints)
     {
-<<<<<<< HEAD
-        ArrayList<InetAddress> endpoints = new ArrayList<InetAddress>();
-        Iterables.addAll(endpoints, Iterables.concat(naturalEndpoints, pendingEndpointsFor(token, keyspaceName)));
-        return endpoints;
-=======
-        return ImmutableList.copyOf(Iterables.concat(naturalEndpoints, pendingEndpointsFor(token, table)));
->>>>>>> 672131d9
+        return ImmutableList.copyOf(Iterables.concat(naturalEndpoints, pendingEndpointsFor(token, keyspaceName)));
     }
 
     /** @return an endpoint to token multimap representation of tokenToEndpointMap (a copy) */
