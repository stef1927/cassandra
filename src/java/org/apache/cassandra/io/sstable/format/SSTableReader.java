/*
 * Licensed to the Apache Software Foundation (ASF) under one
 * or more contributor license agreements.  See the NOTICE file
 * distributed with this work for additional information
 * regarding copyright ownership.  The ASF licenses this file
 * to you under the Apache License, Version 2.0 (the
 * "License"); you may not use this file except in compliance
 * with the License.  You may obtain a copy of the License at
 *
 *     http://www.apache.org/licenses/LICENSE-2.0
 *
 * Unless required by applicable law or agreed to in writing, software
 * distributed under the License is distributed on an "AS IS" BASIS,
 * WITHOUT WARRANTIES OR CONDITIONS OF ANY KIND, either express or implied.
 * See the License for the specific language governing permissions and
 * limitations under the License.
 */
package org.apache.cassandra.io.sstable.format;

import java.io.*;
import java.nio.ByteBuffer;
import java.util.*;
import java.util.concurrent.*;
import java.util.concurrent.atomic.AtomicBoolean;
import java.util.concurrent.atomic.AtomicLong;

import com.google.common.annotations.VisibleForTesting;
import com.google.common.base.Predicate;
import com.google.common.collect.Iterables;
import com.google.common.collect.Ordering;
import com.google.common.primitives.Longs;
import com.google.common.util.concurrent.RateLimiter;
import org.slf4j.Logger;
import org.slf4j.LoggerFactory;

import com.clearspring.analytics.stream.cardinality.CardinalityMergeException;
import com.clearspring.analytics.stream.cardinality.HyperLogLogPlus;
import com.clearspring.analytics.stream.cardinality.ICardinality;
import org.apache.cassandra.cache.InstrumentingCache;
import org.apache.cassandra.cache.KeyCacheKey;
import org.apache.cassandra.concurrent.DebuggableThreadPoolExecutor;
import org.apache.cassandra.concurrent.ScheduledExecutors;
import org.apache.cassandra.config.CFMetaData;
import org.apache.cassandra.config.DatabaseDescriptor;
import org.apache.cassandra.config.Schema;
import org.apache.cassandra.db.*;
import org.apache.cassandra.db.commitlog.ReplayPosition;
import org.apache.cassandra.db.filter.ColumnFilter;
import org.apache.cassandra.db.rows.SliceableUnfilteredRowIterator;
import org.apache.cassandra.dht.AbstractBounds;
import org.apache.cassandra.dht.Range;
import org.apache.cassandra.dht.Token;
import org.apache.cassandra.index.internal.CassandraIndex;
import org.apache.cassandra.io.FSError;
import org.apache.cassandra.io.compress.CompressionMetadata;
import org.apache.cassandra.io.sstable.*;
import org.apache.cassandra.io.sstable.metadata.*;
import org.apache.cassandra.io.util.*;
import org.apache.cassandra.metrics.RestorableMeter;
import org.apache.cassandra.metrics.StorageMetrics;
import org.apache.cassandra.schema.CachingParams;
import org.apache.cassandra.schema.IndexMetadata;
import org.apache.cassandra.service.ActiveRepairService;
import org.apache.cassandra.service.CacheService;
import org.apache.cassandra.utils.*;
import org.apache.cassandra.utils.concurrent.OpOrder;
import org.apache.cassandra.utils.concurrent.Ref;
import org.apache.cassandra.utils.concurrent.SelfRefCounted;

import static org.apache.cassandra.db.Directories.SECONDARY_INDEX_NAME_SEPARATOR;

/**
 * An SSTableReader can be constructed in a number of places, but typically is either
 * read from disk at startup, or constructed from a flushed memtable, or after compaction
 * to replace some existing sstables. However once created, an sstablereader may also be modified.
 *
 * A reader's OpenReason describes its current stage in its lifecycle, as follows:
 *
 *
 * <pre> {@code
 * NORMAL
 * From:       None        => Reader has been read from disk, either at startup or from a flushed memtable
 *             EARLY       => Reader is the final result of a compaction
 *             MOVED_START => Reader WAS being compacted, but this failed and it has been restored to NORMAL status
 *
 * EARLY
 * From:       None        => Reader is a compaction replacement that is either incomplete and has been opened
 *                            to represent its partial result status, or has been finished but the compaction
 *                            it is a part of has not yet completed fully
 *             EARLY       => Same as from None, only it is not the first time it has been
 *
 * MOVED_START
 * From:       NORMAL      => Reader is being compacted. This compaction has not finished, but the compaction result
 *                            is either partially or fully opened, to either partially or fully replace this reader.
 *                            This reader's start key has been updated to represent this, so that reads only hit
 *                            one or the other reader.
 *
 * METADATA_CHANGE
 * From:       NORMAL      => Reader has seen low traffic and the amount of memory available for index summaries is
 *                            constrained, so its index summary has been downsampled.
 *         METADATA_CHANGE => Same
 * } </pre>
 *
 * Note that in parallel to this, there are two different Descriptor types; TMPLINK and FINAL; the latter corresponds
 * to NORMAL state readers and all readers that replace a NORMAL one. TMPLINK is used for EARLY state readers and
 * no others.
 *
 * When a reader is being compacted, if the result is large its replacement may be opened as EARLY before compaction
 * completes in order to present the result to consumers earlier. In this case the reader will itself be changed to
 * a MOVED_START state, where its start no longer represents its on-disk minimum key. This is to permit reads to be
 * directed to only one reader when the two represent the same data. The EARLY file can represent a compaction result
 * that is either partially complete and still in-progress, or a complete and immutable sstable that is part of a larger
 * macro compaction action that has not yet fully completed.
 *
 * Currently ALL compaction results at least briefly go through an EARLY open state prior to completion, regardless
 * of if early opening is enabled.
 *
 * Since a reader can be created multiple times over the same shared underlying resources, and the exact resources
 * it shares between each instance differ subtly, we track the lifetime of any underlying resource with its own
 * reference count, which each instance takes a Ref to. Each instance then tracks references to itself, and once these
 * all expire it releases its Refs to these underlying resources.
 *
 * There is some shared cleanup behaviour needed only once all sstablereaders in a certain stage of their lifecycle
 * (i.e. EARLY or NORMAL opening), and some that must only occur once all readers of any kind over a single logical
 * sstable have expired. These are managed by the TypeTidy and GlobalTidy classes at the bottom, and are effectively
 * managed as another resource each instance tracks its own Ref instance to, to ensure all of these resources are
 * cleaned up safely and can be debugged otherwise.
 *
 * TODO: fill in details about Tracker and lifecycle interactions for tools, and for compaction strategies
 */
public abstract class SSTableReader extends SSTable implements SelfRefCounted<SSTableReader>
{
    private static final Logger logger = LoggerFactory.getLogger(SSTableReader.class);

    private static final ScheduledThreadPoolExecutor syncExecutor = new ScheduledThreadPoolExecutor(1);
    static
    {
        // Immediately remove readMeter sync task when cancelled.
        syncExecutor.setRemoveOnCancelPolicy(true);
    }
    private static final RateLimiter meterSyncThrottle = RateLimiter.create(100.0);

    public static final Comparator<SSTableReader> maxTimestampComparator = new Comparator<SSTableReader>()
    {
        public int compare(SSTableReader o1, SSTableReader o2)
        {
            long ts1 = o1.getMaxTimestamp();
            long ts2 = o2.getMaxTimestamp();
            return (ts1 > ts2 ? -1 : (ts1 == ts2 ? 0 : 1));
        }
    };

    // it's just an object, which we use regular Object equality on; we introduce a special class just for easy recognition
    public static final class UniqueIdentifier {}

    public static final Comparator<SSTableReader> sstableComparator = new Comparator<SSTableReader>()
    {
        public int compare(SSTableReader o1, SSTableReader o2)
        {
            return o1.first.compareTo(o2.first);
        }
    };

    public static final Ordering<SSTableReader> sstableOrdering = Ordering.from(sstableComparator);

    /**
     * maxDataAge is a timestamp in local server time (e.g. System.currentTimeMilli) which represents an upper bound
     * to the newest piece of data stored in the sstable. In other words, this sstable does not contain items created
     * later than maxDataAge.
     *
     * The field is not serialized to disk, so relying on it for more than what truncate does is not advised.
     *
     * When a new sstable is flushed, maxDataAge is set to the time of creation.
     * When a sstable is created from compaction, maxDataAge is set to max of all merged sstables.
     *
     * The age is in milliseconds since epoc and is local to this host.
     */
    public final long maxDataAge;

    public enum OpenReason
    {
        NORMAL,
        EARLY,
        METADATA_CHANGE,
        MOVED_START
    }

    public final OpenReason openReason;
    public final UniqueIdentifier instanceId = new UniqueIdentifier();

    // indexfile and datafile: might be null before a call to load()
    protected SegmentedFile ifile;
    protected SegmentedFile dfile;
    protected IndexSummary indexSummary;
    protected IFilter bf;

    protected final RowIndexEntry.IndexSerializer rowIndexEntrySerializer;

    protected InstrumentingCache<KeyCacheKey, RowIndexEntry> keyCache;

    protected final BloomFilterTracker bloomFilterTracker = new BloomFilterTracker();

    // technically isCompacted is not necessary since it should never be unreferenced unless it is also compacted,
    // but it seems like a good extra layer of protection against reference counting bugs to not delete data based on that alone
    protected final AtomicBoolean isSuspect = new AtomicBoolean(false);

    // not final since we need to be able to change level on a file.
    protected volatile StatsMetadata sstableMetadata;

    public final SerializationHeader header;

    protected final AtomicLong keyCacheHit = new AtomicLong(0);
    protected final AtomicLong keyCacheRequest = new AtomicLong(0);

    private final InstanceTidier tidy = new InstanceTidier(descriptor, metadata);
    private final Ref<SSTableReader> selfRef = new Ref<>(this, tidy);

    private RestorableMeter readMeter;

    /**
     * Calculate approximate key count.
     * If cardinality estimator is available on all given sstables, then this method use them to estimate
     * key count.
     * If not, then this uses index summaries.
     *
     * @param sstables SSTables to calculate key count
     * @return estimated key count
     */
    public static long getApproximateKeyCount(Iterable<SSTableReader> sstables)
    {
        long count = -1;

        // check if cardinality estimator is available for all SSTables
        boolean cardinalityAvailable = !Iterables.isEmpty(sstables) && Iterables.all(sstables, new Predicate<SSTableReader>()
        {
            public boolean apply(SSTableReader sstable)
            {
                return sstable.descriptor.version.hasNewStatsFile();
            }
        });

        // if it is, load them to estimate key count
        if (cardinalityAvailable)
        {
            boolean failed = false;
            ICardinality cardinality = null;
            for (SSTableReader sstable : sstables)
            {
                if (sstable.openReason == OpenReason.EARLY)
                    continue;

                try
                {
                    CompactionMetadata metadata = (CompactionMetadata) sstable.descriptor.getMetadataSerializer().deserialize(sstable.descriptor, MetadataType.COMPACTION);
                    assert metadata != null : sstable.getFilename();
                    if (cardinality == null)
                        cardinality = metadata.cardinalityEstimator;
                    else
                        cardinality = cardinality.merge(metadata.cardinalityEstimator);
                }
                catch (IOException e)
                {
                    logger.warn("Reading cardinality from Statistics.db failed.", e);
                    failed = true;
                    break;
                }
                catch (CardinalityMergeException e)
                {
                    logger.warn("Cardinality merge failed.", e);
                    failed = true;
                    break;
                }
            }
            if (cardinality != null && !failed)
                count = cardinality.cardinality();
        }

        // if something went wrong above or cardinality is not available, calculate using index summary
        if (count < 0)
        {
            for (SSTableReader sstable : sstables)
                count += sstable.estimatedKeys();
        }
        return count;
    }

    /**
     * Estimates how much of the keys we would keep if the sstables were compacted together
     */
    public static double estimateCompactionGain(Set<SSTableReader> overlapping)
    {
        Set<ICardinality> cardinalities = new HashSet<>(overlapping.size());
        for (SSTableReader sstable : overlapping)
        {
            try
            {
                ICardinality cardinality = ((CompactionMetadata) sstable.descriptor.getMetadataSerializer().deserialize(sstable.descriptor, MetadataType.COMPACTION)).cardinalityEstimator;
                if (cardinality != null)
                    cardinalities.add(cardinality);
                else
                    logger.trace("Got a null cardinality estimator in: {}", sstable.getFilename());
            }
            catch (IOException e)
            {
                logger.warn("Could not read up compaction metadata for {}", sstable, e);
            }
        }
        long totalKeyCountBefore = 0;
        for (ICardinality cardinality : cardinalities)
        {
            totalKeyCountBefore += cardinality.cardinality();
        }
        if (totalKeyCountBefore == 0)
            return 1;

        long totalKeyCountAfter = mergeCardinalities(cardinalities).cardinality();
        logger.trace("Estimated compaction gain: {}/{}={}", totalKeyCountAfter, totalKeyCountBefore, ((double)totalKeyCountAfter)/totalKeyCountBefore);
        return ((double)totalKeyCountAfter)/totalKeyCountBefore;
    }

    private static ICardinality mergeCardinalities(Collection<ICardinality> cardinalities)
    {
        ICardinality base = new HyperLogLogPlus(13, 25); // see MetadataCollector.cardinality
        try
        {
            base = base.merge(cardinalities.toArray(new ICardinality[cardinalities.size()]));
        }
        catch (CardinalityMergeException e)
        {
            logger.warn("Could not merge cardinalities", e);
        }
        return base;
    }

    public static SSTableReader open(Descriptor descriptor) throws IOException
    {
        CFMetaData metadata;
        if (descriptor.cfname.contains(SECONDARY_INDEX_NAME_SEPARATOR))
        {
            int i = descriptor.cfname.indexOf(SECONDARY_INDEX_NAME_SEPARATOR);
            String parentName = descriptor.cfname.substring(0, i);
            String indexName = descriptor.cfname.substring(i + 1);
            CFMetaData parent = Schema.instance.getCFMetaData(descriptor.ksname, parentName);
            IndexMetadata def = parent.getIndexes()
                                      .get(indexName)
                                      .orElseThrow(() -> new AssertionError(
                                                                           "Could not find index metadata for index cf " + i));
            metadata = CassandraIndex.indexCfsMetadata(parent, def);
        }
        else
        {
            metadata = Schema.instance.getCFMetaData(descriptor.ksname, descriptor.cfname);
        }
        return open(descriptor, metadata);
    }

    public static SSTableReader open(Descriptor desc, CFMetaData metadata) throws IOException
    {
        return open(desc, componentsFor(desc), metadata);
    }

    public static SSTableReader open(Descriptor descriptor, Set<Component> components, CFMetaData metadata) throws IOException
    {
        return open(descriptor, components, metadata, true, true);
    }

    // use only for offline or "Standalone" operations
    public static SSTableReader openNoValidation(Descriptor descriptor, Set<Component> components, ColumnFamilyStore cfs) throws IOException
    {
        return open(descriptor, components, cfs.metadata, false, false); // do not track hotness
    }

    // use only for offline or "Standalone" operations
    public static SSTableReader openNoValidation(Descriptor descriptor, CFMetaData metadata) throws IOException
    {
        return open(descriptor, componentsFor(descriptor), metadata, false, false); // do not track hotness
    }

    /**
     * Open SSTable reader to be used in batch mode(such as sstableloader).
     *
     * @param descriptor
     * @param components
     * @param metadata
     * @return opened SSTableReader
     * @throws IOException
     */
    public static SSTableReader openForBatch(Descriptor descriptor, Set<Component> components, CFMetaData metadata) throws IOException
    {
        // Minimum components without which we can't do anything
        assert components.contains(Component.DATA) : "Data component is missing for sstable " + descriptor;
        assert components.contains(Component.PRIMARY_INDEX) : "Primary index component is missing for sstable " + descriptor;

        EnumSet<MetadataType> types = EnumSet.of(MetadataType.VALIDATION, MetadataType.STATS, MetadataType.HEADER);
        Map<MetadataType, MetadataComponent> sstableMetadata = descriptor.getMetadataSerializer().deserialize(descriptor, types);

        ValidationMetadata validationMetadata = (ValidationMetadata) sstableMetadata.get(MetadataType.VALIDATION);
        StatsMetadata statsMetadata = (StatsMetadata) sstableMetadata.get(MetadataType.STATS);
        SerializationHeader.Component header = (SerializationHeader.Component) sstableMetadata.get(MetadataType.HEADER);

        // Check if sstable is created using same partitioner.
        // Partitioner can be null, which indicates older version of sstable or no stats available.
        // In that case, we skip the check.
        String partitionerName = metadata.partitioner.getClass().getCanonicalName();
        if (validationMetadata != null && !partitionerName.equals(validationMetadata.partitioner))
        {
            logger.error(String.format("Cannot open %s; partitioner %s does not match system partitioner %s.  Note that the default partitioner starting with Cassandra 1.2 is Murmur3Partitioner, so you will need to edit that to match your old partitioner if upgrading.",
                    descriptor, validationMetadata.partitioner, partitionerName));
            System.exit(1);
        }

<<<<<<< HEAD
        logger.info("Opening {} ({} bytes)", descriptor, new File(descriptor.filenameFor(Component.DATA)).length());
        SSTableReader sstable = internalOpen(descriptor,
                                             components,
                                             metadata,
                                             System.currentTimeMillis(),
                                             statsMetadata,
                                             OpenReason.NORMAL,
                                             header.toHeader(metadata));
=======
        logger.debug("Opening {} ({} bytes)", descriptor, new File(descriptor.filenameFor(Component.DATA)).length());
        SSTableReader sstable = internalOpen(descriptor, components, metadata, partitioner, System.currentTimeMillis(),
                statsMetadata, OpenReason.NORMAL);
>>>>>>> 4a849efe

        // special implementation of load to use non-pooled SegmentedFile builders
        try(SegmentedFile.Builder ibuilder = new BufferedSegmentedFile.Builder();
            SegmentedFile.Builder dbuilder = sstable.compression
                ? new CompressedSegmentedFile.Builder(null)
                : new BufferedSegmentedFile.Builder())
        {
            if (!sstable.loadSummary(ibuilder, dbuilder))
                sstable.buildSummary(false, ibuilder, dbuilder, false, Downsampling.BASE_SAMPLING_LEVEL);
            sstable.ifile = ibuilder.buildIndex(sstable.descriptor, sstable.indexSummary);
            sstable.dfile = dbuilder.buildData(sstable.descriptor, statsMetadata);
            sstable.bf = FilterFactory.AlwaysPresent;
            sstable.setup(false);
            return sstable;
        }
    }

    public static SSTableReader open(Descriptor descriptor,
                                      Set<Component> components,
                                      CFMetaData metadata,
                                      boolean validate,
                                      boolean trackHotness) throws IOException
    {
        // Minimum components without which we can't do anything
        assert components.contains(Component.DATA) : "Data component is missing for sstable " + descriptor;
        assert !validate || components.contains(Component.PRIMARY_INDEX) : "Primary index component is missing for sstable " + descriptor;

        // For the 3.0+ sstable format, the (misnomed) stats component hold the serialization header which we need to deserialize the sstable content
        assert !descriptor.version.storeRows() || components.contains(Component.STATS) : "Stats component is missing for sstable " + descriptor;

        EnumSet<MetadataType> types = EnumSet.of(MetadataType.VALIDATION, MetadataType.STATS, MetadataType.HEADER);
        Map<MetadataType, MetadataComponent> sstableMetadata = descriptor.getMetadataSerializer().deserialize(descriptor, types);
        ValidationMetadata validationMetadata = (ValidationMetadata) sstableMetadata.get(MetadataType.VALIDATION);
        StatsMetadata statsMetadata = (StatsMetadata) sstableMetadata.get(MetadataType.STATS);
        SerializationHeader.Component header = (SerializationHeader.Component) sstableMetadata.get(MetadataType.HEADER);
        assert !descriptor.version.storeRows() || header != null;

        // Check if sstable is created using same partitioner.
        // Partitioner can be null, which indicates older version of sstable or no stats available.
        // In that case, we skip the check.
        String partitionerName = metadata.partitioner.getClass().getCanonicalName();
        if (validationMetadata != null && !partitionerName.equals(validationMetadata.partitioner))
        {
            logger.error(String.format("Cannot open %s; partitioner %s does not match system partitioner %s.  Note that the default partitioner starting with Cassandra 1.2 is Murmur3Partitioner, so you will need to edit that to match your old partitioner if upgrading.",
                    descriptor, validationMetadata.partitioner, partitionerName));
            System.exit(1);
        }

<<<<<<< HEAD
        logger.info("Opening {} ({} bytes)", descriptor, new File(descriptor.filenameFor(Component.DATA)).length());
        SSTableReader sstable = internalOpen(descriptor,
                                             components,
                                             metadata,
                                             System.currentTimeMillis(),
                                             statsMetadata,
                                             OpenReason.NORMAL,
                                             header == null ? null : header.toHeader(metadata));

=======
        logger.debug("Opening {} ({} bytes)", descriptor, new File(descriptor.filenameFor(Component.DATA)).length());
        SSTableReader sstable = internalOpen(descriptor, components, metadata, partitioner, System.currentTimeMillis(),
                                             statsMetadata, OpenReason.NORMAL);
>>>>>>> 4a849efe
        try
        {
            // load index and filter
            long start = System.nanoTime();
            sstable.load(validationMetadata);
            logger.trace("INDEX LOAD TIME for {}: {} ms.", descriptor, TimeUnit.NANOSECONDS.toMillis(System.nanoTime() - start));

            sstable.setup(trackHotness);
            if (validate)
                sstable.validate();

            if (sstable.getKeyCache() != null)
                logger.trace("key cache contains {}/{} keys", sstable.getKeyCache().size(), sstable.getKeyCache().getCapacity());

            return sstable;
        }
        catch (Throwable t)
        {
            sstable.selfRef().release();
            throw t;
        }
    }

    public static void logOpenException(Descriptor descriptor, IOException e)
    {
        if (e instanceof FileNotFoundException)
            logger.error("Missing sstable component in {}; skipped because of {}", descriptor, e.getMessage());
        else
            logger.error("Corrupt sstable {}; skipped", descriptor, e);
    }

    public static Collection<SSTableReader> openAll(Set<Map.Entry<Descriptor, Set<Component>>> entries,
                                                    final CFMetaData metadata)
    {
        final Collection<SSTableReader> sstables = new LinkedBlockingQueue<>();

        ExecutorService executor = DebuggableThreadPoolExecutor.createWithFixedPoolSize("SSTableBatchOpen", FBUtilities.getAvailableProcessors());
        for (final Map.Entry<Descriptor, Set<Component>> entry : entries)
        {
            Runnable runnable = new Runnable()
            {
                public void run()
                {
                    SSTableReader sstable;
                    try
                    {
                        sstable = open(entry.getKey(), entry.getValue(), metadata);
                    }
                    catch (CorruptSSTableException ex)
                    {
                        FileUtils.handleCorruptSSTable(ex);
                        logger.error("Corrupt sstable {}; skipping table", entry, ex);
                        return;
                    }
                    catch (FSError ex)
                    {
                        FileUtils.handleFSError(ex);
                        logger.error("Cannot read sstable {}; file system error, skipping table", entry, ex);
                        return;
                    }
                    catch (IOException ex)
                    {
                        logger.error("Cannot read sstable {}; other IO error, skipping table", entry, ex);
                        return;
                    }
                    sstables.add(sstable);
                }
            };
            executor.submit(runnable);
        }

        executor.shutdown();
        try
        {
            executor.awaitTermination(7, TimeUnit.DAYS);
        }
        catch (InterruptedException e)
        {
            throw new AssertionError(e);
        }

        return sstables;

    }

    /**
     * Open a RowIndexedReader which already has its state initialized (by SSTableWriter).
     */
    public static SSTableReader internalOpen(Descriptor desc,
                                      Set<Component> components,
                                      CFMetaData metadata,
                                      SegmentedFile ifile,
                                      SegmentedFile dfile,
                                      IndexSummary isummary,
                                      IFilter bf,
                                      long maxDataAge,
                                      StatsMetadata sstableMetadata,
                                      OpenReason openReason,
                                      SerializationHeader header)
    {
        assert desc != null && ifile != null && dfile != null && isummary != null && bf != null && sstableMetadata != null;

        SSTableReader reader = internalOpen(desc, components, metadata, maxDataAge, sstableMetadata, openReason, header);

        reader.bf = bf;
        reader.ifile = ifile;
        reader.dfile = dfile;
        reader.indexSummary = isummary;
        reader.setup(true);

        return reader;
    }


    private static SSTableReader internalOpen(final Descriptor descriptor,
                                            Set<Component> components,
                                            CFMetaData metadata,
                                            Long maxDataAge,
                                            StatsMetadata sstableMetadata,
                                            OpenReason openReason,
                                            SerializationHeader header)
    {
        Factory readerFactory = descriptor.getFormat().getReaderFactory();

        return readerFactory.open(descriptor, components, metadata, maxDataAge, sstableMetadata, openReason, header);
    }

    protected SSTableReader(final Descriptor desc,
                            Set<Component> components,
                            CFMetaData metadata,
                            long maxDataAge,
                            StatsMetadata sstableMetadata,
                            OpenReason openReason,
                            SerializationHeader header)
    {
        super(desc, components, metadata);
        this.sstableMetadata = sstableMetadata;
        this.header = header;
        this.maxDataAge = maxDataAge;
        this.openReason = openReason;
        this.rowIndexEntrySerializer = descriptor.version.getSSTableFormat().getIndexSerializer(metadata, desc.version, header);
    }

    public static long getTotalBytes(Iterable<SSTableReader> sstables)
    {
        long sum = 0;
        for (SSTableReader sstable : sstables)
            sum += sstable.onDiskLength();
        return sum;
    }

    public static long getTotalUncompressedBytes(Iterable<SSTableReader> sstables)
    {
        long sum = 0;
        for (SSTableReader sstable : sstables)
            sum += sstable.uncompressedLength();

        return sum;
    }

    public boolean equals(Object that)
    {
        return that instanceof SSTableReader && ((SSTableReader) that).descriptor.equals(this.descriptor);
    }

    public int hashCode()
    {
        return this.descriptor.hashCode();
    }

    public String getFilename()
    {
        return dfile.path();
    }

    public void setupOnline()
    {
        // under normal operation we can do this at any time, but SSTR is also used outside C* proper,
        // e.g. by BulkLoader, which does not initialize the cache.  As a kludge, we set up the cache
        // here when we know we're being wired into the rest of the server infrastructure.
        keyCache = CacheService.instance.keyCache;
        final ColumnFamilyStore cfs = Schema.instance.getColumnFamilyStoreInstance(metadata.cfId);
        if (cfs != null)
        {
            ifile.setCrcCheckChanceSupplier(cfs::getCrcCheckChance);
            dfile.setCrcCheckChanceSupplier(cfs::getCrcCheckChance);
        }
    }

    public boolean isKeyCacheSetup()
    {
        return keyCache != null;
    }

    private void load(ValidationMetadata validation) throws IOException
    {
        if (metadata.params.bloomFilterFpChance == 1.0)
        {
            // bf is disabled.
            load(false, true);
            bf = FilterFactory.AlwaysPresent;
        }
        else if (!components.contains(Component.PRIMARY_INDEX))
        {
            // avoid any reading of the missing primary index component.
            // this should only happen during StandaloneScrubber
            load(false, false);
        }
        else if (!components.contains(Component.FILTER) || validation == null)
        {
            // bf is enabled, but filter component is missing.
            load(true, true);
        }
        else if (validation.bloomFilterFPChance != metadata.params.bloomFilterFpChance)
        {
            // bf fp chance in sstable metadata and it has changed since compaction.
            load(true, true);
        }
        else
        {
            // bf is enabled and fp chance matches the currently configured value.
            load(false, true);
            loadBloomFilter(descriptor.version.hasOldBfHashOrder());
        }
    }

    /**
     * Load bloom filter from Filter.db file.
     *
     * @throws IOException
     */
    private void loadBloomFilter(boolean oldBfHashOrder) throws IOException
    {
        try (DataInputStream stream = new DataInputStream(new BufferedInputStream(new FileInputStream(descriptor.filenameFor(Component.FILTER)))))
        {
            bf = FilterFactory.deserialize(stream, true, oldBfHashOrder);
        }
    }

    /**
     * Loads ifile, dfile and indexSummary, and optionally recreates the bloom filter.
     * @param saveSummaryIfCreated for bulk loading purposes, if the summary was absent and needed to be built, you can
     *                             avoid persisting it to disk by setting this to false
     */
    private void load(boolean recreateBloomFilter, boolean saveSummaryIfCreated) throws IOException
    {
        try(SegmentedFile.Builder ibuilder = SegmentedFile.getBuilder(DatabaseDescriptor.getIndexAccessMode(), false);
            SegmentedFile.Builder dbuilder = SegmentedFile.getBuilder(DatabaseDescriptor.getDiskAccessMode(), compression))
        {
            boolean summaryLoaded = loadSummary(ibuilder, dbuilder);
            boolean builtSummary = false;
            if (recreateBloomFilter || !summaryLoaded)
            {
                buildSummary(recreateBloomFilter, ibuilder, dbuilder, summaryLoaded, Downsampling.BASE_SAMPLING_LEVEL);
                builtSummary = true;
            }

            if (components.contains(Component.PRIMARY_INDEX))
                ifile = ibuilder.buildIndex(descriptor, indexSummary);

            dfile = dbuilder.buildData(descriptor, sstableMetadata);

            // Check for an index summary that was downsampled even though the serialization format doesn't support
            // that.  If it was downsampled, rebuild it.  See CASSANDRA-8993 for details.
        if (!descriptor.version.hasSamplingLevel() && !builtSummary && !validateSummarySamplingLevel() && ifile != null)
            {
                indexSummary.close();
                ifile.close();
                dfile.close();

                logger.info("Detected erroneously downsampled index summary; will rebuild summary at full sampling");
                FileUtils.deleteWithConfirm(new File(descriptor.filenameFor(Component.SUMMARY)));

                try(SegmentedFile.Builder ibuilderRebuild = SegmentedFile.getBuilder(DatabaseDescriptor.getIndexAccessMode(), false);
                    SegmentedFile.Builder dbuilderRebuild = SegmentedFile.getBuilder(DatabaseDescriptor.getDiskAccessMode(), compression))
                {
                    buildSummary(false, ibuilderRebuild, dbuilderRebuild, false, Downsampling.BASE_SAMPLING_LEVEL);
                    ifile = ibuilderRebuild.buildIndex(descriptor, indexSummary);
                    dfile = dbuilderRebuild.buildData(descriptor, sstableMetadata);
                    saveSummary(ibuilderRebuild, dbuilderRebuild);
                }
            }
            else if (saveSummaryIfCreated && builtSummary)
            {
                saveSummary(ibuilder, dbuilder);
            }
        }
        catch (Throwable t)
        { // Because the tidier has not been set-up yet in SSTableReader.open(), we must release the files in case of error
            if (ifile != null)
            {
                ifile.close();
                ifile = null;
            }

            if (dfile != null)
            {
                dfile.close();
                dfile = null;
            }

            if (indexSummary != null)
            {
                indexSummary.close();
                indexSummary = null;
            }

            throw t;
        }
    }

    /**
     * Build index summary(and optionally bloom filter) by reading through Index.db file.
     *
     * @param recreateBloomFilter true if recreate bloom filter
     * @param ibuilder
     * @param dbuilder
     * @param summaryLoaded true if index summary is already loaded and not need to build again
     * @throws IOException
     */
    private void buildSummary(boolean recreateBloomFilter, SegmentedFile.Builder ibuilder, SegmentedFile.Builder dbuilder, boolean summaryLoaded, int samplingLevel) throws IOException
    {
         if (!components.contains(Component.PRIMARY_INDEX))
             return;

        // we read the positions in a BRAF so we don't have to worry about an entry spanning a mmap boundary.
        try (RandomAccessReader primaryIndex = RandomAccessReader.open(new File(descriptor.filenameFor(Component.PRIMARY_INDEX))))
        {
            long indexSize = primaryIndex.length();
            long histogramCount = sstableMetadata.estimatedPartitionSize.count();
            long estimatedKeys = histogramCount > 0 && !sstableMetadata.estimatedPartitionSize.isOverflowed()
                    ? histogramCount
                    : estimateRowsFromIndex(primaryIndex); // statistics is supposed to be optional

            if (recreateBloomFilter)
                bf = FilterFactory.getFilter(estimatedKeys, metadata.params.bloomFilterFpChance, true, descriptor.version.hasOldBfHashOrder());

            try (IndexSummaryBuilder summaryBuilder = summaryLoaded ? null : new IndexSummaryBuilder(estimatedKeys, metadata.params.minIndexInterval, samplingLevel))
            {
                long indexPosition;
                RowIndexEntry.IndexSerializer rowIndexSerializer = descriptor.getFormat().getIndexSerializer(metadata, descriptor.version, header);

                while ((indexPosition = primaryIndex.getFilePointer()) != indexSize)
                {
                    ByteBuffer key = ByteBufferUtil.readWithShortLength(primaryIndex);
                    RowIndexEntry indexEntry = rowIndexSerializer.deserialize(primaryIndex);
                    DecoratedKey decoratedKey = decorateKey(key);
                    if (first == null)
                        first = decoratedKey;
                    last = decoratedKey;

                    if (recreateBloomFilter)
                        bf.add(decoratedKey);

                    // if summary was already read from disk we don't want to re-populate it using primary index
                    if (!summaryLoaded)
                    {
                        summaryBuilder.maybeAddEntry(decoratedKey, indexPosition);
                    }
                }

                if (!summaryLoaded)
                    indexSummary = summaryBuilder.build(getPartitioner());
            }
        }

        first = getMinimalKey(first);
        last = getMinimalKey(last);
    }

    /**
     * Load index summary from Summary.db file if it exists.
     *
     * if loaded index summary has different index interval from current value stored in schema,
     * then Summary.db file will be deleted and this returns false to rebuild summary.
     *
     * @param ibuilder
     * @param dbuilder
     * @return true if index summary is loaded successfully from Summary.db file.
     */
    @SuppressWarnings("resource")
    public boolean loadSummary(SegmentedFile.Builder ibuilder, SegmentedFile.Builder dbuilder)
    {
        File summariesFile = new File(descriptor.filenameFor(Component.SUMMARY));
        if (!summariesFile.exists())
            return false;

        DataInputStream iStream = null;
        try
        {
            iStream = new DataInputStream(new FileInputStream(summariesFile));
            indexSummary = IndexSummary.serializer.deserialize(
                    iStream, getPartitioner(), descriptor.version.hasSamplingLevel(),
                    metadata.params.minIndexInterval, metadata.params.maxIndexInterval);
            first = decorateKey(ByteBufferUtil.readWithLength(iStream));
            last = decorateKey(ByteBufferUtil.readWithLength(iStream));
            ibuilder.deserializeBounds(iStream, descriptor.version);
            dbuilder.deserializeBounds(iStream, descriptor.version);
        }
        catch (IOException e)
        {
            if (indexSummary != null)
                indexSummary.close();
            logger.trace("Cannot deserialize SSTable Summary File {}: {}", summariesFile.getPath(), e.getMessage());
            // corrupted; delete it and fall back to creating a new summary
            FileUtils.closeQuietly(iStream);
            // delete it and fall back to creating a new summary
            FileUtils.deleteWithConfirm(summariesFile);
            return false;
        }
        finally
        {
            FileUtils.closeQuietly(iStream);
        }

        return true;
    }

    /**
     * Validates that an index summary has full sampling, as expected when the serialization format does not support
     * persisting the sampling level.
     * @return true if the summary has full sampling, false otherwise
     */
    private boolean validateSummarySamplingLevel()
    {
        // We need to check index summary entries against the index to verify that none of them were dropped due to
        // downsampling.  Downsampling can drop any of the first BASE_SAMPLING_LEVEL entries (repeating that drop pattern
        // for the remainder of the summary).  Unfortunately, the first entry to be dropped is the entry at
        // index (BASE_SAMPLING_LEVEL - 1), so we need to check a full set of BASE_SAMPLING_LEVEL entries.
        if (ifile == null)
            return false;

        int i = 0;
        int summaryEntriesChecked = 0;
        int expectedIndexInterval = getMinIndexInterval();
        String path = null;
        try (FileDataInput in = ifile.createReader(0))
        {
            path = in.getPath();
            while (!in.isEOF())
            {
                ByteBuffer indexKey = ByteBufferUtil.readWithShortLength(in);
                if (i % expectedIndexInterval == 0)
                {
                    ByteBuffer summaryKey = ByteBuffer.wrap(indexSummary.getKey(i / expectedIndexInterval));
                    if (!summaryKey.equals(indexKey))
                        return false;
                    summaryEntriesChecked++;

                    if (summaryEntriesChecked == Downsampling.BASE_SAMPLING_LEVEL)
                        return true;
                }
                RowIndexEntry.Serializer.skip(in, descriptor.version);
                i++;
            }
        }
        catch (IOException e)
        {
            markSuspect();
            throw new CorruptSSTableException(e, path);
        }

        return true;
    }

    /**
     * Save index summary to Summary.db file.
     *
     * @param ibuilder
     * @param dbuilder
     */

    public void saveSummary(SegmentedFile.Builder ibuilder, SegmentedFile.Builder dbuilder)
    {
        saveSummary(this.descriptor, this.first, this.last, ibuilder, dbuilder, indexSummary);
    }

    private void saveSummary(SegmentedFile.Builder ibuilder, SegmentedFile.Builder dbuilder, IndexSummary newSummary)
    {
        saveSummary(this.descriptor, this.first, this.last, ibuilder, dbuilder, newSummary);
    }
    /**
     * Save index summary to Summary.db file.
     */
    public static void saveSummary(Descriptor descriptor, DecoratedKey first, DecoratedKey last,
                                   SegmentedFile.Builder ibuilder, SegmentedFile.Builder dbuilder, IndexSummary summary)
    {
        File summariesFile = new File(descriptor.filenameFor(Component.SUMMARY));
        if (summariesFile.exists())
            FileUtils.deleteWithConfirm(summariesFile);

        try (DataOutputStreamPlus oStream = new BufferedDataOutputStreamPlus(new FileOutputStream(summariesFile));)
        {
            IndexSummary.serializer.serialize(summary, oStream, descriptor.version.hasSamplingLevel());
            ByteBufferUtil.writeWithLength(first.getKey(), oStream);
            ByteBufferUtil.writeWithLength(last.getKey(), oStream);
            ibuilder.serializeBounds(oStream, descriptor.version);
            dbuilder.serializeBounds(oStream, descriptor.version);
        }
        catch (IOException e)
        {
            logger.trace("Cannot save SSTable Summary: ", e);

            // corrupted hence delete it and let it load it now.
            if (summariesFile.exists())
                FileUtils.deleteWithConfirm(summariesFile);
        }
    }

    public void setReplaced()
    {
        synchronized (tidy.global)
        {
            assert !tidy.isReplaced;
            tidy.isReplaced = true;
        }
    }

    public boolean isReplaced()
    {
        synchronized (tidy.global)
        {
            return tidy.isReplaced;
        }
    }

    // These runnables must NOT be an anonymous or non-static inner class, nor must it retain a reference chain to this reader
    public void runOnClose(final Runnable runOnClose)
    {
        synchronized (tidy.global)
        {
            final Runnable existing = tidy.runOnClose;
            tidy.runOnClose = AndThen.get(existing, runOnClose);
        }
    }

    private static class AndThen implements Runnable
    {
        final Runnable runFirst;
        final Runnable runSecond;

        private AndThen(Runnable runFirst, Runnable runSecond)
        {
            this.runFirst = runFirst;
            this.runSecond = runSecond;
        }

        public void run()
        {
            runFirst.run();
            runSecond.run();
        }

        static Runnable get(Runnable runFirst, Runnable runSecond)
        {
            if (runFirst == null)
                return runSecond;
            return new AndThen(runFirst, runSecond);
        }
    }

    /**
     * Clone this reader with the provided start and open reason, and set the clone as replacement.
     *
     * @param newFirst the first key for the replacement (which can be different from the original due to the pre-emptive
     * opening of compaction results).
     * @param reason the {@code OpenReason} for the replacement.
     *
     * @return the cloned reader. That reader is set as a replacement by the method.
     */
    private SSTableReader cloneAndReplace(DecoratedKey newFirst, OpenReason reason)
    {
        return cloneAndReplace(newFirst, reason, indexSummary.sharedCopy());
    }

    /**
     * Clone this reader with the new values and set the clone as replacement.
     *
     * @param newFirst the first key for the replacement (which can be different from the original due to the pre-emptive
     * opening of compaction results).
     * @param reason the {@code OpenReason} for the replacement.
     * @param newSummary the index summary for the replacement.
     *
     * @return the cloned reader. That reader is set as a replacement by the method.
     */
    private SSTableReader cloneAndReplace(DecoratedKey newFirst, OpenReason reason, IndexSummary newSummary)
    {
        SSTableReader replacement = internalOpen(descriptor,
                                                 components,
                                                 metadata,
                                                 ifile != null ? ifile.sharedCopy() : null,
                                                 dfile.sharedCopy(),
                                                 newSummary,
                                                 bf.sharedCopy(),
                                                 maxDataAge,
                                                 sstableMetadata,
                                                 reason,
                                                 header);
        replacement.first = newFirst;
        replacement.last = last;
        replacement.isSuspect.set(isSuspect.get());
        return replacement;
    }

    public SSTableReader cloneWithRestoredStart(DecoratedKey restoredStart)
    {
        synchronized (tidy.global)
        {
            return cloneAndReplace(restoredStart, OpenReason.NORMAL);
        }
    }

    // runOnClose must NOT be an anonymous or non-static inner class, nor must it retain a reference chain to this reader
    public SSTableReader cloneWithNewStart(DecoratedKey newStart, final Runnable runOnClose)
    {
        synchronized (tidy.global)
        {
            assert openReason != OpenReason.EARLY;
            // TODO: merge with caller's firstKeyBeyond() work,to save time
            if (newStart.compareTo(first) > 0)
            {
                final long dataStart = getPosition(newStart, Operator.EQ).position;
                final long indexStart = getIndexScanPosition(newStart);
                this.tidy.runOnClose = new DropPageCache(dfile, dataStart, ifile, indexStart, runOnClose);
            }

            return cloneAndReplace(newStart, OpenReason.MOVED_START);
        }
    }

    private static class DropPageCache implements Runnable
    {
        final SegmentedFile dfile;
        final long dfilePosition;
        final SegmentedFile ifile;
        final long ifilePosition;
        final Runnable andThen;

        private DropPageCache(SegmentedFile dfile, long dfilePosition, SegmentedFile ifile, long ifilePosition, Runnable andThen)
        {
            this.dfile = dfile;
            this.dfilePosition = dfilePosition;
            this.ifile = ifile;
            this.ifilePosition = ifilePosition;
            this.andThen = andThen;
        }

        public void run()
        {
            dfile.dropPageCache(dfilePosition);

            if (ifile != null)
                ifile.dropPageCache(ifilePosition);
            andThen.run();
        }
    }

    /**
     * Returns a new SSTableReader with the same properties as this SSTableReader except that a new IndexSummary will
     * be built at the target samplingLevel.  This (original) SSTableReader instance will be marked as replaced, have
     * its DeletingTask removed, and have its periodic read-meter sync task cancelled.
     * @param samplingLevel the desired sampling level for the index summary on the new SSTableReader
     * @return a new SSTableReader
     * @throws IOException
     */
    @SuppressWarnings("resource")
    public SSTableReader cloneWithNewSummarySamplingLevel(ColumnFamilyStore parent, int samplingLevel) throws IOException
    {
        assert descriptor.version.hasSamplingLevel();

        synchronized (tidy.global)
        {
            assert openReason != OpenReason.EARLY;

            int minIndexInterval = metadata.params.minIndexInterval;
            int maxIndexInterval = metadata.params.maxIndexInterval;
            double effectiveInterval = indexSummary.getEffectiveIndexInterval();

            IndexSummary newSummary;
            long oldSize = bytesOnDisk();

            // We have to rebuild the summary from the on-disk primary index in three cases:
            // 1. The sampling level went up, so we need to read more entries off disk
            // 2. The min_index_interval changed (in either direction); this changes what entries would be in the summary
            //    at full sampling (and consequently at any other sampling level)
            // 3. The max_index_interval was lowered, forcing us to raise the sampling level
            if (samplingLevel > indexSummary.getSamplingLevel() || indexSummary.getMinIndexInterval() != minIndexInterval || effectiveInterval > maxIndexInterval)
            {
                newSummary = buildSummaryAtLevel(samplingLevel);
            }
            else if (samplingLevel < indexSummary.getSamplingLevel())
            {
                // we can use the existing index summary to make a smaller one
                newSummary = IndexSummaryBuilder.downsample(indexSummary, samplingLevel, minIndexInterval, getPartitioner());

                try(SegmentedFile.Builder ibuilder = SegmentedFile.getBuilder(DatabaseDescriptor.getIndexAccessMode(), false);
                    SegmentedFile.Builder dbuilder = SegmentedFile.getBuilder(DatabaseDescriptor.getDiskAccessMode(), compression))
                {
                    saveSummary(ibuilder, dbuilder, newSummary);
                }
            }
            else
            {
                throw new AssertionError("Attempted to clone SSTableReader with the same index summary sampling level and " +
                        "no adjustments to min/max_index_interval");
            }

            long newSize = bytesOnDisk();
            StorageMetrics.load.inc(newSize - oldSize);
            parent.metric.liveDiskSpaceUsed.inc(newSize - oldSize);
            parent.metric.totalDiskSpaceUsed.inc(newSize - oldSize);

            return cloneAndReplace(first, OpenReason.METADATA_CHANGE, newSummary);
        }
    }

    private IndexSummary buildSummaryAtLevel(int newSamplingLevel) throws IOException
    {
        // we read the positions in a BRAF so we don't have to worry about an entry spanning a mmap boundary.
        RandomAccessReader primaryIndex = RandomAccessReader.open(new File(descriptor.filenameFor(Component.PRIMARY_INDEX)));
        try
        {
            long indexSize = primaryIndex.length();
            try (IndexSummaryBuilder summaryBuilder = new IndexSummaryBuilder(estimatedKeys(), metadata.params.minIndexInterval, newSamplingLevel))
            {
                long indexPosition;
                while ((indexPosition = primaryIndex.getFilePointer()) != indexSize)
                {
                    summaryBuilder.maybeAddEntry(decorateKey(ByteBufferUtil.readWithShortLength(primaryIndex)), indexPosition);
                    RowIndexEntry.Serializer.skip(primaryIndex, descriptor.version);
                }

                return summaryBuilder.build(getPartitioner());
            }
        }
        finally
        {
            FileUtils.closeQuietly(primaryIndex);
        }
    }

    public RestorableMeter getReadMeter()
    {
        return readMeter;
    }

    public int getIndexSummarySamplingLevel()
    {
        return indexSummary.getSamplingLevel();
    }

    public long getIndexSummaryOffHeapSize()
    {
        return indexSummary.getOffHeapSize();
    }

    public int getMinIndexInterval()
    {
        return indexSummary.getMinIndexInterval();
    }

    public double getEffectiveIndexInterval()
    {
        return indexSummary.getEffectiveIndexInterval();
    }

    public void releaseSummary()
    {
        tidy.releaseSummary();
        indexSummary = null;
    }

    private void validate()
    {
        if (this.first.compareTo(this.last) > 0)
        {
            throw new IllegalStateException(String.format("SSTable first key %s > last key %s", this.first, this.last));
        }
    }

    /**
     * Gets the position in the index file to start scanning to find the given key (at most indexInterval keys away,
     * modulo downsampling of the index summary). Always returns a value >= 0
     */
    public long getIndexScanPosition(PartitionPosition key)
    {
        if (openReason == OpenReason.MOVED_START && key.compareTo(first) < 0)
            key = first;

        return getIndexScanPositionFromBinarySearchResult(indexSummary.binarySearch(key), indexSummary);
    }

    @VisibleForTesting
    public static long getIndexScanPositionFromBinarySearchResult(int binarySearchResult, IndexSummary referencedIndexSummary)
    {
        if (binarySearchResult == -1)
            return 0;
        else
            return referencedIndexSummary.getPosition(getIndexSummaryIndexFromBinarySearchResult(binarySearchResult));
    }

    public static int getIndexSummaryIndexFromBinarySearchResult(int binarySearchResult)
    {
        if (binarySearchResult < 0)
        {
            // binary search gives us the first index _greater_ than the key searched for,
            // i.e., its insertion position
            int greaterThan = (binarySearchResult + 1) * -1;
            if (greaterThan == 0)
                return -1;
            return greaterThan - 1;
        }
        else
        {
            return binarySearchResult;
        }
    }

    /**
     * Returns the compression metadata for this sstable.
     * @throws IllegalStateException if the sstable is not compressed
     */
    public CompressionMetadata getCompressionMetadata()
    {
        if (!compression)
            throw new IllegalStateException(this + " is not compressed");

        return ((ICompressedFile) dfile).getMetadata();
    }

    /**
     * Returns the amount of memory in bytes used off heap by the compression meta-data.
     * @return the amount of memory in bytes used off heap by the compression meta-data
     */
    public long getCompressionMetadataOffHeapSize()
    {
        if (!compression)
            return 0;

        return getCompressionMetadata().offHeapSize();
    }

    /**
     * For testing purposes only.
     */
    public void forceFilterFailures()
    {
        bf = FilterFactory.AlwaysPresent;
    }

    public IFilter getBloomFilter()
    {
        return bf;
    }

    public long getBloomFilterSerializedSize()
    {
        return bf.serializedSize();
    }

    /**
     * Returns the amount of memory in bytes used off heap by the bloom filter.
     * @return the amount of memory in bytes used off heap by the bloom filter
     */
    public long getBloomFilterOffHeapSize()
    {
        return bf.offHeapSize();
    }

    /**
     * @return An estimate of the number of keys in this SSTable based on the index summary.
     */
    public long estimatedKeys()
    {
        return indexSummary.getEstimatedKeyCount();
    }

    /**
     * @param ranges
     * @return An estimate of the number of keys for given ranges in this SSTable.
     */
    public long estimatedKeysForRanges(Collection<Range<Token>> ranges)
    {
        long sampleKeyCount = 0;
        List<Pair<Integer, Integer>> sampleIndexes = getSampleIndexesForRanges(indexSummary, ranges);
        for (Pair<Integer, Integer> sampleIndexRange : sampleIndexes)
            sampleKeyCount += (sampleIndexRange.right - sampleIndexRange.left + 1);

        // adjust for the current sampling level: (BSL / SL) * index_interval_at_full_sampling
        long estimatedKeys = sampleKeyCount * ((long) Downsampling.BASE_SAMPLING_LEVEL * indexSummary.getMinIndexInterval()) / indexSummary.getSamplingLevel();
        return Math.max(1, estimatedKeys);
    }

    /**
     * Returns the number of entries in the IndexSummary.  At full sampling, this is approximately 1/INDEX_INTERVALth of
     * the keys in this SSTable.
     */
    public int getIndexSummarySize()
    {
        return indexSummary.size();
    }

    /**
     * Returns the approximate number of entries the IndexSummary would contain if it were at full sampling.
     */
    public int getMaxIndexSummarySize()
    {
        return indexSummary.getMaxNumberOfEntries();
    }

    /**
     * Returns the key for the index summary entry at `index`.
     */
    public byte[] getIndexSummaryKey(int index)
    {
        return indexSummary.getKey(index);
    }

    private static List<Pair<Integer,Integer>> getSampleIndexesForRanges(IndexSummary summary, Collection<Range<Token>> ranges)
    {
        // use the index to determine a minimal section for each range
        List<Pair<Integer,Integer>> positions = new ArrayList<>();

        for (Range<Token> range : Range.normalize(ranges))
        {
            PartitionPosition leftPosition = range.left.maxKeyBound();
            PartitionPosition rightPosition = range.right.maxKeyBound();

            int left = summary.binarySearch(leftPosition);
            if (left < 0)
                left = (left + 1) * -1;
            else
                // left range are start exclusive
                left = left + 1;
            if (left == summary.size())
                // left is past the end of the sampling
                continue;

            int right = Range.isWrapAround(range.left, range.right)
                    ? summary.size() - 1
                    : summary.binarySearch(rightPosition);
            if (right < 0)
            {
                // range are end inclusive so we use the previous index from what binarySearch give us
                // since that will be the last index we will return
                right = (right + 1) * -1;
                if (right == 0)
                    // Means the first key is already stricly greater that the right bound
                    continue;
                right--;
            }

            if (left > right)
                // empty range
                continue;
            positions.add(Pair.create(left, right));
        }
        return positions;
    }

    public Iterable<DecoratedKey> getKeySamples(final Range<Token> range)
    {
        final List<Pair<Integer, Integer>> indexRanges = getSampleIndexesForRanges(indexSummary, Collections.singletonList(range));

        if (indexRanges.isEmpty())
            return Collections.emptyList();

        return new Iterable<DecoratedKey>()
        {
            public Iterator<DecoratedKey> iterator()
            {
                return new Iterator<DecoratedKey>()
                {
                    private Iterator<Pair<Integer, Integer>> rangeIter = indexRanges.iterator();
                    private Pair<Integer, Integer> current;
                    private int idx;

                    public boolean hasNext()
                    {
                        if (current == null || idx > current.right)
                        {
                            if (rangeIter.hasNext())
                            {
                                current = rangeIter.next();
                                idx = current.left;
                                return true;
                            }
                            return false;
                        }

                        return true;
                    }

                    public DecoratedKey next()
                    {
                        byte[] bytes = indexSummary.getKey(idx++);
                        return decorateKey(ByteBuffer.wrap(bytes));
                    }

                    public void remove()
                    {
                        throw new UnsupportedOperationException();
                    }
                };
            }
        };
    }

    /**
     * Determine the minimal set of sections that can be extracted from this SSTable to cover the given ranges.
     * @return A sorted list of (offset,end) pairs that cover the given ranges in the datafile for this SSTable.
     */
    public List<Pair<Long,Long>> getPositionsForRanges(Collection<Range<Token>> ranges)
    {
        // use the index to determine a minimal section for each range
        List<Pair<Long,Long>> positions = new ArrayList<>();
        for (Range<Token> range : Range.normalize(ranges))
        {
            assert !range.isWrapAround() || range.right.isMinimum();
            // truncate the range so it at most covers the sstable
            AbstractBounds<PartitionPosition> bounds = Range.makeRowRange(range);
            PartitionPosition leftBound = bounds.left.compareTo(first) > 0 ? bounds.left : first.getToken().minKeyBound();
            PartitionPosition rightBound = bounds.right.isMinimum() ? last.getToken().maxKeyBound() : bounds.right;

            if (leftBound.compareTo(last) > 0 || rightBound.compareTo(first) < 0)
                continue;

            long left = getPosition(leftBound, Operator.GT).position;
            long right = (rightBound.compareTo(last) > 0)
                         ? uncompressedLength()
                         : getPosition(rightBound, Operator.GT).position;

            if (left == right)
                // empty range
                continue;

            assert left < right : String.format("Range=%s openReason=%s first=%s last=%s left=%d right=%d", range, openReason, first, last, left, right);
            positions.add(Pair.create(left, right));
        }
        return positions;
    }

    public KeyCacheKey getCacheKey(DecoratedKey key)
    {
        return new KeyCacheKey(metadata.ksAndCFName, descriptor, key.getKey());
    }

    public void cacheKey(DecoratedKey key, RowIndexEntry info)
    {
        CachingParams caching = metadata.params.caching;

        if (!caching.cacheKeys() || keyCache == null || keyCache.getCapacity() == 0)
            return;

        KeyCacheKey cacheKey = new KeyCacheKey(metadata.ksAndCFName, descriptor, key.getKey());
        logger.trace("Adding cache entry for {} -> {}", cacheKey, info);
        keyCache.put(cacheKey, info);
    }

    public RowIndexEntry getCachedPosition(DecoratedKey key, boolean updateStats)
    {
        return getCachedPosition(new KeyCacheKey(metadata.ksAndCFName, descriptor, key.getKey()), updateStats);
    }

    protected RowIndexEntry getCachedPosition(KeyCacheKey unifiedKey, boolean updateStats)
    {
        if (keyCache != null && keyCache.getCapacity() > 0 && metadata.params.caching.cacheKeys()) {
            if (updateStats)
            {
                RowIndexEntry cachedEntry = keyCache.get(unifiedKey);
                keyCacheRequest.incrementAndGet();
                if (cachedEntry != null)
                {
                    keyCacheHit.incrementAndGet();
                    bloomFilterTracker.addTruePositive();
                }
                return cachedEntry;
            }
            else
            {
                return keyCache.getInternal(unifiedKey);
            }
        }
        return null;
    }

    /**
     * Get position updating key cache and stats.
     * @see #getPosition(PartitionPosition, SSTableReader.Operator, boolean)
     */
    public RowIndexEntry getPosition(PartitionPosition key, Operator op)
    {
        return getPosition(key, op, true, false);
    }

    public RowIndexEntry getPosition(PartitionPosition key, Operator op, boolean updateCacheAndStats)
    {
        return getPosition(key, op, updateCacheAndStats, false);
    }
    /**
     * @param key The key to apply as the rhs to the given Operator. A 'fake' key is allowed to
     * allow key selection by token bounds but only if op != * EQ
     * @param op The Operator defining matching keys: the nearest key to the target matching the operator wins.
     * @param updateCacheAndStats true if updating stats and cache
     * @return The index entry corresponding to the key, or null if the key is not present
     */
    protected abstract RowIndexEntry getPosition(PartitionPosition key, Operator op, boolean updateCacheAndStats, boolean permitMatchPastLast);

    public abstract SliceableUnfilteredRowIterator iterator(DecoratedKey key, ColumnFilter selectedColumns, boolean reversed, boolean isForThrift);
    public abstract SliceableUnfilteredRowIterator iterator(FileDataInput file, DecoratedKey key, RowIndexEntry indexEntry, ColumnFilter selectedColumns, boolean reversed, boolean isForThrift);

    /**
     * Finds and returns the first key beyond a given token in this SSTable or null if no such key exists.
     */
    public DecoratedKey firstKeyBeyond(PartitionPosition token)
    {
        if (token.compareTo(first) < 0)
            return first;

        long sampledPosition = getIndexScanPosition(token);

        if (ifile == null)
            return null;

        String path = null;
        try (FileDataInput in = ifile.createReader(sampledPosition))
        {
            path = in.getPath();
            while (!in.isEOF())
            {
                ByteBuffer indexKey = ByteBufferUtil.readWithShortLength(in);
                DecoratedKey indexDecoratedKey = decorateKey(indexKey);
                if (indexDecoratedKey.compareTo(token) > 0)
                    return indexDecoratedKey;

                RowIndexEntry.Serializer.skip(in, descriptor.version);
            }
        }
        catch (IOException e)
        {
            markSuspect();
            throw new CorruptSSTableException(e, path);
        }

        return null;
    }

    /**
     * @return The length in bytes of the data for this SSTable. For
     * compressed files, this is not the same thing as the on disk size (see
     * onDiskLength())
     */
    public long uncompressedLength()
    {
        return dfile.length;
    }

    /**
     * @return The length in bytes of the on disk size for this SSTable. For
     * compressed files, this is not the same thing as the data length (see
     * length())
     */
    public long onDiskLength()
    {
        return dfile.onDiskLength;
    }

    @VisibleForTesting
    public double getCrcCheckChance()
    {
        return dfile.getCrcCheckChanceSupplier().get();
    }

    /**
     * Mark the sstable as obsolete, i.e., compacted into newer sstables.
     *
     * When calling this function, the caller must ensure that the SSTableReader is not referenced anywhere
     * except for threads holding a reference.
     *
     * @return true if the this is the first time the file was marked obsolete.  Calling this
     * multiple times is usually buggy (see exceptions in Tracker.unmarkCompacting and removeOldSSTablesSize).
     */
    public void markObsolete(Runnable tidier)
    {
        if (logger.isTraceEnabled())
            logger.trace("Marking {} compacted", getFilename());

        synchronized (tidy.global)
        {
            assert !tidy.isReplaced;
            assert tidy.global.obsoletion == null: this + " was already marked compacted";

            tidy.global.obsoletion = tidier;
            tidy.global.stopReadMeterPersistence();
        }
    }

    public boolean isMarkedCompacted()
    {
        return tidy.global.obsoletion != null;
    }

    public void markSuspect()
    {
        if (logger.isTraceEnabled())
            logger.trace("Marking {} as a suspect for blacklisting.", getFilename());

        isSuspect.getAndSet(true);
    }

    public boolean isMarkedSuspect()
    {
        return isSuspect.get();
    }


    /**
     * I/O SSTableScanner
     * @return A Scanner for seeking over the rows of the SSTable.
     */
    public ISSTableScanner getScanner()
    {
        return getScanner((RateLimiter) null);
    }

    /**
     * @param columns the columns to return.
     * @param dataRange filter to use when reading the columns
     * @return A Scanner for seeking over the rows of the SSTable.
     */
    public ISSTableScanner getScanner(ColumnFilter columns, DataRange dataRange, boolean isForThrift)
    {
        return getScanner(columns, dataRange, null, isForThrift);
    }

    /**
     * Direct I/O SSTableScanner over a defined range of tokens.
     *
     * @param range the range of keys to cover
     * @return A Scanner for seeking over the rows of the SSTable.
     */
    public ISSTableScanner getScanner(Range<Token> range, RateLimiter limiter)
    {
        if (range == null)
            return getScanner(limiter);
        return getScanner(Collections.singletonList(range), limiter);
    }

    /**
     * Direct I/O SSTableScanner over the entirety of the sstable..
     *
     * @return A Scanner over the full content of the SSTable.
     */
    public abstract ISSTableScanner getScanner(RateLimiter limiter);

    /**
     * Direct I/O SSTableScanner over a defined collection of ranges of tokens.
     *
     * @param ranges the range of keys to cover
     * @return A Scanner for seeking over the rows of the SSTable.
     */
    public abstract ISSTableScanner getScanner(Collection<Range<Token>> ranges, RateLimiter limiter);

    /**
     * @param columns the columns to return.
     * @param dataRange filter to use when reading the columns
     * @return A Scanner for seeking over the rows of the SSTable.
     */
    public abstract ISSTableScanner getScanner(ColumnFilter columns, DataRange dataRange, RateLimiter limiter, boolean isForThrift);

    public FileDataInput getFileDataInput(long position)
    {
        return dfile.createReader(position);
    }

    /**
     * Tests if the sstable contains data newer than the given age param (in localhost currentMilli time).
     * This works in conjunction with maxDataAge which is an upper bound on the create of data in this sstable.
     * @param age The age to compare the maxDataAre of this sstable. Measured in millisec since epoc on this host
     * @return True iff this sstable contains data that's newer than the given age parameter.
     */
    public boolean newSince(long age)
    {
        return maxDataAge > age;
    }

    public void createLinks(String snapshotDirectoryPath)
    {
        for (Component component : components)
        {
            File sourceFile = new File(descriptor.filenameFor(component));
            if (!sourceFile.exists())
                continue;
            File targetLink = new File(snapshotDirectoryPath, sourceFile.getName());
            FileUtils.createHardLink(sourceFile, targetLink);
        }
    }

    public boolean isRepaired()
    {
        return sstableMetadata.repairedAt != ActiveRepairService.UNREPAIRED_SSTABLE;
    }

    /**
     * TODO: Move someplace reusable
     */
    public abstract static class Operator
    {
        public static final Operator EQ = new Equals();
        public static final Operator GE = new GreaterThanOrEqualTo();
        public static final Operator GT = new GreaterThan();

        /**
         * @param comparison The result of a call to compare/compareTo, with the desired field on the rhs.
         * @return less than 0 if the operator cannot match forward, 0 if it matches, greater than 0 if it might match forward.
         */
        public abstract int apply(int comparison);

        final static class Equals extends Operator
        {
            public int apply(int comparison) { return -comparison; }
        }

        final static class GreaterThanOrEqualTo extends Operator
        {
            public int apply(int comparison) { return comparison >= 0 ? 0 : 1; }
        }

        final static class GreaterThan extends Operator
        {
            public int apply(int comparison) { return comparison > 0 ? 0 : 1; }
        }
    }

    public long getBloomFilterFalsePositiveCount()
    {
        return bloomFilterTracker.getFalsePositiveCount();
    }

    public long getRecentBloomFilterFalsePositiveCount()
    {
        return bloomFilterTracker.getRecentFalsePositiveCount();
    }

    public long getBloomFilterTruePositiveCount()
    {
        return bloomFilterTracker.getTruePositiveCount();
    }

    public long getRecentBloomFilterTruePositiveCount()
    {
        return bloomFilterTracker.getRecentTruePositiveCount();
    }

    public InstrumentingCache<KeyCacheKey, RowIndexEntry> getKeyCache()
    {
        return keyCache;
    }

    public EstimatedHistogram getEstimatedPartitionSize()
    {
        return sstableMetadata.estimatedPartitionSize;
    }

    public EstimatedHistogram getEstimatedColumnCount()
    {
        return sstableMetadata.estimatedColumnCount;
    }

    public double getEstimatedDroppableTombstoneRatio(int gcBefore)
    {
        return sstableMetadata.getEstimatedDroppableTombstoneRatio(gcBefore);
    }

    public double getDroppableTombstonesBefore(int gcBefore)
    {
        return sstableMetadata.getDroppableTombstonesBefore(gcBefore);
    }

    public double getCompressionRatio()
    {
        return sstableMetadata.compressionRatio;
    }

    public ReplayPosition getReplayPosition()
    {
        return sstableMetadata.replayPosition;
    }

    public long getMinTimestamp()
    {
        return sstableMetadata.minTimestamp;
    }

    public long getMaxTimestamp()
    {
        return sstableMetadata.maxTimestamp;
    }

    public int getMinLocalDeletionTime()
    {
        return sstableMetadata.minLocalDeletionTime;
    }

    public int getMaxLocalDeletionTime()
    {
        return sstableMetadata.maxLocalDeletionTime;
    }

    public int getMinTTL()
    {
        return sstableMetadata.minTTL;
    }

    public int getMaxTTL()
    {
        return sstableMetadata.maxTTL;
    }

    public long getTotalColumnsSet()
    {
        return sstableMetadata.totalColumnsSet;
    }

    public long getTotalRows()
    {
        return sstableMetadata.totalRows;
    }

    public int getAvgColumnSetPerRow()
    {
        return sstableMetadata.totalRows < 0
             ? -1
             : (sstableMetadata.totalRows == 0 ? 0 : (int)(sstableMetadata.totalColumnsSet / sstableMetadata.totalRows));
    }

    public int getSSTableLevel()
    {
        return sstableMetadata.sstableLevel;
    }

    /**
     * Reloads the sstable metadata from disk.
     *
     * Called after level is changed on sstable, for example if the sstable is dropped to L0
     *
     * Might be possible to remove in future versions
     *
     * @throws IOException
     */
    public void reloadSSTableMetadata() throws IOException
    {
        this.sstableMetadata = (StatsMetadata) descriptor.getMetadataSerializer().deserialize(descriptor, MetadataType.STATS);
    }

    public StatsMetadata getSSTableMetadata()
    {
        return sstableMetadata;
    }

    public RandomAccessReader openDataReader(RateLimiter limiter)
    {
        assert limiter != null;
        return dfile.createReader(limiter);
    }

    public RandomAccessReader openDataReader()
    {
        return dfile.createReader();
    }

    public RandomAccessReader openIndexReader()
    {
        if (ifile != null)
            return ifile.createReader();
        return null;
    }

    public ChannelProxy getDataChannel()
    {
        return dfile.channel;
    }

    public ChannelProxy getIndexChannel()
    {
        return ifile.channel;
    }

    /**
     * @param component component to get timestamp.
     * @return last modified time for given component. 0 if given component does not exist or IO error occurs.
     */
    public long getCreationTimeFor(Component component)
    {
        return new File(descriptor.filenameFor(component)).lastModified();
    }

    /**
     * @return Number of key cache hit
     */
    public long getKeyCacheHit()
    {
        return keyCacheHit.get();
    }

    /**
     * @return Number of key cache request
     */
    public long getKeyCacheRequest()
    {
        return keyCacheRequest.get();
    }

    /**
     * Increment the total row read count and read rate for this SSTable.  This should not be incremented for range
     * slice queries, row cache hits, or non-query reads, like compaction.
     */
    public void incrementReadCount()
    {
        if (readMeter != null)
            readMeter.mark();
    }

    /**
     * Checks if this sstable can overlap with another one based on the min/man clustering values.
     * If this methods return false, we're guarantee that {@code this} and {@code other} have no overlapping
     * data, i.e. no cells to reconcile.
     */
    public boolean mayOverlapsWith(SSTableReader other)
    {
        StatsMetadata m1 = getSSTableMetadata();
        StatsMetadata m2 = other.getSSTableMetadata();

        if (m1.minClusteringValues.isEmpty() || m1.maxClusteringValues.isEmpty() || m2.minClusteringValues.isEmpty() || m2.maxClusteringValues.isEmpty())
            return true;

        return !(compare(m1.maxClusteringValues, m2.minClusteringValues) < 0 || compare(m1.minClusteringValues, m2.maxClusteringValues) > 0);
    }

    private int compare(List<ByteBuffer> values1, List<ByteBuffer> values2)
    {
        ClusteringComparator comparator = metadata.comparator;
        for (int i = 0; i < Math.min(values1.size(), values2.size()); i++)
        {
            int cmp = comparator.subtype(i).compare(values1.get(i), values2.get(i));
            if (cmp != 0)
                return cmp;
        }
        return 0;
    }

    public static class SizeComparator implements Comparator<SSTableReader>
    {
        public int compare(SSTableReader o1, SSTableReader o2)
        {
            return Longs.compare(o1.onDiskLength(), o2.onDiskLength());
        }
    }

    public Ref<SSTableReader> tryRef()
    {
        return selfRef.tryRef();
    }

    public Ref<SSTableReader> selfRef()
    {
        return selfRef;
    }

    public Ref<SSTableReader> ref()
    {
        return selfRef.ref();
    }

    void setup(boolean trackHotness)
    {
        tidy.setup(this, trackHotness);
        this.readMeter = tidy.global.readMeter;
    }

    @VisibleForTesting
    public void overrideReadMeter(RestorableMeter readMeter)
    {
        this.readMeter = tidy.global.readMeter = readMeter;
    }

    public void addTo(Ref.IdentityCollection identities)
    {
        identities.add(this);
        identities.add(tidy.globalRef);
        dfile.addTo(identities);
        ifile.addTo(identities);
        bf.addTo(identities);
        indexSummary.addTo(identities);

    }

    /**
     * One instance per SSTableReader we create.
     *
     * We can create many InstanceTidiers (one for every time we reopen an sstable with MOVED_START for example),
     * but there can only be one GlobalTidy for one single logical sstable.
     *
     * When the InstanceTidier cleansup, it releases its reference to its GlobalTidy; when all InstanceTidiers
     * for that type have run, the GlobalTidy cleans up.
     */
    private static final class InstanceTidier implements Tidy
    {
        private final Descriptor descriptor;
        private final CFMetaData metadata;
        private IFilter bf;
        private IndexSummary summary;

        private SegmentedFile dfile;
        private SegmentedFile ifile;
        private Runnable runOnClose;
        private boolean isReplaced = false;

        // a reference to our shared tidy instance, that
        // we will release when we are ourselves released
        private Ref<GlobalTidy> globalRef;
        private GlobalTidy global;

        private boolean setup;

        void setup(SSTableReader reader, boolean trackHotness)
        {
            this.setup = true;
            this.bf = reader.bf;
            this.summary = reader.indexSummary;
            this.dfile = reader.dfile;
            this.ifile = reader.ifile;
            // get a new reference to the shared descriptor-type tidy
            this.globalRef = GlobalTidy.get(reader);
            this.global = globalRef.get();
            if (trackHotness)
                global.ensureReadMeter();
        }

        InstanceTidier(Descriptor descriptor, CFMetaData metadata)
        {
            this.descriptor = descriptor;
            this.metadata = metadata;
        }

        public void tidy()
        {
            // don't try to cleanup if the sstablereader was never fully constructed
            if (!setup)
                return;

            final ColumnFamilyStore cfs = Schema.instance.getColumnFamilyStoreInstance(metadata.cfId);
            final OpOrder.Barrier barrier;
            if (cfs != null)
            {
                barrier = cfs.readOrdering.newBarrier();
                barrier.issue();
            }
            else
                barrier = null;

            ScheduledExecutors.nonPeriodicTasks.execute(new Runnable()
            {
                public void run()
                {
                    if (barrier != null)
                        barrier.await();
                    if (bf != null)
                        bf.close();
                    if (summary != null)
                        summary.close();
                    if (runOnClose != null)
                        runOnClose.run();
                    if (dfile != null)
                        dfile.close();
                    if (ifile != null)
                        ifile.close();
                    globalRef.release();
                }
            });
        }

        public String name()
        {
            return descriptor.toString();
        }

        void releaseSummary()
        {
            summary.close();
            assert summary.isCleanedUp();
            summary = null;
        }
    }

    /**
     * One instance per logical sstable. This both tracks shared cleanup and some shared state related
     * to the sstable's lifecycle.
     *
     * All InstanceTidiers, on setup(), ask the static get() method for their shared state,
     * and stash a reference to it to be released when they are. Once all such references are
     * released, this shared tidy will be performed.
     */
    static final class GlobalTidy implements Tidy
    {
        // keyed by descriptor, mapping to the shared GlobalTidy for that descriptor
        static final ConcurrentMap<Descriptor, Ref<GlobalTidy>> lookup = new ConcurrentHashMap<>();

        private final Descriptor desc;
        // the readMeter that is shared between all instances of the sstable, and can be overridden in all of them
        // at once also, for testing purposes
        private RestorableMeter readMeter;
        // the scheduled persistence of the readMeter, that we will cancel once all instances of this logical
        // sstable have been released
        private ScheduledFuture readMeterSyncFuture;
        // shared state managing if the logical sstable has been compacted; this is used in cleanup
        private volatile Runnable obsoletion;

        GlobalTidy(final SSTableReader reader)
        {
            this.desc = reader.descriptor;
        }

        void ensureReadMeter()
        {
            if (readMeter != null)
                return;

            // Don't track read rates for tables in the system keyspace and don't bother trying to load or persist
            // the read meter when in client mode.
            if (Schema.isSystemKeyspace(desc.ksname))
            {
                readMeter = null;
                readMeterSyncFuture = null;
                return;
            }

            readMeter = SystemKeyspace.getSSTableReadMeter(desc.ksname, desc.cfname, desc.generation);
            // sync the average read rate to system.sstable_activity every five minutes, starting one minute from now
            readMeterSyncFuture = syncExecutor.scheduleAtFixedRate(new Runnable()
            {
                public void run()
                {
                    if (obsoletion == null)
                    {
                        meterSyncThrottle.acquire();
                        SystemKeyspace.persistSSTableReadMeter(desc.ksname, desc.cfname, desc.generation, readMeter);
                    }
                }
            }, 1, 5, TimeUnit.MINUTES);
        }

        private void stopReadMeterPersistence()
        {
            if (readMeterSyncFuture != null)
            {
                readMeterSyncFuture.cancel(true);
                readMeterSyncFuture = null;
            }
        }

        public void tidy()
        {
            lookup.remove(desc);

            if (obsoletion != null)
                obsoletion.run();

            // don't ideally want to dropPageCache for the file until all instances have been released
            CLibrary.trySkipCache(desc.filenameFor(Component.DATA), 0, 0);
            CLibrary.trySkipCache(desc.filenameFor(Component.PRIMARY_INDEX), 0, 0);
        }

        public String name()
        {
            return desc.toString();
        }

        // get a new reference to the shared GlobalTidy for this sstable
        @SuppressWarnings("resource")
        public static Ref<GlobalTidy> get(SSTableReader sstable)
        {
            Descriptor descriptor = sstable.descriptor;
            Ref<GlobalTidy> refc = lookup.get(descriptor);
            if (refc != null)
                return refc.ref();
            final GlobalTidy tidy = new GlobalTidy(sstable);
            refc = new Ref<>(tidy, tidy);
            Ref<?> ex = lookup.putIfAbsent(descriptor, refc);
            if (ex != null)
            {
                refc.close();
                throw new AssertionError();
            }
            return refc;
        }
    }

    @VisibleForTesting
    public static void resetTidying()
    {
        GlobalTidy.lookup.clear();
    }

    public static abstract class Factory
    {
        public abstract SSTableReader open(final Descriptor descriptor,
                                           Set<Component> components,
                                           CFMetaData metadata,
                                           Long maxDataAge,
                                           StatsMetadata sstableMetadata,
                                           OpenReason openReason,
                                           SerializationHeader header);

    }
}<|MERGE_RESOLUTION|>--- conflicted
+++ resolved
@@ -409,8 +409,7 @@
             System.exit(1);
         }
 
-<<<<<<< HEAD
-        logger.info("Opening {} ({} bytes)", descriptor, new File(descriptor.filenameFor(Component.DATA)).length());
+        logger.debug("Opening {} ({} bytes)", descriptor, new File(descriptor.filenameFor(Component.DATA)).length());
         SSTableReader sstable = internalOpen(descriptor,
                                              components,
                                              metadata,
@@ -418,11 +417,6 @@
                                              statsMetadata,
                                              OpenReason.NORMAL,
                                              header.toHeader(metadata));
-=======
-        logger.debug("Opening {} ({} bytes)", descriptor, new File(descriptor.filenameFor(Component.DATA)).length());
-        SSTableReader sstable = internalOpen(descriptor, components, metadata, partitioner, System.currentTimeMillis(),
-                statsMetadata, OpenReason.NORMAL);
->>>>>>> 4a849efe
 
         // special implementation of load to use non-pooled SegmentedFile builders
         try(SegmentedFile.Builder ibuilder = new BufferedSegmentedFile.Builder();
@@ -471,8 +465,7 @@
             System.exit(1);
         }
 
-<<<<<<< HEAD
-        logger.info("Opening {} ({} bytes)", descriptor, new File(descriptor.filenameFor(Component.DATA)).length());
+        logger.debug("Opening {} ({} bytes)", descriptor, new File(descriptor.filenameFor(Component.DATA)).length());
         SSTableReader sstable = internalOpen(descriptor,
                                              components,
                                              metadata,
@@ -481,11 +474,6 @@
                                              OpenReason.NORMAL,
                                              header == null ? null : header.toHeader(metadata));
 
-=======
-        logger.debug("Opening {} ({} bytes)", descriptor, new File(descriptor.filenameFor(Component.DATA)).length());
-        SSTableReader sstable = internalOpen(descriptor, components, metadata, partitioner, System.currentTimeMillis(),
-                                             statsMetadata, OpenReason.NORMAL);
->>>>>>> 4a849efe
         try
         {
             // load index and filter
