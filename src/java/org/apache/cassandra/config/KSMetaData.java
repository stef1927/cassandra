/**
 * Licensed to the Apache Software Foundation (ASF) under one
 * or more contributor license agreements.  See the NOTICE file
 * distributed with this work for additional information
 * regarding copyright ownership.  The ASF licenses this file
 * to you under the Apache License, Version 2.0 (the
 * "License"); you may not use this file except in compliance
 * with the License.  You may obtain a copy of the License at
 *
 *     http://www.apache.org/licenses/LICENSE-2.0
 *
 * Unless required by applicable law or agreed to in writing, software
 * distributed under the License is distributed on an "AS IS" BASIS,
 * WITHOUT WARRANTIES OR CONDITIONS OF ANY KIND, either express or implied.
 * See the License for the specific language governing permissions and
 * limitations under the License.
 */

package org.apache.cassandra.config;

import java.io.IOException;
import java.util.*;

import com.google.common.base.Objects;
import org.apache.commons.lang.ObjectUtils;
import org.apache.commons.lang.StringUtils;

import org.apache.cassandra.cql3.QueryProcessor;
import org.apache.cassandra.cql3.UntypedResultSet;
import org.apache.cassandra.db.*;
import org.apache.cassandra.db.filter.QueryPath;
import org.apache.cassandra.db.marshal.AbstractType;
import org.apache.cassandra.db.marshal.AsciiType;
import org.apache.cassandra.locator.AbstractReplicationStrategy;
import org.apache.cassandra.locator.LocalStrategy;
import org.apache.cassandra.locator.NetworkTopologyStrategy;
import org.apache.cassandra.thrift.CfDef;
import org.apache.cassandra.thrift.KsDef;
import org.apache.cassandra.thrift.ColumnDef;

import static org.apache.cassandra.db.migration.MigrationHelper.*;
import static org.apache.cassandra.utils.FBUtilities.*;

public final class KSMetaData
{
    public final String name;
    public final Class<? extends AbstractReplicationStrategy> strategyClass;
    public final Map<String, String> strategyOptions;
    private final Map<String, CFMetaData> cfMetaData;
    public final boolean durableWrites;

    KSMetaData(String name, Class<? extends AbstractReplicationStrategy> strategyClass, Map<String, String> strategyOptions, boolean durableWrites, Iterable<CFMetaData> cfDefs)
    {
        this.name = name;
        this.strategyClass = strategyClass == null ? NetworkTopologyStrategy.class : strategyClass;
        this.strategyOptions = strategyOptions;
        Map<String, CFMetaData> cfmap = new HashMap<String, CFMetaData>();
        for (CFMetaData cfm : cfDefs)
            cfmap.put(cfm.cfName, cfm);
        this.cfMetaData = Collections.unmodifiableMap(cfmap);
        this.durableWrites = durableWrites;
    }

    public static KSMetaData cloneWith(KSMetaData ksm, Iterable<CFMetaData> cfDefs)
    {
        return new KSMetaData(ksm.name, ksm.strategyClass, ksm.strategyOptions, ksm.durableWrites, cfDefs);
    }

    public static KSMetaData systemKeyspace()
    {
        List<CFMetaData> cfDefs = Arrays.asList(CFMetaData.StatusCf,
                                                CFMetaData.HintsCf,
                                                CFMetaData.MigrationsCf,
                                                CFMetaData.SchemaCf,
                                                CFMetaData.IndexCf,
                                                CFMetaData.NodeIdCf,
                                                CFMetaData.VersionCf,
                                                CFMetaData.SchemaKeyspacesCf,
                                                CFMetaData.SchemaColumnFamiliesCf,
                                                CFMetaData.SchemaColumnsCf);
        return new KSMetaData(Table.SYSTEM_TABLE, LocalStrategy.class, optsWithRF(1), true, cfDefs);
    }

    public static KSMetaData testMetadata(String name, Class<? extends AbstractReplicationStrategy> strategyClass, Map<String, String> strategyOptions, CFMetaData... cfDefs)
    {
        return new KSMetaData(name, strategyClass, strategyOptions, true, Arrays.asList(cfDefs));
    }

    public static KSMetaData testMetadataNotDurable(String name, Class<? extends AbstractReplicationStrategy> strategyClass, Map<String, String> strategyOptions, CFMetaData... cfDefs)
    {
        return new KSMetaData(name, strategyClass, strategyOptions, false, Arrays.asList(cfDefs));
    }

    public int hashCode()
    {
        return name.hashCode();
    }

    public boolean equals(Object obj)
    {
        if (!(obj instanceof KSMetaData))
            return false;
        KSMetaData other = (KSMetaData)obj;
        return other.name.equals(name)
                && ObjectUtils.equals(other.strategyClass, strategyClass)
                && ObjectUtils.equals(other.strategyOptions, strategyOptions)
                && other.cfMetaData.equals(cfMetaData)
                && other.durableWrites == durableWrites;
    }

    public Map<String, CFMetaData> cfMetaData()
    {
        return cfMetaData;
    }

    @Override
    public String toString()
    {
        StringBuilder sb = new StringBuilder();
        sb.append(name)
          .append(", rep strategy:")
          .append(strategyClass.getSimpleName())
          .append("{")
          .append(StringUtils.join(cfMetaData.values(), ", "))
          .append("}")
          .append(", durable_writes: ").append(durableWrites);
        return sb.toString();
    }

    public static String convertOldStrategyName(String name)
    {
        return name.replace("RackUnawareStrategy", "SimpleStrategy")
                   .replace("RackAwareStrategy", "OldNetworkTopologyStrategy");
    }

    public static Map<String,String> optsWithRF(final Integer rf)
    {
        Map<String, String> ret = new HashMap<String,String>();
        ret.put("replication_factor", rf.toString());
        return ret;
    }

    public static KSMetaData fromThrift(KsDef ksd, CFMetaData... cfDefs) throws ConfigurationException
    {
        return new KSMetaData(ksd.name,
                              AbstractReplicationStrategy.getClass(ksd.strategy_class),
                              ksd.strategy_options == null ? Collections.<String, String>emptyMap() : ksd.strategy_options,
                              ksd.durable_writes,
                              Arrays.asList(cfDefs));
    }

    public KsDef toThrift()
    {
        List<CfDef> cfDefs = new ArrayList<CfDef>(cfMetaData.size());
        for (CFMetaData cfm : cfMetaData().values())
            cfDefs.add(cfm.toThrift());
        KsDef ksdef = new KsDef(name, strategyClass.getName(), cfDefs);
        ksdef.setStrategy_options(strategyOptions);
        ksdef.setDurable_writes(durableWrites);

        return ksdef;
    }

    public RowMutation diff(KSMetaData newState, long modificationTimestamp)
    {
        return newState.toSchema(modificationTimestamp);
    }

    public KSMetaData reloadAttributes() throws IOException
    {
        Row ksDefRow = SystemTable.readSchemaRow(name);

        if (ksDefRow.cf == null)
            throw new IOException(String.format("%s not found in the schema definitions table (%s).", name, SystemTable.SCHEMA_KEYSPACES_CF));

        return fromSchema(ksDefRow, Collections.<CFMetaData>emptyList());
    }

    public RowMutation dropFromSchema(long timestamp)
    {
<<<<<<< HEAD
        List<RowMutation> mutations = new ArrayList<RowMutation>(cfMetaData.size());

        RowMutation ksMutation = new RowMutation(Table.SYSTEM_TABLE, SystemTable.getSchemaKSKey(name));
        ksMutation.delete(new QueryPath(SystemTable.SCHEMA_KEYSPACES_CF), timestamp);
        mutations.add(ksMutation);

        for (CFMetaData cfm : cfMetaData.values())
            mutations.add(cfm.dropFromSchema(timestamp));
=======
        RowMutation rm = new RowMutation(Table.SYSTEM_TABLE, SystemTable.getSchemaKSKey(name));
        rm.delete(new QueryPath(SystemTable.SCHEMA_KEYSPACES_CF), timestamp);
        rm.delete(new QueryPath(SystemTable.SCHEMA_COLUMNFAMILIES_CF), timestamp);
        rm.delete(new QueryPath(SystemTable.SCHEMA_COLUMNS_CF), timestamp);
>>>>>>> ccb00289

        return rm;
    }

    public RowMutation toSchema(long timestamp)
    {
        RowMutation rm = new RowMutation(Table.SYSTEM_TABLE, SystemTable.getSchemaKSKey(name));
        ColumnFamily cf = rm.addOrGet(SystemTable.SCHEMA_KEYSPACES_CF);

        cf.addColumn(Column.create(name, timestamp, "name"));
        cf.addColumn(Column.create(durableWrites, timestamp, "durable_writes"));
        cf.addColumn(Column.create(strategyClass.getName(), timestamp, "strategy_class"));
        cf.addColumn(Column.create(json(strategyOptions), timestamp, "strategy_options"));

        for (CFMetaData cfm : cfMetaData.values())
            cfm.toSchema(rm, timestamp);

        return rm;
    }

    /**
     * Deserialize only Keyspace attributes without nested ColumnFamilies
     *
     * @param row Keyspace attributes in serialized form
     *
     * @return deserialized keyspace without cf_defs
     *
     * @throws IOException if deserialization failed
     */
    public static KSMetaData fromSchema(Row row, Iterable<CFMetaData> cfms) throws IOException
    {
        UntypedResultSet.Row result = QueryProcessor.resultify("SELECT * FROM system.schema_keyspaces", row).one();
        try
        {
            return new KSMetaData(result.getString("name"),
                                  AbstractReplicationStrategy.getClass(result.getString("strategy_class")),
                                  fromJsonMap(result.getString("strategy_options")),
                                  result.getBoolean("durable_writes"),
                                  cfms);
        }
        catch (ConfigurationException e)
        {
            throw new RuntimeException(e);
        }
    }

    /**
     * Deserialize Keyspace with nested ColumnFamilies
     *
     * @param serializedKs Keyspace in serialized form
     * @param serializedCFs Collection of the serialized ColumnFamilies
     *
     * @return deserialized keyspace with cf_defs
     *
     * @throws IOException if deserialization failed
     */
    public static KSMetaData fromSchema(Row serializedKs, Row serializedCFs) throws IOException
    {
        Map<String, CFMetaData> cfs = deserializeColumnFamilies(serializedCFs);
        return fromSchema(serializedKs, cfs.values());
    }

    /**
     * Deserialize ColumnFamilies from low-level schema representation, all of them belong to the same keyspace
     *
     * @param row
     * @return map containing name of the ColumnFamily and it's metadata for faster lookup
     */
    public static Map<String, CFMetaData> deserializeColumnFamilies(Row row)
    {
        if (row.cf == null)
            return Collections.emptyMap();

        Map<String, CFMetaData> cfms = new HashMap<String, CFMetaData>();
        UntypedResultSet results = QueryProcessor.resultify("SELECT * FROM system.schema_columnfamilies", row);
        for (UntypedResultSet.Row result : results)
        {
            CFMetaData cfm = CFMetaData.fromSchema(result);
            cfms.put(cfm.cfName, cfm);
        }

        for (CFMetaData cfm : cfms.values())
        {
            Row columnRow = ColumnDefinition.readSchema(cfm.ksName, cfm.cfName);
            for (ColumnDefinition cd : ColumnDefinition.fromSchema(columnRow, cfm.comparator))
                cfm.column_metadata.put(cd.name, cd);
        }

        return cfms;
    }
}<|MERGE_RESOLUTION|>--- conflicted
+++ resolved
@@ -178,21 +178,10 @@
 
     public RowMutation dropFromSchema(long timestamp)
     {
-<<<<<<< HEAD
-        List<RowMutation> mutations = new ArrayList<RowMutation>(cfMetaData.size());
-
-        RowMutation ksMutation = new RowMutation(Table.SYSTEM_TABLE, SystemTable.getSchemaKSKey(name));
-        ksMutation.delete(new QueryPath(SystemTable.SCHEMA_KEYSPACES_CF), timestamp);
-        mutations.add(ksMutation);
-
-        for (CFMetaData cfm : cfMetaData.values())
-            mutations.add(cfm.dropFromSchema(timestamp));
-=======
         RowMutation rm = new RowMutation(Table.SYSTEM_TABLE, SystemTable.getSchemaKSKey(name));
         rm.delete(new QueryPath(SystemTable.SCHEMA_KEYSPACES_CF), timestamp);
         rm.delete(new QueryPath(SystemTable.SCHEMA_COLUMNFAMILIES_CF), timestamp);
         rm.delete(new QueryPath(SystemTable.SCHEMA_COLUMNS_CF), timestamp);
->>>>>>> ccb00289
 
         return rm;
     }
