/*
 * Licensed to the Apache Software Foundation (ASF) under one
 * or more contributor license agreements.  See the NOTICE file
 * distributed with this work for additional information
 * regarding copyright ownership.  The ASF licenses this file
 * to you under the Apache License, Version 2.0 (the
 * "License"); you may not use this file except in compliance
 * with the License.  You may obtain a copy of the License at
 *
 *     http://www.apache.org/licenses/LICENSE-2.0
 *
 * Unless required by applicable law or agreed to in writing, software
 * distributed under the License is distributed on an "AS IS" BASIS,
 * WITHOUT WARRANTIES OR CONDITIONS OF ANY KIND, either express or implied.
 * See the License for the specific language governing permissions and
 * limitations under the License.
 */
package org.apache.cassandra.service;

import java.io.IOException;
import java.lang.management.ManagementFactory;
import java.net.InetAddress;
import java.net.UnknownHostException;
import java.util.*;
import java.util.concurrent.*;
import java.util.concurrent.atomic.AtomicBoolean;

import javax.management.MBeanServer;
import javax.management.ObjectName;

import com.google.common.base.Predicate;
import com.google.common.cache.Cache;
import com.google.common.cache.CacheBuilder;
import com.google.common.collect.ImmutableSet;
import com.google.common.collect.Iterables;
import com.google.common.collect.Multimap;
import com.google.common.collect.Sets;
import com.google.common.util.concurrent.AbstractFuture;

import com.google.common.util.concurrent.ListeningExecutorService;
import com.google.common.util.concurrent.MoreExecutors;
import org.slf4j.Logger;
import org.slf4j.LoggerFactory;

import org.apache.cassandra.concurrent.JMXEnabledThreadPoolExecutor;
import org.apache.cassandra.concurrent.NamedThreadFactory;
import org.apache.cassandra.concurrent.ScheduledExecutors;
import org.apache.cassandra.config.Config;
import org.apache.cassandra.config.DatabaseDescriptor;
import org.apache.cassandra.db.ColumnFamilyStore;
import org.apache.cassandra.dht.Bounds;
import org.apache.cassandra.dht.Range;
import org.apache.cassandra.dht.Token;
import org.apache.cassandra.exceptions.RequestFailureReason;
import org.apache.cassandra.gms.ApplicationState;
import org.apache.cassandra.gms.EndpointState;
import org.apache.cassandra.gms.FailureDetector;
import org.apache.cassandra.gms.Gossiper;
import org.apache.cassandra.gms.IFailureDetector;
import org.apache.cassandra.gms.IEndpointStateChangeSubscriber;
import org.apache.cassandra.gms.IFailureDetectionEventListener;
import org.apache.cassandra.gms.VersionedValue;
import org.apache.cassandra.io.sstable.format.SSTableReader;
import org.apache.cassandra.locator.TokenMetadata;
import org.apache.cassandra.net.IAsyncCallbackWithFailure;
import org.apache.cassandra.net.MessageIn;
import org.apache.cassandra.net.MessageOut;
import org.apache.cassandra.net.MessagingService;
import org.apache.cassandra.streaming.PreviewKind;
import org.apache.cassandra.repair.RepairJobDesc;
import org.apache.cassandra.repair.RepairParallelism;
import org.apache.cassandra.repair.RepairSession;
import org.apache.cassandra.repair.consistent.CoordinatorSessions;
import org.apache.cassandra.repair.consistent.LocalSessions;
import org.apache.cassandra.repair.messages.*;
import org.apache.cassandra.schema.TableId;
import org.apache.cassandra.utils.CassandraVersion;
import org.apache.cassandra.utils.Clock;
import org.apache.cassandra.utils.FBUtilities;
import org.apache.cassandra.utils.Pair;
import org.apache.cassandra.utils.UUIDGen;

import static org.apache.cassandra.config.Config.RepairCommandPoolFullStrategy.queue;

/**
 * ActiveRepairService is the starting point for manual "active" repairs.
 *
 * Each user triggered repair will correspond to one or multiple repair session,
 * one for each token range to repair. On repair session might repair multiple
 * column families. For each of those column families, the repair session will
 * request merkle trees for each replica of the range being repaired, diff those
 * trees upon receiving them, schedule the streaming ofthe parts to repair (based on
 * the tree diffs) and wait for all those operation. See RepairSession for more
 * details.
 *
 * The creation of a repair session is done through the submitRepairSession that
 * returns a future on the completion of that session.
 */
public class ActiveRepairService implements IEndpointStateChangeSubscriber, IFailureDetectionEventListener, ActiveRepairServiceMBean
{

    public enum ParentRepairStatus
    {
        IN_PROGRESS, COMPLETED, FAILED
    }

    public static class ConsistentSessions
    {
        public final LocalSessions local = new LocalSessions();
        public final CoordinatorSessions coordinated = new CoordinatorSessions();
    }

    public final ConsistentSessions consistent = new ConsistentSessions();

    private boolean registeredForEndpointChanges = false;

    public static CassandraVersion SUPPORTS_GLOBAL_PREPARE_FLAG_VERSION = new CassandraVersion("2.2.1");

    private static final Logger logger = LoggerFactory.getLogger(ActiveRepairService.class);
    // singleton enforcement
    public static final ActiveRepairService instance = new ActiveRepairService(FailureDetector.instance, Gossiper.instance);

    public static final long UNREPAIRED_SSTABLE = 0;
    public static final UUID NO_PENDING_REPAIR = null;

    /**
     * A map of active coordinator session.
     */
    private final ConcurrentMap<UUID, RepairSession> sessions = new ConcurrentHashMap<>();

    private final ConcurrentMap<UUID, ParentRepairSession> parentRepairSessions = new ConcurrentHashMap<>();

    public final static ExecutorService repairCommandExecutor;
    static
    {
        Config.RepairCommandPoolFullStrategy strategy = DatabaseDescriptor.getRepairCommandPoolFullStrategy();
        BlockingQueue<Runnable> queue;
        if (strategy == Config.RepairCommandPoolFullStrategy.reject)
            queue = new SynchronousQueue<>();
        else
            queue = new LinkedBlockingQueue<>();

        repairCommandExecutor = new JMXEnabledThreadPoolExecutor(1,
                                                                 DatabaseDescriptor.getRepairCommandPoolSize(),
                                                                 1, TimeUnit.HOURS,
                                                                 queue,
                                                                 new NamedThreadFactory("Repair-Task"),
                                                                 "internal",
                                                                 new ThreadPoolExecutor.AbortPolicy());
    }

    private final IFailureDetector failureDetector;
    private final Gossiper gossiper;
    private final Cache<Integer, Pair<ParentRepairStatus, List<String>>> repairStatusByCmd;

    public ActiveRepairService(IFailureDetector failureDetector, Gossiper gossiper)
    {
        this.failureDetector = failureDetector;
        this.gossiper = gossiper;
        this.repairStatusByCmd = CacheBuilder.newBuilder()
                                             .expireAfterWrite(
                                             Long.getLong("cassandra.parent_repair_status_expiry_seconds",
                                                          TimeUnit.SECONDS.convert(1, TimeUnit.DAYS)), TimeUnit.SECONDS)
                                             // using weight wouldn't work so well, since it doesn't reflect mutation of cached data
                                             // see https://github.com/google/guava/wiki/CachesExplained
                                             // We assume each entry is unlikely to be much more than 100 bytes, so bounding the size should be sufficient.
                                             .maximumSize(Long.getLong("cassandra.parent_repair_status_cache_size", 100_000))
                                             .build();

        MBeanServer mbs = ManagementFactory.getPlatformMBeanServer();
        try
        {
            mbs.registerMBean(this, new ObjectName(MBEAN_NAME));
        }
        catch (Exception e)
        {
            throw new RuntimeException(e);
        }
    }

    public void start()
    {
        consistent.local.start();
        ScheduledExecutors.optionalTasks.scheduleAtFixedRate(consistent.local::cleanup, 0,
                                                             LocalSessions.CLEANUP_INTERVAL,
                                                             TimeUnit.SECONDS);
    }

    @Override
    public List<Map<String, String>> getSessions(boolean all)
    {
        return consistent.local.sessionInfo(all);
    }

    @Override
    public void failSession(String session, boolean force)
    {
        UUID sessionID = UUID.fromString(session);
        consistent.local.cancelSession(sessionID, force);
    }

    /**
     * Requests repairs for the given keyspace and column families.
     *
     * @return Future for asynchronous call or null if there is no need to repair
     */
    public RepairSession submitRepairSession(UUID parentRepairSession,
                                             Collection<Range<Token>> range,
                                             String keyspace,
                                             RepairParallelism parallelismDegree,
                                             Set<InetAddress> endpoints,
                                             boolean isIncremental,
                                             boolean pullRepair,
                                             boolean force,
                                             PreviewKind previewKind,
                                             ListeningExecutorService executor,
                                             String... cfnames)
    {
        if (endpoints.isEmpty())
            return null;

        if (cfnames.length == 0)
            return null;

        final RepairSession session = new RepairSession(parentRepairSession, UUIDGen.getTimeUUID(), range, keyspace, parallelismDegree, endpoints, isIncremental, pullRepair, force, previewKind, cfnames);

        sessions.put(session.getId(), session);
        // register listeners
        registerOnFdAndGossip(session);

        // remove session at completion
        session.addListener(new Runnable()
        {
            /**
             * When repair finished, do clean up
             */
            public void run()
            {
                sessions.remove(session.getId());
            }
        }, MoreExecutors.directExecutor());
        session.start(executor);
        return session;
    }

    private <T extends AbstractFuture &
               IEndpointStateChangeSubscriber &
               IFailureDetectionEventListener> void registerOnFdAndGossip(final T task)
    {
        gossiper.register(task);
        failureDetector.registerFailureDetectionEventListener(task);

        // unregister listeners at completion
        task.addListener(new Runnable()
        {
            /**
             * When repair finished, do clean up
             */
            public void run()
            {
                failureDetector.unregisterFailureDetectionEventListener(task);
                gossiper.unregister(task);
            }
        }, MoreExecutors.sameThreadExecutor());
    }

    public synchronized void terminateSessions()
    {
        Throwable cause = new IOException("Terminate session is called");
        for (RepairSession session : sessions.values())
        {
            session.forceShutdown(cause);
        }
        parentRepairSessions.clear();
    }

    public void recordRepairStatus(int cmd, ParentRepairStatus parentRepairStatus, List<String> messages)
    {
        repairStatusByCmd.put(cmd, Pair.create(parentRepairStatus, messages));
    }


    Pair<ParentRepairStatus, List<String>> getRepairStatus(Integer cmd)
    {
        return repairStatusByCmd.getIfPresent(cmd);
    }

    /**
     * Return all of the neighbors with whom we share the provided range.
     *
     * @param keyspaceName keyspace to repair
     * @param keyspaceLocalRanges local-range for given keyspaceName
     * @param toRepair token to repair
     * @param dataCenters the data centers to involve in the repair
     *
     * @return neighbors with whom we share the provided range
     */
    public static Set<InetAddress> getNeighbors(String keyspaceName, Collection<Range<Token>> keyspaceLocalRanges,
                                                Range<Token> toRepair, Collection<String> dataCenters,
                                                Collection<String> hosts)
    {
        StorageService ss = StorageService.instance;
        Map<Range<Token>, List<InetAddress>> replicaSets = ss.getRangeToAddressMap(keyspaceName);
        Range<Token> rangeSuperSet = null;
        for (Range<Token> range : keyspaceLocalRanges)
        {
            if (range.contains(toRepair))
            {
                rangeSuperSet = range;
                break;
            }
            else if (range.intersects(toRepair))
            {
                throw new IllegalArgumentException(String.format("Requested range %s intersects a local range (%s) " +
                                                                 "but is not fully contained in one; this would lead to " +
                                                                 "imprecise repair. keyspace: %s", toRepair.toString(),
                                                                 range.toString(), keyspaceName));
            }
        }
        if (rangeSuperSet == null || !replicaSets.containsKey(rangeSuperSet))
            return Collections.emptySet();

        Set<InetAddress> neighbors = new HashSet<>(replicaSets.get(rangeSuperSet));
        neighbors.remove(FBUtilities.getBroadcastAddress());

        if (dataCenters != null && !dataCenters.isEmpty())
        {
            TokenMetadata.Topology topology = ss.getTokenMetadata().cloneOnlyTokenMap().getTopology();
            Set<InetAddress> dcEndpoints = Sets.newHashSet();
            Multimap<String,InetAddress> dcEndpointsMap = topology.getDatacenterEndpoints();
            for (String dc : dataCenters)
            {
                Collection<InetAddress> c = dcEndpointsMap.get(dc);
                if (c != null)
                   dcEndpoints.addAll(c);
            }
            return Sets.intersection(neighbors, dcEndpoints);
        }
        else if (hosts != null && !hosts.isEmpty())
        {
            Set<InetAddress> specifiedHost = new HashSet<>();
            for (final String host : hosts)
            {
                try
                {
                    final InetAddress endpoint = InetAddress.getByName(host.trim());
                    if (endpoint.equals(FBUtilities.getBroadcastAddress()) || neighbors.contains(endpoint))
                        specifiedHost.add(endpoint);
                }
                catch (UnknownHostException e)
                {
                    throw new IllegalArgumentException("Unknown host specified " + host, e);
                }
            }

            if (!specifiedHost.contains(FBUtilities.getBroadcastAddress()))
                throw new IllegalArgumentException("The current host must be part of the repair");

            if (specifiedHost.size() <= 1)
            {
                String msg = "Specified hosts %s do not share range %s needed for repair. Either restrict repair ranges " +
                             "with -st/-et options, or specify one of the neighbors that share this range with " +
                             "this node: %s.";
                throw new IllegalArgumentException(String.format(msg, hosts, toRepair, neighbors));
            }

            specifiedHost.remove(FBUtilities.getBroadcastAddress());
            return specifiedHost;

        }

        return neighbors;
    }

<<<<<<< HEAD
    /**
     * we only want to set repairedAt for incremental repairs including all replicas for a token range. For non-global
     * incremental repairs, forced incremental repairs, and full repairs, the UNREPAIRED_SSTABLE value will prevent
     * sstables from being promoted to repaired or preserve the repairedAt/pendingRepair values, respectively.
     */
    static long getRepairedAt(RepairOption options)
    {
        // we only want to set repairedAt for incremental repairs including all replicas for a token range. For non-global incremental repairs, forced incremental repairs, and
        // full repairs, the UNREPAIRED_SSTABLE value will prevent sstables from being promoted to repaired or preserve the repairedAt/pendingRepair values, respectively.
        if (options.isIncremental() && options.isGlobal() && !options.isForcedRepair())
        {
            return Clock.instance.currentTimeMillis();
        }
        else
        {
            return  ActiveRepairService.UNREPAIRED_SSTABLE;
        }
    }

=======
>>>>>>> 7d6474bb
    public UUID prepareForRepair(UUID parentRepairSession, InetAddress coordinator, Set<InetAddress> endpoints, RepairOption options, List<ColumnFamilyStore> columnFamilyStores)
    {
        long repairedAt = getRepairedAt(options);
        registerParentRepairSession(parentRepairSession, coordinator, columnFamilyStores, options.getRanges(), options.isIncremental(), repairedAt, options.isGlobal(), options.getPreviewKind());
        final CountDownLatch prepareLatch = new CountDownLatch(endpoints.size());
        final AtomicBoolean status = new AtomicBoolean(true);
        final Set<String> failedNodes = Collections.synchronizedSet(new HashSet<String>());
        IAsyncCallbackWithFailure callback = new IAsyncCallbackWithFailure()
        {
            public void response(MessageIn msg)
            {
                prepareLatch.countDown();
            }

            public boolean isLatencyForSnitch()
            {
                return false;
            }

            public void onFailure(InetAddress from, RequestFailureReason failureReason)
            {
                status.set(false);
                failedNodes.add(from.getHostAddress());
                prepareLatch.countDown();
            }
        };

        List<TableId> tableIds = new ArrayList<>(columnFamilyStores.size());
        for (ColumnFamilyStore cfs : columnFamilyStores)
            tableIds.add(cfs.metadata.id);

        for (InetAddress neighbour : endpoints)
        {
            if (FailureDetector.instance.isAlive(neighbour))
            {
                PrepareMessage message = new PrepareMessage(parentRepairSession, tableIds, options.getRanges(), options.isIncremental(), repairedAt, options.isGlobal(), options.getPreviewKind());
                MessageOut<RepairMessage> msg = message.createMessage();
                MessagingService.instance().sendRR(msg, neighbour, callback, DatabaseDescriptor.getRpcTimeout(), true);
            }
            else
            {
                if (options.isForcedRepair())
                {
                    prepareLatch.countDown();
                }
                else
                {
                    // bailout early to avoid potentially waiting for a long time.
                    failRepair(parentRepairSession, "Endpoint not alive: " + neighbour);
                }

            }
        }
        try
        {
            // Failed repair is expensive so we wait for longer time.
            if (!prepareLatch.await(1, TimeUnit.HOURS)) {
                failRepair(parentRepairSession, "Did not get replies from all endpoints.");
            }
        }
        catch (InterruptedException e)
        {
            failRepair(parentRepairSession, "Interrupted while waiting for prepare repair response.");
        }

        if (!status.get())
        {
            failRepair(parentRepairSession, "Got negative replies from endpoints " + failedNodes);
        }

        return parentRepairSession;
    }

    private void failRepair(UUID parentRepairSession, String errorMsg) {
        removeParentRepairSession(parentRepairSession);
        throw new RuntimeException(errorMsg);
    }

<<<<<<< HEAD
    public void registerParentRepairSession(UUID parentRepairSession, InetAddress coordinator, List<ColumnFamilyStore> columnFamilyStores, Collection<Range<Token>> ranges, boolean isIncremental, long repairedAt, boolean isGlobal, PreviewKind previewKind)
=======
    public synchronized void registerParentRepairSession(UUID parentRepairSession, InetAddress coordinator, List<ColumnFamilyStore> columnFamilyStores, Collection<Range<Token>> ranges, boolean isIncremental, long timestamp, boolean isGlobal)
>>>>>>> 7d6474bb
    {
        assert isIncremental || repairedAt == ActiveRepairService.UNREPAIRED_SSTABLE;
        if (!registeredForEndpointChanges)
        {
            Gossiper.instance.register(this);
            FailureDetector.instance.registerFailureDetectionEventListener(this);
            registeredForEndpointChanges = true;
        }

<<<<<<< HEAD
        parentRepairSessions.put(parentRepairSession, new ParentRepairSession(coordinator, columnFamilyStores, ranges, isIncremental, repairedAt, isGlobal, previewKind));
=======
        if (!parentRepairSessions.containsKey(parentRepairSession))
        {
            parentRepairSessions.put(parentRepairSession, new ParentRepairSession(coordinator, columnFamilyStores, ranges, isIncremental, timestamp, isGlobal));
        }
    }

    public Set<SSTableReader> currentlyRepairing(UUID cfId, UUID parentRepairSession)
    {
        Set<SSTableReader> repairing = new HashSet<>();
        for (Map.Entry<UUID, ParentRepairSession> entry : parentRepairSessions.entrySet())
        {
            Collection<SSTableReader> sstables = entry.getValue().getActiveSSTables(cfId);
            if (sstables != null && !entry.getKey().equals(parentRepairSession))
                repairing.addAll(sstables);
        }
        return repairing;
    }

    /**
     * Run final process of repair.
     * This removes all resources held by parent repair session, after performing anti compaction if necessary.
     *
     * @param parentSession Parent session ID
     * @param neighbors Repair participants (not including self)
     * @param successfulRanges Ranges that repaired successfully
     */
    public synchronized ListenableFuture finishParentSession(UUID parentSession, Set<InetAddress> neighbors, Collection<Range<Token>> successfulRanges)
    {
        List<ListenableFuture<?>> tasks = new ArrayList<>(neighbors.size() + 1);
        for (InetAddress neighbor : neighbors)
        {
            AnticompactionTask task = new AnticompactionTask(parentSession, neighbor, successfulRanges);
            registerOnFdAndGossip(task);
            tasks.add(task);
            task.run(); // 'run' is just sending message
        }
        tasks.add(doAntiCompaction(parentSession, successfulRanges));
        return Futures.successfulAsList(tasks);
>>>>>>> 7d6474bb
    }

    public ParentRepairSession getParentRepairSession(UUID parentSessionId)
    {
        ParentRepairSession session = parentRepairSessions.get(parentSessionId);
        // this can happen if a node thinks that the coordinator was down, but that coordinator got back before noticing
        // that it was down itself.
        if (session == null)
            throw new RuntimeException("Parent repair session with id = " + parentSessionId + " has failed.");

        return session;
    }

    /**
     * called when the repair session is done - either failed or anticompaction has completed
     *
     * clears out any snapshots created by this repair
     *
     * @param parentSessionId
     * @return
     */
    public synchronized ParentRepairSession removeParentRepairSession(UUID parentSessionId)
    {
        String snapshotName = parentSessionId.toString();
        for (ColumnFamilyStore cfs : getParentRepairSession(parentSessionId).columnFamilyStores.values())
        {
            if (cfs.snapshotExists(snapshotName))
                cfs.clearSnapshot(snapshotName);
        }
        return parentRepairSessions.remove(parentSessionId);
    }

    public void handleMessage(InetAddress endpoint, RepairMessage message)
    {
        RepairJobDesc desc = message.desc;
        RepairSession session = sessions.get(desc.sessionId);
        if (session == null)
            return;
        switch (message.messageType)
        {
            case VALIDATION_COMPLETE:
                ValidationComplete validation = (ValidationComplete) message;
                session.validationComplete(desc, endpoint, validation.trees);
                break;
            case SYNC_COMPLETE:
                // one of replica is synced.
                SyncComplete sync = (SyncComplete) message;
                session.syncComplete(desc, sync.nodes, sync.success, sync.summaries);
                break;
            default:
                break;
        }
    }

    /**
     * We keep a ParentRepairSession around for the duration of the entire repair, for example, on a 256 token vnode rf=3 cluster
     * we would have 768 RepairSession but only one ParentRepairSession. We use the PRS to avoid anticompacting the sstables
     * 768 times, instead we take all repaired ranges at the end of the repair and anticompact once.
     */
    public static class ParentRepairSession
    {
        private final Map<TableId, ColumnFamilyStore> columnFamilyStores = new HashMap<>();
        private final Collection<Range<Token>> ranges;
        public final boolean isIncremental;
        public final boolean isGlobal;
        public final long repairedAt;
        public final InetAddress coordinator;
        public final PreviewKind previewKind;

        public ParentRepairSession(InetAddress coordinator, List<ColumnFamilyStore> columnFamilyStores, Collection<Range<Token>> ranges, boolean isIncremental, long repairedAt, boolean isGlobal, PreviewKind previewKind)
        {
            this.coordinator = coordinator;
            for (ColumnFamilyStore cfs : columnFamilyStores)
            {
                this.columnFamilyStores.put(cfs.metadata.id, cfs);
            }
            this.ranges = ranges;
            this.repairedAt = repairedAt;
            this.isIncremental = isIncremental;
            this.isGlobal = isGlobal;
            this.previewKind = previewKind;
        }

        public boolean isPreview()
        {
            return previewKind != PreviewKind.NONE;
        }

        public Predicate<SSTableReader> getPreviewPredicate()
        {
            switch (previewKind)
            {
                case ALL:
                    return (s) -> true;
                case REPAIRED:
                    return (s) -> s.isRepaired();
                case UNREPAIRED:
                    return (s) -> !s.isRepaired();
                default:
                    throw new RuntimeException("Can't get preview predicate for preview kind " + previewKind);
            }
        }

        public synchronized void maybeSnapshot(TableId tableId, UUID parentSessionId)
        {
            String snapshotName = parentSessionId.toString();
            if (!columnFamilyStores.get(tableId).snapshotExists(snapshotName))
            {
                Set<SSTableReader> snapshottedSSTables = columnFamilyStores.get(tableId).snapshot(snapshotName, new Predicate<SSTableReader>()
                {
                    public boolean apply(SSTableReader sstable)
                    {
                        return sstable != null &&
                               (!isIncremental || !sstable.isRepaired()) &&
                               !(sstable.metadata().isIndex()) && // exclude SSTables from 2i
                               new Bounds<>(sstable.first.getToken(), sstable.last.getToken()).intersects(ranges);
                    }
                }, true, false);
            }
        }

        public Collection<ColumnFamilyStore> getColumnFamilyStores()
        {
            return ImmutableSet.<ColumnFamilyStore>builder().addAll(columnFamilyStores.values()).build();
        }

        public Set<TableId> getTableIds()
        {
            return ImmutableSet.copyOf(Iterables.transform(getColumnFamilyStores(), cfs -> cfs.metadata.id));
        }

        public Collection<Range<Token>> getRanges()
        {
            return ImmutableSet.copyOf(ranges);
        }

        @Override
        public String toString()
        {
            return "ParentRepairSession{" +
                    "columnFamilyStores=" + columnFamilyStores +
                    ", ranges=" + ranges +
                    ", repairedAt=" + repairedAt +
                    '}';
        }
    }

    /*
    If the coordinator node dies we should remove the parent repair session from the other nodes.
    This uses the same notifications as we get in RepairSession
     */
    public void onJoin(InetAddress endpoint, EndpointState epState) {}
    public void beforeChange(InetAddress endpoint, EndpointState currentState, ApplicationState newStateKey, VersionedValue newValue) {}
    public void onChange(InetAddress endpoint, ApplicationState state, VersionedValue value) {}
    public void onAlive(InetAddress endpoint, EndpointState state) {}
    public void onDead(InetAddress endpoint, EndpointState state) {}

    public void onRemove(InetAddress endpoint)
    {
        convict(endpoint, Double.MAX_VALUE);
    }

    public void onRestart(InetAddress endpoint, EndpointState state)
    {
        convict(endpoint, Double.MAX_VALUE);
    }

    /**
     * Something has happened to a remote node - if that node is a coordinator, we mark the parent repair session id as failed.
     *
     * The fail marker is kept in the map for 24h to make sure that if the coordinator does not agree
     * that the repair failed, we need to fail the entire repair session
     *
     * @param ep  endpoint to be convicted
     * @param phi the value of phi with with ep was convicted
     */
    public void convict(InetAddress ep, double phi)
    {
        // We want a higher confidence in the failure detection than usual because failing a repair wrongly has a high cost.
        if (phi < 2 * DatabaseDescriptor.getPhiConvictThreshold() || parentRepairSessions.isEmpty())
            return;

        Set<UUID> toRemove = new HashSet<>();

        for (Map.Entry<UUID, ParentRepairSession> repairSessionEntry : parentRepairSessions.entrySet())
        {
            if (repairSessionEntry.getValue().coordinator.equals(ep))
            {
                toRemove.add(repairSessionEntry.getKey());
            }
        }

        if (!toRemove.isEmpty())
        {
            logger.debug("Removing {} in parent repair sessions", toRemove);
            for (UUID id : toRemove)
                removeParentRepairSession(id);
        }
    }

}<|MERGE_RESOLUTION|>--- conflicted
+++ resolved
@@ -372,7 +372,6 @@
         return neighbors;
     }
 
-<<<<<<< HEAD
     /**
      * we only want to set repairedAt for incremental repairs including all replicas for a token range. For non-global
      * incremental repairs, forced incremental repairs, and full repairs, the UNREPAIRED_SSTABLE value will prevent
@@ -392,8 +391,6 @@
         }
     }
 
-=======
->>>>>>> 7d6474bb
     public UUID prepareForRepair(UUID parentRepairSession, InetAddress coordinator, Set<InetAddress> endpoints, RepairOption options, List<ColumnFamilyStore> columnFamilyStores)
     {
         long repairedAt = getRepairedAt(options);
@@ -472,11 +469,7 @@
         throw new RuntimeException(errorMsg);
     }
 
-<<<<<<< HEAD
-    public void registerParentRepairSession(UUID parentRepairSession, InetAddress coordinator, List<ColumnFamilyStore> columnFamilyStores, Collection<Range<Token>> ranges, boolean isIncremental, long repairedAt, boolean isGlobal, PreviewKind previewKind)
-=======
-    public synchronized void registerParentRepairSession(UUID parentRepairSession, InetAddress coordinator, List<ColumnFamilyStore> columnFamilyStores, Collection<Range<Token>> ranges, boolean isIncremental, long timestamp, boolean isGlobal)
->>>>>>> 7d6474bb
+    public synchronized void registerParentRepairSession(UUID parentRepairSession, InetAddress coordinator, List<ColumnFamilyStore> columnFamilyStores, Collection<Range<Token>> ranges, boolean isIncremental, long repairedAt, boolean isGlobal, PreviewKind previewKind)
     {
         assert isIncremental || repairedAt == ActiveRepairService.UNREPAIRED_SSTABLE;
         if (!registeredForEndpointChanges)
@@ -486,48 +479,10 @@
             registeredForEndpointChanges = true;
         }
 
-<<<<<<< HEAD
-        parentRepairSessions.put(parentRepairSession, new ParentRepairSession(coordinator, columnFamilyStores, ranges, isIncremental, repairedAt, isGlobal, previewKind));
-=======
         if (!parentRepairSessions.containsKey(parentRepairSession))
         {
-            parentRepairSessions.put(parentRepairSession, new ParentRepairSession(coordinator, columnFamilyStores, ranges, isIncremental, timestamp, isGlobal));
-        }
-    }
-
-    public Set<SSTableReader> currentlyRepairing(UUID cfId, UUID parentRepairSession)
-    {
-        Set<SSTableReader> repairing = new HashSet<>();
-        for (Map.Entry<UUID, ParentRepairSession> entry : parentRepairSessions.entrySet())
-        {
-            Collection<SSTableReader> sstables = entry.getValue().getActiveSSTables(cfId);
-            if (sstables != null && !entry.getKey().equals(parentRepairSession))
-                repairing.addAll(sstables);
-        }
-        return repairing;
-    }
-
-    /**
-     * Run final process of repair.
-     * This removes all resources held by parent repair session, after performing anti compaction if necessary.
-     *
-     * @param parentSession Parent session ID
-     * @param neighbors Repair participants (not including self)
-     * @param successfulRanges Ranges that repaired successfully
-     */
-    public synchronized ListenableFuture finishParentSession(UUID parentSession, Set<InetAddress> neighbors, Collection<Range<Token>> successfulRanges)
-    {
-        List<ListenableFuture<?>> tasks = new ArrayList<>(neighbors.size() + 1);
-        for (InetAddress neighbor : neighbors)
-        {
-            AnticompactionTask task = new AnticompactionTask(parentSession, neighbor, successfulRanges);
-            registerOnFdAndGossip(task);
-            tasks.add(task);
-            task.run(); // 'run' is just sending message
-        }
-        tasks.add(doAntiCompaction(parentSession, successfulRanges));
-        return Futures.successfulAsList(tasks);
->>>>>>> 7d6474bb
+            parentRepairSessions.put(parentRepairSession, new ParentRepairSession(coordinator, columnFamilyStores, ranges, isIncremental, repairedAt, isGlobal, previewKind));
+        }
     }
 
     public ParentRepairSession getParentRepairSession(UUID parentSessionId)
