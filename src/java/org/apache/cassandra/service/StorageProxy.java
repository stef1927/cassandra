/*
 * Licensed to the Apache Software Foundation (ASF) under one
 * or more contributor license agreements.  See the NOTICE file
 * distributed with this work for additional information
 * regarding copyright ownership.  The ASF licenses this file
 * to you under the Apache License, Version 2.0 (the
 * "License"); you may not use this file except in compliance
 * with the License.  You may obtain a copy of the License at
 *
 *     http://www.apache.org/licenses/LICENSE-2.0
 *
 * Unless required by applicable law or agreed to in writing, software
 * distributed under the License is distributed on an "AS IS" BASIS,
 * WITHOUT WARRANTIES OR CONDITIONS OF ANY KIND, either express or implied.
 * See the License for the specific language governing permissions and
 * limitations under the License.
 */
package org.apache.cassandra.service;

import java.lang.management.ManagementFactory;
import java.nio.ByteBuffer;
import java.nio.file.Paths;
import java.util.*;
import java.util.concurrent.*;
import java.util.concurrent.atomic.AtomicInteger;
import java.util.concurrent.atomic.AtomicLong;

import javax.management.MBeanServer;
import javax.management.ObjectName;

import com.google.common.base.Preconditions;
import com.google.common.base.Predicate;
import com.google.common.cache.CacheLoader;
import com.google.common.collect.*;
import com.google.common.primitives.Ints;
import com.google.common.util.concurrent.Uninterruptibles;

import org.apache.commons.lang3.StringUtils;

import org.slf4j.Logger;
import org.slf4j.LoggerFactory;

import org.apache.cassandra.batchlog.Batch;
import org.apache.cassandra.batchlog.BatchlogManager;
import org.apache.cassandra.concurrent.Stage;
import org.apache.cassandra.concurrent.StageManager;
import org.apache.cassandra.service.reads.AbstractReadExecutor;
import org.apache.cassandra.service.reads.DataResolver;
import org.apache.cassandra.service.reads.ReadCallback;
import org.apache.cassandra.service.reads.repair.ReadRepair;
import org.apache.cassandra.schema.TableMetadata;
import org.apache.cassandra.config.DatabaseDescriptor;
import org.apache.cassandra.schema.Schema;
import org.apache.cassandra.schema.SchemaConstants;
import org.apache.cassandra.db.*;
import org.apache.cassandra.db.filter.DataLimits;
import org.apache.cassandra.db.filter.TombstoneOverwhelmingException;
import org.apache.cassandra.db.fullquerylog.FullQueryLogger;
import org.apache.cassandra.db.partitions.*;
import org.apache.cassandra.db.rows.RowIterator;
import org.apache.cassandra.db.view.ViewUtils;
import org.apache.cassandra.dht.*;
import org.apache.cassandra.exceptions.*;
import org.apache.cassandra.gms.FailureDetector;
import org.apache.cassandra.gms.Gossiper;
import org.apache.cassandra.hints.Hint;
import org.apache.cassandra.hints.HintsService;
import org.apache.cassandra.index.Index;
import org.apache.cassandra.locator.*;
import org.apache.cassandra.metrics.*;
import org.apache.cassandra.net.*;
import org.apache.cassandra.service.paxos.Commit;
import org.apache.cassandra.service.paxos.PaxosState;
import org.apache.cassandra.service.paxos.PrepareCallback;
import org.apache.cassandra.service.paxos.PrepareResponse;
import org.apache.cassandra.service.paxos.PrepareVerbHandler;
import org.apache.cassandra.service.paxos.ProposeCallback;
import org.apache.cassandra.service.paxos.ProposeVerbHandler;
import org.apache.cassandra.net.MessagingService.Verb;
import org.apache.cassandra.tracing.Tracing;
import org.apache.cassandra.transport.Server;
import org.apache.cassandra.triggers.TriggerExecutor;
import org.apache.cassandra.utils.*;
import org.apache.cassandra.utils.AbstractIterator;

public class StorageProxy implements StorageProxyMBean
{
    public static final String MBEAN_NAME = "org.apache.cassandra.db:type=StorageProxy";
    private static final Logger logger = LoggerFactory.getLogger(StorageProxy.class);

    public static final String UNREACHABLE = "UNREACHABLE";

    private static final WritePerformer standardWritePerformer;
    private static final WritePerformer counterWritePerformer;
    private static final WritePerformer counterWriteOnCoordinatorPerformer;

    public static final StorageProxy instance = new StorageProxy();

    private static volatile int maxHintsInProgress = 128 * FBUtilities.getAvailableProcessors();
    private static final CacheLoader<InetAddressAndPort, AtomicInteger> hintsInProgress = new CacheLoader<InetAddressAndPort, AtomicInteger>()
    {
        public AtomicInteger load(InetAddressAndPort inetAddress)
        {
            return new AtomicInteger(0);
        }
    };
    private static final ClientRequestMetrics readMetrics = new ClientRequestMetrics("Read");
    private static final ClientRequestMetrics rangeMetrics = new ClientRequestMetrics("RangeSlice");
    private static final ClientWriteRequestMetrics writeMetrics = new ClientWriteRequestMetrics("Write");
    private static final CASClientWriteRequestMetrics casWriteMetrics = new CASClientWriteRequestMetrics("CASWrite");
    private static final CASClientRequestMetrics casReadMetrics = new CASClientRequestMetrics("CASRead");
    private static final ViewWriteMetrics viewWriteMetrics = new ViewWriteMetrics("ViewWrite");
    private static final Map<ConsistencyLevel, ClientRequestMetrics> readMetricsMap = new EnumMap<>(ConsistencyLevel.class);
    private static final Map<ConsistencyLevel, ClientWriteRequestMetrics> writeMetricsMap = new EnumMap<>(ConsistencyLevel.class);

    private static final double CONCURRENT_SUBREQUESTS_MARGIN = 0.10;

    private StorageProxy()
    {
    }

    static
    {
        MBeanServer mbs = ManagementFactory.getPlatformMBeanServer();
        try
        {
            mbs.registerMBean(instance, new ObjectName(MBEAN_NAME));
        }
        catch (Exception e)
        {
            throw new RuntimeException(e);
        }

        HintsService.instance.registerMBean();
        HintedHandOffManager.instance.registerMBean();

        standardWritePerformer = new WritePerformer()
        {
            public void apply(IMutation mutation,
                              Iterable<InetAddressAndPort> targets,
                              AbstractWriteResponseHandler<IMutation> responseHandler,
                              String localDataCenter,
                              ConsistencyLevel consistency_level)
            throws OverloadedException
            {
                assert mutation instanceof Mutation;
                sendToHintedEndpoints((Mutation) mutation, targets, responseHandler, localDataCenter, Stage.MUTATION);
            }
        };

        /*
         * We execute counter writes in 2 places: either directly in the coordinator node if it is a replica, or
         * in CounterMutationVerbHandler on a replica othewise. The write must be executed on the COUNTER_MUTATION stage
         * but on the latter case, the verb handler already run on the COUNTER_MUTATION stage, so we must not execute the
         * underlying on the stage otherwise we risk a deadlock. Hence two different performer.
         */
        counterWritePerformer = new WritePerformer()
        {
            public void apply(IMutation mutation,
                              Iterable<InetAddressAndPort> targets,
                              AbstractWriteResponseHandler<IMutation> responseHandler,
                              String localDataCenter,
                              ConsistencyLevel consistencyLevel)
            {
                counterWriteTask(mutation, targets, responseHandler, localDataCenter).run();
            }
        };

        counterWriteOnCoordinatorPerformer = new WritePerformer()
        {
            public void apply(IMutation mutation,
                              Iterable<InetAddressAndPort> targets,
                              AbstractWriteResponseHandler<IMutation> responseHandler,
                              String localDataCenter,
                              ConsistencyLevel consistencyLevel)
            {
                StageManager.getStage(Stage.COUNTER_MUTATION)
                            .execute(counterWriteTask(mutation, targets, responseHandler, localDataCenter));
            }
        };

        for(ConsistencyLevel level : ConsistencyLevel.values())
        {
            readMetricsMap.put(level, new ClientRequestMetrics("Read-" + level.name()));
            writeMetricsMap.put(level, new ClientWriteRequestMetrics("Write-" + level.name()));
        }
    }

    /**
     * Apply @param updates if and only if the current values in the row for @param key
     * match the provided @param conditions.  The algorithm is "raw" Paxos: that is, Paxos
     * minus leader election -- any node in the cluster may propose changes for any row,
     * which (that is, the row) is the unit of values being proposed, not single columns.
     *
     * The Paxos cohort is only the replicas for the given key, not the entire cluster.
     * So we expect performance to be reasonable, but CAS is still intended to be used
     * "when you really need it," not for all your updates.
     *
     * There are three phases to Paxos:
     *  1. Prepare: the coordinator generates a ballot (timeUUID in our case) and asks replicas to (a) promise
     *     not to accept updates from older ballots and (b) tell us about the most recent update it has already
     *     accepted.
     *  2. Accept: if a majority of replicas reply, the coordinator asks replicas to accept the value of the
     *     highest proposal ballot it heard about, or a new value if no in-progress proposals were reported.
     *  3. Commit (Learn): if a majority of replicas acknowledge the accept request, we can commit the new
     *     value.
     *
     *  Commit procedure is not covered in "Paxos Made Simple," and only briefly mentioned in "Paxos Made Live,"
     *  so here is our approach:
     *   3a. The coordinator sends a commit message to all replicas with the ballot and value.
     *   3b. Because of 1-2, this will be the highest-seen commit ballot.  The replicas will note that,
     *       and send it with subsequent promise replies.  This allows us to discard acceptance records
     *       for successfully committed replicas, without allowing incomplete proposals to commit erroneously
     *       later on.
     *
     *  Note that since we are performing a CAS rather than a simple update, we perform a read (of committed
     *  values) between the prepare and accept phases.  This gives us a slightly longer window for another
     *  coordinator to come along and trump our own promise with a newer one but is otherwise safe.
     *
     * @param keyspaceName the keyspace for the CAS
     * @param cfName the column family for the CAS
     * @param key the row key for the row to CAS
     * @param request the conditions for the CAS to apply as well as the update to perform if the conditions hold.
     * @param consistencyForPaxos the consistency for the paxos prepare and propose round. This can only be either SERIAL or LOCAL_SERIAL.
     * @param consistencyForCommit the consistency for write done during the commit phase. This can be anything, except SERIAL or LOCAL_SERIAL.
     *
     * @return null if the operation succeeds in updating the row, or the current values corresponding to conditions.
     * (since, if the CAS doesn't succeed, it means the current value do not match the conditions).
     */
    public static RowIterator cas(String keyspaceName,
                                  String cfName,
                                  DecoratedKey key,
                                  CASRequest request,
                                  ConsistencyLevel consistencyForPaxos,
                                  ConsistencyLevel consistencyForCommit,
                                  ClientState state,
                                  long queryStartNanoTime)
    throws UnavailableException, IsBootstrappingException, RequestFailureException, RequestTimeoutException, InvalidRequestException
    {
        final long startTimeForMetrics = System.nanoTime();
        int contentions = 0;
        try
        {
            consistencyForPaxos.validateForCas();
            consistencyForCommit.validateForCasCommit(keyspaceName);

            TableMetadata metadata = Schema.instance.getTableMetadata(keyspaceName, cfName);

            long timeout = TimeUnit.MILLISECONDS.toNanos(DatabaseDescriptor.getCasContentionTimeout());
            while (System.nanoTime() - queryStartNanoTime < timeout)
            {
                // for simplicity, we'll do a single liveness check at the start of each attempt
                Pair<List<InetAddressAndPort>, Integer> p = getPaxosParticipants(metadata, key, consistencyForPaxos);
                List<InetAddressAndPort> liveEndpoints = p.left;
                int requiredParticipants = p.right;

                final Pair<UUID, Integer> pair = beginAndRepairPaxos(queryStartNanoTime, key, metadata, liveEndpoints, requiredParticipants, consistencyForPaxos, consistencyForCommit, true, state);
                final UUID ballot = pair.left;
                contentions += pair.right;

                // read the current values and check they validate the conditions
                Tracing.trace("Reading existing values for CAS precondition");
                SinglePartitionReadCommand readCommand = request.readCommand(FBUtilities.nowInSeconds());
                ConsistencyLevel readConsistency = consistencyForPaxos == ConsistencyLevel.LOCAL_SERIAL ? ConsistencyLevel.LOCAL_QUORUM : ConsistencyLevel.QUORUM;

                FilteredPartition current;
                try (RowIterator rowIter = readOne(readCommand, readConsistency, queryStartNanoTime))
                {
                    current = FilteredPartition.create(rowIter);
                }

                if (!request.appliesTo(current))
                {
                    Tracing.trace("CAS precondition does not match current values {}", current);
                    casWriteMetrics.conditionNotMet.inc();
                    return current.rowIterator();
                }

                // finish the paxos round w/ the desired updates
                // TODO turn null updates into delete?
                PartitionUpdate updates = request.makeUpdates(current);

                long size = updates.dataSize();
                casWriteMetrics.mutationSize.update(size);
                writeMetricsMap.get(consistencyForPaxos).mutationSize.update(size);

                // Apply triggers to cas updates. A consideration here is that
                // triggers emit Mutations, and so a given trigger implementation
                // may generate mutations for partitions other than the one this
                // paxos round is scoped for. In this case, TriggerExecutor will
                // validate that the generated mutations are targetted at the same
                // partition as the initial updates and reject (via an
                // InvalidRequestException) any which aren't.
                updates = TriggerExecutor.instance.execute(updates);


                Commit proposal = Commit.newProposal(ballot, updates);
                Tracing.trace("CAS precondition is met; proposing client-requested updates for {}", ballot);
                if (proposePaxos(proposal, liveEndpoints, requiredParticipants, true, consistencyForPaxos, queryStartNanoTime))
                {
                    commitPaxos(proposal, consistencyForCommit, true, queryStartNanoTime);
                    Tracing.trace("CAS successful");
                    return null;
                }

                Tracing.trace("Paxos proposal not accepted (pre-empted by a higher ballot)");
                contentions++;
                Uninterruptibles.sleepUninterruptibly(ThreadLocalRandom.current().nextInt(100), TimeUnit.MILLISECONDS);
                // continue to retry
            }

            throw new WriteTimeoutException(WriteType.CAS, consistencyForPaxos, 0, consistencyForPaxos.blockFor(Keyspace.open(keyspaceName)));
        }
        catch (WriteTimeoutException|ReadTimeoutException e)
        {
            casWriteMetrics.timeouts.mark();
            writeMetricsMap.get(consistencyForPaxos).timeouts.mark();
            throw e;
        }
        catch (WriteFailureException|ReadFailureException e)
        {
            casWriteMetrics.failures.mark();
            writeMetricsMap.get(consistencyForPaxos).failures.mark();
            throw e;
        }
        catch(UnavailableException e)
        {
            casWriteMetrics.unavailables.mark();
            writeMetricsMap.get(consistencyForPaxos).unavailables.mark();
            throw e;
        }
        finally
        {
            recordCasContention(contentions);
            final long latency = System.nanoTime() - startTimeForMetrics;
            casWriteMetrics.addNano(latency);
            writeMetricsMap.get(consistencyForPaxos).addNano(latency);
        }
    }

    private static void recordCasContention(int contentions)
    {
        if(contentions > 0)
            casWriteMetrics.contention.update(contentions);
    }

    private static Predicate<InetAddressAndPort> sameDCPredicateFor(final String dc)
    {
        final IEndpointSnitch snitch = DatabaseDescriptor.getEndpointSnitch();
        return new Predicate<InetAddressAndPort>()
        {
            public boolean apply(InetAddressAndPort host)
            {
                return dc.equals(snitch.getDatacenter(host));
            }
        };
    }

    private static Pair<List<InetAddressAndPort>, Integer> getPaxosParticipants(TableMetadata metadata, DecoratedKey key, ConsistencyLevel consistencyForPaxos) throws UnavailableException
    {
        Token tk = key.getToken();
        List<InetAddressAndPort> naturalEndpoints = StorageService.instance.getNaturalEndpoints(metadata.keyspace, tk);
        Collection<InetAddressAndPort> pendingEndpoints = StorageService.instance.getTokenMetadata().pendingEndpointsFor(tk, metadata.keyspace);
        if (consistencyForPaxos == ConsistencyLevel.LOCAL_SERIAL)
        {
            // Restrict naturalEndpoints and pendingEndpoints to node in the local DC only
            String localDc = DatabaseDescriptor.getEndpointSnitch().getDatacenter(FBUtilities.getBroadcastAddressAndPort());
            Predicate<InetAddressAndPort> isLocalDc = sameDCPredicateFor(localDc);
            naturalEndpoints = ImmutableList.copyOf(Iterables.filter(naturalEndpoints, isLocalDc));
            pendingEndpoints = ImmutableList.copyOf(Iterables.filter(pendingEndpoints, isLocalDc));
        }
        int participants = pendingEndpoints.size() + naturalEndpoints.size();
        int requiredParticipants = participants / 2 + 1; // See CASSANDRA-8346, CASSANDRA-833
        List<InetAddressAndPort> liveEndpoints = ImmutableList.copyOf(Iterables.filter(Iterables.concat(naturalEndpoints, pendingEndpoints), IAsyncCallback.isAlive));
        if (liveEndpoints.size() < requiredParticipants)
            throw new UnavailableException(consistencyForPaxos, requiredParticipants, liveEndpoints.size());

        // We cannot allow CAS operations with 2 or more pending endpoints, see #8346.
        // Note that we fake an impossible number of required nodes in the unavailable exception
        // to nail home the point that it's an impossible operation no matter how many nodes are live.
        if (pendingEndpoints.size() > 1)
            throw new UnavailableException(String.format("Cannot perform LWT operation as there is more than one (%d) pending range movement", pendingEndpoints.size()),
                                           consistencyForPaxos,
                                           participants + 1,
                                           liveEndpoints.size());

        return Pair.create(liveEndpoints, requiredParticipants);
    }

    /**
     * begin a Paxos session by sending a prepare request and completing any in-progress requests seen in the replies
     *
     * @return the Paxos ballot promised by the replicas if no in-progress requests were seen and a quorum of
     * nodes have seen the mostRecentCommit.  Otherwise, return null.
     */
    private static Pair<UUID, Integer> beginAndRepairPaxos(long queryStartNanoTime,
                                                           DecoratedKey key,
                                                           TableMetadata metadata,
                                                           List<InetAddressAndPort> liveEndpoints,
                                                           int requiredParticipants,
                                                           ConsistencyLevel consistencyForPaxos,
                                                           ConsistencyLevel consistencyForCommit,
                                                           final boolean isWrite,
                                                           ClientState state)
    throws WriteTimeoutException, WriteFailureException
    {
        long timeout = TimeUnit.MILLISECONDS.toNanos(DatabaseDescriptor.getCasContentionTimeout());

        PrepareCallback summary = null;
        int contentions = 0;
        while (System.nanoTime() - queryStartNanoTime < timeout)
        {
            // We want a timestamp that is guaranteed to be unique for that node (so that the ballot is globally unique), but if we've got a prepare rejected
            // already we also want to make sure we pick a timestamp that has a chance to be promised, i.e. one that is greater that the most recently known
            // in progress (#5667). Lastly, we don't want to use a timestamp that is older than the last one assigned by ClientState or operations may appear
            // out-of-order (#7801).
            long minTimestampMicrosToUse = summary == null ? Long.MIN_VALUE : 1 + UUIDGen.microsTimestamp(summary.mostRecentInProgressCommit.ballot);
            long ballotMicros = state.getTimestampForPaxos(minTimestampMicrosToUse);
            // Note that ballotMicros is not guaranteed to be unique if two proposal are being handled concurrently by the same coordinator. But we still
            // need ballots to be unique for each proposal so we have to use getRandomTimeUUIDFromMicros.
            UUID ballot = UUIDGen.getRandomTimeUUIDFromMicros(ballotMicros);

            // prepare
            Tracing.trace("Preparing {}", ballot);
            Commit toPrepare = Commit.newPrepare(key, metadata, ballot);
            summary = preparePaxos(toPrepare, liveEndpoints, requiredParticipants, consistencyForPaxos, queryStartNanoTime);
            if (!summary.promised)
            {
                Tracing.trace("Some replicas have already promised a higher ballot than ours; aborting");
                contentions++;
                // sleep a random amount to give the other proposer a chance to finish
                Uninterruptibles.sleepUninterruptibly(ThreadLocalRandom.current().nextInt(100), TimeUnit.MILLISECONDS);
                continue;
            }

            Commit inProgress = summary.mostRecentInProgressCommitWithUpdate;
            Commit mostRecent = summary.mostRecentCommit;

            // If we have an in-progress ballot greater than the MRC we know, then it's an in-progress round that
            // needs to be completed, so do it.
            if (!inProgress.update.isEmpty() && inProgress.isAfter(mostRecent))
            {
                Tracing.trace("Finishing incomplete paxos round {}", inProgress);
                if(isWrite)
                    casWriteMetrics.unfinishedCommit.inc();
                else
                    casReadMetrics.unfinishedCommit.inc();
                Commit refreshedInProgress = Commit.newProposal(ballot, inProgress.update);
                if (proposePaxos(refreshedInProgress, liveEndpoints, requiredParticipants, false, consistencyForPaxos, queryStartNanoTime))
                {
                    try
                    {
                        commitPaxos(refreshedInProgress, consistencyForCommit, false, queryStartNanoTime);
                    }
                    catch (WriteTimeoutException e)
                    {
                        recordCasContention(contentions);
                        // We're still doing preparation for the paxos rounds, so we want to use the CAS (see CASSANDRA-8672)
                        throw new WriteTimeoutException(WriteType.CAS, e.consistency, e.received, e.blockFor);
                    }
                }
                else
                {
                    Tracing.trace("Some replicas have already promised a higher ballot than ours; aborting");
                    // sleep a random amount to give the other proposer a chance to finish
                    contentions++;
                    Uninterruptibles.sleepUninterruptibly(ThreadLocalRandom.current().nextInt(100), TimeUnit.MILLISECONDS);
                }
                continue;
            }

            // To be able to propose our value on a new round, we need a quorum of replica to have learn the previous one. Why is explained at:
            // https://issues.apache.org/jira/browse/CASSANDRA-5062?focusedCommentId=13619810&page=com.atlassian.jira.plugin.system.issuetabpanels:comment-tabpanel#comment-13619810)
            // Since we waited for quorum nodes, if some of them haven't seen the last commit (which may just be a timing issue, but may also
            // mean we lost messages), we pro-actively "repair" those nodes, and retry.
            int nowInSec = Ints.checkedCast(TimeUnit.MICROSECONDS.toSeconds(ballotMicros));
            Iterable<InetAddressAndPort> missingMRC = summary.replicasMissingMostRecentCommit(metadata, nowInSec);
            if (Iterables.size(missingMRC) > 0)
            {
                Tracing.trace("Repairing replicas that missed the most recent commit");
                sendCommit(mostRecent, missingMRC);
                // TODO: provided commits don't invalid the prepare we just did above (which they don't), we could just wait
                // for all the missingMRC to acknowledge this commit and then move on with proposing our value. But that means
                // adding the ability to have commitPaxos block, which is exactly CASSANDRA-5442 will do. So once we have that
                // latter ticket, we can pass CL.ALL to the commit above and remove the 'continue'.
                continue;
            }

            return Pair.create(ballot, contentions);
        }

        recordCasContention(contentions);
        throw new WriteTimeoutException(WriteType.CAS, consistencyForPaxos, 0, consistencyForPaxos.blockFor(Keyspace.open(metadata.keyspace)));
    }

    /**
     * Unlike commitPaxos, this does not wait for replies
     */
    private static void sendCommit(Commit commit, Iterable<InetAddressAndPort> replicas)
    {
        MessageOut<Commit> message = new MessageOut<Commit>(MessagingService.Verb.PAXOS_COMMIT, commit, Commit.serializer);
        for (InetAddressAndPort target : replicas)
            MessagingService.instance().sendOneWay(message, target);
    }

    private static PrepareCallback preparePaxos(Commit toPrepare, List<InetAddressAndPort> endpoints, int requiredParticipants, ConsistencyLevel consistencyForPaxos, long queryStartNanoTime)
    throws WriteTimeoutException
    {
        PrepareCallback callback = new PrepareCallback(toPrepare.update.partitionKey(), toPrepare.update.metadata(), requiredParticipants, consistencyForPaxos, queryStartNanoTime);
        MessageOut<Commit> message = new MessageOut<Commit>(MessagingService.Verb.PAXOS_PREPARE, toPrepare, Commit.serializer);
        for (InetAddressAndPort target : endpoints)
        {
            if (canDoLocalRequest(target))
            {
                StageManager.getStage(MessagingService.verbStages.get(MessagingService.Verb.PAXOS_PREPARE)).execute(new Runnable()
                {
                    public void run()
                    {
                        try
                        {
                            MessageIn<PrepareResponse> message = MessageIn.create(FBUtilities.getBroadcastAddressAndPort(),
                                    PrepareVerbHandler.doPrepare(toPrepare),
                                    Collections.emptyMap(),
                                    MessagingService.Verb.INTERNAL_RESPONSE,
                                    MessagingService.current_version);
                            callback.response(message);
                        }
                        catch (Exception ex)
                        {
                            logger.error("Failed paxos prepare locally", ex);
                        }
                    }
                });
            }
            else
            {
                MessagingService.instance().sendRR(message, target, callback);
            }
        }
        callback.await();
        return callback;
    }

    private static boolean proposePaxos(Commit proposal, List<InetAddressAndPort> endpoints, int requiredParticipants, boolean timeoutIfPartial, ConsistencyLevel consistencyLevel, long queryStartNanoTime)
    throws WriteTimeoutException
    {
        ProposeCallback callback = new ProposeCallback(endpoints.size(), requiredParticipants, !timeoutIfPartial, consistencyLevel, queryStartNanoTime);
        MessageOut<Commit> message = new MessageOut<Commit>(MessagingService.Verb.PAXOS_PROPOSE, proposal, Commit.serializer);
        for (InetAddressAndPort target : endpoints)
        {
            if (canDoLocalRequest(target))
            {
                StageManager.getStage(MessagingService.verbStages.get(MessagingService.Verb.PAXOS_PROPOSE)).execute(new Runnable()
                {
                    public void run()
                    {
                        try
                        {
                            MessageIn<Boolean> message = MessageIn.create(FBUtilities.getBroadcastAddressAndPort(),
                                    ProposeVerbHandler.doPropose(proposal),
                                    Collections.emptyMap(),
                                    MessagingService.Verb.INTERNAL_RESPONSE,
                                    MessagingService.current_version);
                            callback.response(message);
                        }
                        catch (Exception ex)
                        {
                            logger.error("Failed paxos propose locally", ex);
                        }
                    }
                });
            }
            else
            {
                MessagingService.instance().sendRR(message, target, callback);
            }
        }
        callback.await();

        if (callback.isSuccessful())
            return true;

        if (timeoutIfPartial && !callback.isFullyRefused())
            throw new WriteTimeoutException(WriteType.CAS, consistencyLevel, callback.getAcceptCount(), requiredParticipants);

        return false;
    }

    private static void commitPaxos(Commit proposal, ConsistencyLevel consistencyLevel, boolean allowHints, long queryStartNanoTime) throws WriteTimeoutException
    {
        boolean shouldBlock = consistencyLevel != ConsistencyLevel.ANY;
        Keyspace keyspace = Keyspace.open(proposal.update.metadata().keyspace);

        Token tk = proposal.update.partitionKey().getToken();
        List<InetAddressAndPort> naturalEndpoints = StorageService.instance.getNaturalEndpoints(keyspace.getName(), tk);
        Collection<InetAddressAndPort> pendingEndpoints = StorageService.instance.getTokenMetadata().pendingEndpointsFor(tk, keyspace.getName());

        AbstractWriteResponseHandler<Commit> responseHandler = null;
        if (shouldBlock)
        {
            AbstractReplicationStrategy rs = keyspace.getReplicationStrategy();
            responseHandler = rs.getWriteResponseHandler(naturalEndpoints, pendingEndpoints, consistencyLevel, null, WriteType.SIMPLE, queryStartNanoTime);
            responseHandler.setSupportsBackPressure(false);
        }

        MessageOut<Commit> message = new MessageOut<Commit>(MessagingService.Verb.PAXOS_COMMIT, proposal, Commit.serializer);
        for (InetAddressAndPort destination : Iterables.concat(naturalEndpoints, pendingEndpoints))
        {
            checkHintOverload(destination);

            if (FailureDetector.instance.isAlive(destination))
            {
                if (shouldBlock)
                {
                    if (canDoLocalRequest(destination))
                        commitPaxosLocal(message, responseHandler);
                    else
                        MessagingService.instance().sendRR(message, destination, responseHandler, allowHints && shouldHint(destination));
                }
                else
                {
                    MessagingService.instance().sendOneWay(message, destination);
                }
            }
<<<<<<< HEAD
            else
=======
            else if (allowHints && shouldHint(destination))
>>>>>>> 19a54786
            {
                if (responseHandler != null)
                {
                    responseHandler.expired();
                }
                if (shouldHint)
                {
                    submitHint(proposal.makeMutation(), destination, null);
                }
            }
        }

        if (shouldBlock)
            responseHandler.get();
    }

    /**
     * Commit a PAXOS task locally, and if the task times out rather then submitting a real hint
     * submit a fake one that executes immediately on the mutation stage, but generates the necessary backpressure
     * signal for hints
     */
    private static void commitPaxosLocal(final MessageOut<Commit> message, final AbstractWriteResponseHandler<?> responseHandler)
    {
        StageManager.getStage(MessagingService.verbStages.get(MessagingService.Verb.PAXOS_COMMIT)).maybeExecuteImmediately(new LocalMutationRunnable()
        {
            public void runMayThrow()
            {
                try
                {
                    PaxosState.commit(message.payload);
                    if (responseHandler != null)
                        responseHandler.response(null);
                }
                catch (Exception ex)
                {
                    if (!(ex instanceof WriteTimeoutException))
                        logger.error("Failed to apply paxos commit locally : ", ex);
                    responseHandler.onFailure(FBUtilities.getBroadcastAddressAndPort(), RequestFailureReason.UNKNOWN);
                }
            }

            @Override
            protected Verb verb()
            {
                return MessagingService.Verb.PAXOS_COMMIT;
            }
        });
    }

    /**
     * Use this method to have these Mutations applied
     * across all replicas. This method will take care
     * of the possibility of a replica being down and hint
     * the data across to some other replica.
     *
     * @param mutations the mutations to be applied across the replicas
     * @param consistency_level the consistency level for the operation
     * @param queryStartNanoTime the value of System.nanoTime() when the query started to be processed
     */
    public static void mutate(Collection<? extends IMutation> mutations, ConsistencyLevel consistency_level, long queryStartNanoTime)
    throws UnavailableException, OverloadedException, WriteTimeoutException, WriteFailureException
    {
        Tracing.trace("Determining replicas for mutation");
        final String localDataCenter = DatabaseDescriptor.getEndpointSnitch().getDatacenter(FBUtilities.getBroadcastAddressAndPort());

        long startTime = System.nanoTime();
        List<AbstractWriteResponseHandler<IMutation>> responseHandlers = new ArrayList<>(mutations.size());

        try
        {
            for (IMutation mutation : mutations)
            {
                if (mutation instanceof CounterMutation)
                {
                    responseHandlers.add(mutateCounter((CounterMutation)mutation, localDataCenter, queryStartNanoTime));
                }
                else
                {
                    WriteType wt = mutations.size() <= 1 ? WriteType.SIMPLE : WriteType.UNLOGGED_BATCH;
                    responseHandlers.add(performWrite(mutation, consistency_level, localDataCenter, standardWritePerformer, null, wt, queryStartNanoTime));
                }
            }

            // wait for writes.  throws TimeoutException if necessary
            for (AbstractWriteResponseHandler<IMutation> responseHandler : responseHandlers)
            {
                responseHandler.get();
            }
        }
        catch (WriteTimeoutException|WriteFailureException ex)
        {
            if (consistency_level == ConsistencyLevel.ANY)
            {
                hintMutations(mutations);
            }
            else
            {
                if (ex instanceof WriteFailureException)
                {
                    writeMetrics.failures.mark();
                    writeMetricsMap.get(consistency_level).failures.mark();
                    WriteFailureException fe = (WriteFailureException)ex;
                    Tracing.trace("Write failure; received {} of {} required replies, failed {} requests",
                                  fe.received, fe.blockFor, fe.failureReasonByEndpoint.size());
                }
                else
                {
                    writeMetrics.timeouts.mark();
                    writeMetricsMap.get(consistency_level).timeouts.mark();
                    WriteTimeoutException te = (WriteTimeoutException)ex;
                    Tracing.trace("Write timeout; received {} of {} required replies", te.received, te.blockFor);
                }
                throw ex;
            }
        }
        catch (UnavailableException e)
        {
            writeMetrics.unavailables.mark();
            writeMetricsMap.get(consistency_level).unavailables.mark();
            Tracing.trace("Unavailable");
            throw e;
        }
        catch (OverloadedException e)
        {
            writeMetrics.unavailables.mark();
            writeMetricsMap.get(consistency_level).unavailables.mark();
            Tracing.trace("Overloaded");
            throw e;
        }
        finally
        {
            long latency = System.nanoTime() - startTime;
            writeMetrics.addNano(latency);
            writeMetricsMap.get(consistency_level).addNano(latency);
        }
    }

    /**
     * Hint all the mutations (except counters, which can't be safely retried).  This means
     * we'll re-hint any successful ones; doesn't seem worth it to track individual success
     * just for this unusual case.
     *
     * Only used for CL.ANY
     *
     * @param mutations the mutations that require hints
     */
    private static void hintMutations(Collection<? extends IMutation> mutations)
    {
        for (IMutation mutation : mutations)
            if (!(mutation instanceof CounterMutation))
                hintMutation((Mutation) mutation);

        Tracing.trace("Wrote hints to satisfy CL.ANY after no replicas acknowledged the write");
    }

    private static void hintMutation(Mutation mutation)
    {
        String keyspaceName = mutation.getKeyspaceName();
        Token token = mutation.key().getToken();

        Iterable<InetAddressAndPort> endpoints = StorageService.instance.getNaturalAndPendingEndpoints(keyspaceName, token);
        ArrayList<InetAddressAndPort> endpointsToHint = new ArrayList<>(Iterables.size(endpoints));

        // local writes can timeout, but cannot be dropped (see LocalMutationRunnable and CASSANDRA-6510),
        // so there is no need to hint or retry.
        for (InetAddressAndPort target : endpoints)
            if (!target.equals(FBUtilities.getBroadcastAddressAndPort()) && shouldHint(target))
                endpointsToHint.add(target);

        submitHint(mutation, endpointsToHint, null);
    }

    public boolean appliesLocally(Mutation mutation)
    {
        String keyspaceName = mutation.getKeyspaceName();
        Token token = mutation.key().getToken();
        InetAddressAndPort local = FBUtilities.getBroadcastAddressAndPort();

        return StorageService.instance.getNaturalEndpoints(keyspaceName, token).contains(local)
               || StorageService.instance.getTokenMetadata().pendingEndpointsFor(token, keyspaceName).contains(local);
    }

    /**
     * Use this method to have these Mutations applied
     * across all replicas.
     *
     * @param mutations the mutations to be applied across the replicas
     * @param writeCommitLog if commitlog should be written
     * @param baseComplete time from epoch in ms that the local base mutation was(or will be) completed
     * @param queryStartNanoTime the value of System.nanoTime() when the query started to be processed
     */
    public static void mutateMV(ByteBuffer dataKey, Collection<Mutation> mutations, boolean writeCommitLog, AtomicLong baseComplete, long queryStartNanoTime)
    throws UnavailableException, OverloadedException, WriteTimeoutException
    {
        Tracing.trace("Determining replicas for mutation");
        final String localDataCenter = DatabaseDescriptor.getEndpointSnitch().getDatacenter(FBUtilities.getBroadcastAddressAndPort());

        long startTime = System.nanoTime();


        try
        {
            // if we haven't joined the ring, write everything to batchlog because paired replicas may be stale
            final UUID batchUUID = UUIDGen.getTimeUUID();

            if (StorageService.instance.isStarting() || StorageService.instance.isJoining() || StorageService.instance.isMoving())
            {
                BatchlogManager.store(Batch.createLocal(batchUUID, FBUtilities.timestampMicros(),
                                                        mutations), writeCommitLog);
            }
            else
            {
                List<WriteResponseHandlerWrapper> wrappers = new ArrayList<>(mutations.size());
                //non-local mutations rely on the base mutation commit-log entry for eventual consistency
                Set<Mutation> nonLocalMutations = new HashSet<>(mutations);
                Token baseToken = StorageService.instance.getTokenMetadata().partitioner.getToken(dataKey);

                ConsistencyLevel consistencyLevel = ConsistencyLevel.ONE;

                //Since the base -> view replication is 1:1 we only need to store the BL locally
                final Collection<InetAddressAndPort> batchlogEndpoints = Collections.singleton(FBUtilities.getBroadcastAddressAndPort());
                BatchlogResponseHandler.BatchlogCleanup cleanup = new BatchlogResponseHandler.BatchlogCleanup(mutations.size(), () -> asyncRemoveFromBatchlog(batchlogEndpoints, batchUUID));

                // add a handler for each mutation - includes checking availability, but doesn't initiate any writes, yet
                for (Mutation mutation : mutations)
                {
                    String keyspaceName = mutation.getKeyspaceName();
                    Token tk = mutation.key().getToken();
                    Optional<InetAddressAndPort> pairedEndpoint = ViewUtils.getViewNaturalEndpoint(keyspaceName, baseToken, tk);
                    Collection<InetAddressAndPort> pendingEndpoints = StorageService.instance.getTokenMetadata().pendingEndpointsFor(tk, keyspaceName);

                    // if there are no paired endpoints there are probably range movements going on, so we write to the local batchlog to replay later
                    if (!pairedEndpoint.isPresent())
                    {
                        if (pendingEndpoints.isEmpty())
                            logger.warn("Received base materialized view mutation for key {} that does not belong " +
                                        "to this node. There is probably a range movement happening (move or decommission)," +
                                        "but this node hasn't updated its ring metadata yet. Adding mutation to " +
                                        "local batchlog to be replayed later.",
                                        mutation.key());
                        continue;
                    }

                    // When local node is the endpoint we can just apply the mutation locally,
                    // unless there are pending endpoints, in which case we want to do an ordinary
                    // write so the view mutation is sent to the pending endpoint
                    if (pairedEndpoint.get().equals(FBUtilities.getBroadcastAddressAndPort()) && StorageService.instance.isJoined()
                        && pendingEndpoints.isEmpty())
                    {
                        try
                        {
                            mutation.apply(writeCommitLog);
                            nonLocalMutations.remove(mutation);
                            cleanup.ackMutation();
                        }
                        catch (Exception exc)
                        {
                            logger.error("Error applying local view update to keyspace {}: {}", mutation.getKeyspaceName(), mutation);
                            throw exc;
                        }
                    }
                    else
                    {
                        wrappers.add(wrapViewBatchResponseHandler(mutation,
                                                                  consistencyLevel,
                                                                  consistencyLevel,
                                                                  Collections.singletonList(pairedEndpoint.get()),
                                                                  baseComplete,
                                                                  WriteType.BATCH,
                                                                  cleanup,
                                                                  queryStartNanoTime));
                    }
                }

                // Apply to local batchlog memtable in this thread
                if (!nonLocalMutations.isEmpty())
                    BatchlogManager.store(Batch.createLocal(batchUUID, FBUtilities.timestampMicros(), nonLocalMutations), writeCommitLog);

                // Perform remote writes
                if (!wrappers.isEmpty())
                    asyncWriteBatchedMutations(wrappers, localDataCenter, Stage.VIEW_MUTATION);
            }
        }
        finally
        {
            viewWriteMetrics.addNano(System.nanoTime() - startTime);
        }
    }

    @SuppressWarnings("unchecked")
    public static void mutateWithTriggers(Collection<? extends IMutation> mutations,
                                          ConsistencyLevel consistencyLevel,
                                          boolean mutateAtomically,
                                          long queryStartNanoTime)
    throws WriteTimeoutException, WriteFailureException, UnavailableException, OverloadedException, InvalidRequestException
    {
        Collection<Mutation> augmented = TriggerExecutor.instance.execute(mutations);

        boolean updatesView = Keyspace.open(mutations.iterator().next().getKeyspaceName())
                              .viewManager
                              .updatesAffectView(mutations, true);

        long size = IMutation.dataSize(mutations);
        writeMetrics.mutationSize.update(size);
        writeMetricsMap.get(consistencyLevel).mutationSize.update(size);

        if (augmented != null)
            mutateAtomically(augmented, consistencyLevel, updatesView, queryStartNanoTime);
        else
        {
            if (mutateAtomically || updatesView)
                mutateAtomically((Collection<Mutation>) mutations, consistencyLevel, updatesView, queryStartNanoTime);
            else
                mutate(mutations, consistencyLevel, queryStartNanoTime);
        }
    }

    /**
     * See mutate. Adds additional steps before and after writing a batch.
     * Before writing the batch (but after doing availability check against the FD for the row replicas):
     *      write the entire batch to a batchlog elsewhere in the cluster.
     * After: remove the batchlog entry (after writing hints for the batch rows, if necessary).
     *
     * @param mutations the Mutations to be applied across the replicas
     * @param consistency_level the consistency level for the operation
     * @param requireQuorumForRemove at least a quorum of nodes will see update before deleting batchlog
     * @param queryStartNanoTime the value of System.nanoTime() when the query started to be processed
     */
    public static void mutateAtomically(Collection<Mutation> mutations,
                                        ConsistencyLevel consistency_level,
                                        boolean requireQuorumForRemove,
                                        long queryStartNanoTime)
    throws UnavailableException, OverloadedException, WriteTimeoutException
    {
        Tracing.trace("Determining replicas for atomic batch");
        long startTime = System.nanoTime();

        List<WriteResponseHandlerWrapper> wrappers = new ArrayList<WriteResponseHandlerWrapper>(mutations.size());
        String localDataCenter = DatabaseDescriptor.getEndpointSnitch().getDatacenter(FBUtilities.getBroadcastAddressAndPort());

        try
        {

            // If we are requiring quorum nodes for removal, we upgrade consistency level to QUORUM unless we already
            // require ALL, or EACH_QUORUM. This is so that *at least* QUORUM nodes see the update.
            ConsistencyLevel batchConsistencyLevel = requireQuorumForRemove
                                                     ? ConsistencyLevel.QUORUM
                                                     : consistency_level;

            switch (consistency_level)
            {
                case ALL:
                case EACH_QUORUM:
                    batchConsistencyLevel = consistency_level;
            }

            final Collection<InetAddressAndPort> batchlogEndpoints = getBatchlogEndpoints(localDataCenter, batchConsistencyLevel);
            final UUID batchUUID = UUIDGen.getTimeUUID();
            BatchlogResponseHandler.BatchlogCleanup cleanup = new BatchlogResponseHandler.BatchlogCleanup(mutations.size(),
                                                                                                          () -> asyncRemoveFromBatchlog(batchlogEndpoints, batchUUID));

            // add a handler for each mutation - includes checking availability, but doesn't initiate any writes, yet
            for (Mutation mutation : mutations)
            {
                WriteResponseHandlerWrapper wrapper = wrapBatchResponseHandler(mutation,
                                                                               consistency_level,
                                                                               batchConsistencyLevel,
                                                                               WriteType.BATCH,
                                                                               cleanup,
                                                                               queryStartNanoTime);
                // exit early if we can't fulfill the CL at this time.
                wrapper.handler.assureSufficientLiveNodes();
                wrappers.add(wrapper);
            }

            // write to the batchlog
            syncWriteToBatchlog(mutations, batchlogEndpoints, batchUUID, queryStartNanoTime);

            // now actually perform the writes and wait for them to complete
            syncWriteBatchedMutations(wrappers, localDataCenter, Stage.MUTATION);
        }
        catch (UnavailableException e)
        {
            writeMetrics.unavailables.mark();
            writeMetricsMap.get(consistency_level).unavailables.mark();
            Tracing.trace("Unavailable");
            throw e;
        }
        catch (WriteTimeoutException e)
        {
            writeMetrics.timeouts.mark();
            writeMetricsMap.get(consistency_level).timeouts.mark();
            Tracing.trace("Write timeout; received {} of {} required replies", e.received, e.blockFor);
            throw e;
        }
        catch (WriteFailureException e)
        {
            writeMetrics.failures.mark();
            writeMetricsMap.get(consistency_level).failures.mark();
            Tracing.trace("Write failure; received {} of {} required replies", e.received, e.blockFor);
            throw e;
        }
        finally
        {
            long latency = System.nanoTime() - startTime;
            writeMetrics.addNano(latency);
            writeMetricsMap.get(consistency_level).addNano(latency);

        }
    }

    public static boolean canDoLocalRequest(InetAddressAndPort replica)
    {
        return replica.equals(FBUtilities.getBroadcastAddressAndPort());
    }

    private static void syncWriteToBatchlog(Collection<Mutation> mutations, Collection<InetAddressAndPort> endpoints, UUID uuid, long queryStartNanoTime)
    throws WriteTimeoutException, WriteFailureException
    {
        WriteResponseHandler<?> handler = new WriteResponseHandler<>(endpoints,
                                                                     Collections.emptyList(),
                                                                     endpoints.size() == 1 ? ConsistencyLevel.ONE : ConsistencyLevel.TWO,
                                                                     Keyspace.open(SchemaConstants.SYSTEM_KEYSPACE_NAME),
                                                                     null,
                                                                     WriteType.BATCH_LOG,
                                                                     queryStartNanoTime);

        Batch batch = Batch.createLocal(uuid, FBUtilities.timestampMicros(), mutations);
        MessageOut<Batch> message = new MessageOut<>(MessagingService.Verb.BATCH_STORE, batch, Batch.serializer);
        for (InetAddressAndPort target : endpoints)
        {
            logger.trace("Sending batchlog store request {} to {} for {} mutations", batch.id, target, batch.size());

            if (canDoLocalRequest(target))
                performLocally(Stage.MUTATION, Optional.empty(), () -> BatchlogManager.store(batch), handler);
            else
                MessagingService.instance().sendRR(message, target, handler);
        }
        handler.get();
    }

    private static void asyncRemoveFromBatchlog(Collection<InetAddressAndPort> endpoints, UUID uuid)
    {
        MessageOut<UUID> message = new MessageOut<>(MessagingService.Verb.BATCH_REMOVE, uuid, UUIDSerializer.serializer);
        for (InetAddressAndPort target : endpoints)
        {
            if (logger.isTraceEnabled())
                logger.trace("Sending batchlog remove request {} to {}", uuid, target);

            if (canDoLocalRequest(target))
                performLocally(Stage.MUTATION, () -> BatchlogManager.remove(uuid));
            else
                MessagingService.instance().sendOneWay(message, target);
        }
    }

    private static void asyncWriteBatchedMutations(List<WriteResponseHandlerWrapper> wrappers, String localDataCenter, Stage stage)
    {
        for (WriteResponseHandlerWrapper wrapper : wrappers)
        {
            Iterable<InetAddressAndPort> endpoints = Iterables.concat(wrapper.handler.naturalEndpoints, wrapper.handler.pendingEndpoints);

            try
            {
                sendToHintedEndpoints(wrapper.mutation, endpoints, wrapper.handler, localDataCenter, stage);
            }
            catch (OverloadedException | WriteTimeoutException e)
            {
                wrapper.handler.onFailure(FBUtilities.getBroadcastAddressAndPort(), RequestFailureReason.UNKNOWN);
            }
        }
    }

    private static void syncWriteBatchedMutations(List<WriteResponseHandlerWrapper> wrappers, String localDataCenter, Stage stage)
    throws WriteTimeoutException, OverloadedException
    {
        for (WriteResponseHandlerWrapper wrapper : wrappers)
        {
            Iterable<InetAddressAndPort> endpoints = Iterables.concat(wrapper.handler.naturalEndpoints, wrapper.handler.pendingEndpoints);
            sendToHintedEndpoints(wrapper.mutation, endpoints, wrapper.handler, localDataCenter, stage);
        }


        for (WriteResponseHandlerWrapper wrapper : wrappers)
            wrapper.handler.get();
    }

    /**
     * Perform the write of a mutation given a WritePerformer.
     * Gather the list of write endpoints, apply locally and/or forward the mutation to
     * said write endpoint (deletaged to the actual WritePerformer) and wait for the
     * responses based on consistency level.
     *
     * @param mutation the mutation to be applied
     * @param consistency_level the consistency level for the write operation
     * @param performer the WritePerformer in charge of appliying the mutation
     * given the list of write endpoints (either standardWritePerformer for
     * standard writes or counterWritePerformer for counter writes).
     * @param callback an optional callback to be run if and when the write is
     * @param queryStartNanoTime the value of System.nanoTime() when the query started to be processed
     */
    public static AbstractWriteResponseHandler<IMutation> performWrite(IMutation mutation,
                                                                       ConsistencyLevel consistency_level,
                                                                       String localDataCenter,
                                                                       WritePerformer performer,
                                                                       Runnable callback,
                                                                       WriteType writeType,
                                                                       long queryStartNanoTime)
    throws UnavailableException, OverloadedException
    {
        String keyspaceName = mutation.getKeyspaceName();
        AbstractReplicationStrategy rs = Keyspace.open(keyspaceName).getReplicationStrategy();

        Token tk = mutation.key().getToken();
        List<InetAddressAndPort> naturalEndpoints = StorageService.instance.getNaturalEndpoints(keyspaceName, tk);
        Collection<InetAddressAndPort> pendingEndpoints = StorageService.instance.getTokenMetadata().pendingEndpointsFor(tk, keyspaceName);

        AbstractWriteResponseHandler<IMutation> responseHandler = rs.getWriteResponseHandler(naturalEndpoints, pendingEndpoints, consistency_level, callback, writeType, queryStartNanoTime);

        // exit early if we can't fulfill the CL at this time
        responseHandler.assureSufficientLiveNodes();

        performer.apply(mutation, Iterables.concat(naturalEndpoints, pendingEndpoints), responseHandler, localDataCenter, consistency_level);
        return responseHandler;
    }

    // same as performWrites except does not initiate writes (but does perform availability checks).
    private static WriteResponseHandlerWrapper wrapBatchResponseHandler(Mutation mutation,
                                                                        ConsistencyLevel consistency_level,
                                                                        ConsistencyLevel batchConsistencyLevel,
                                                                        WriteType writeType,
                                                                        BatchlogResponseHandler.BatchlogCleanup cleanup,
                                                                        long queryStartNanoTime)
    {
        Keyspace keyspace = Keyspace.open(mutation.getKeyspaceName());
        AbstractReplicationStrategy rs = keyspace.getReplicationStrategy();
        String keyspaceName = mutation.getKeyspaceName();
        Token tk = mutation.key().getToken();
        List<InetAddressAndPort> naturalEndpoints = StorageService.instance.getNaturalEndpoints(keyspaceName, tk);
        Collection<InetAddressAndPort> pendingEndpoints = StorageService.instance.getTokenMetadata().pendingEndpointsFor(tk, keyspaceName);
        AbstractWriteResponseHandler<IMutation> writeHandler = rs.getWriteResponseHandler(naturalEndpoints, pendingEndpoints, consistency_level, null, writeType, queryStartNanoTime);
        BatchlogResponseHandler<IMutation> batchHandler = new BatchlogResponseHandler<>(writeHandler, batchConsistencyLevel.blockFor(keyspace), cleanup, queryStartNanoTime);
        return new WriteResponseHandlerWrapper(batchHandler, mutation);
    }

    /**
     * Same as performWrites except does not initiate writes (but does perform availability checks).
     * Keeps track of ViewWriteMetrics
     */
    private static WriteResponseHandlerWrapper wrapViewBatchResponseHandler(Mutation mutation,
                                                                            ConsistencyLevel consistency_level,
                                                                            ConsistencyLevel batchConsistencyLevel,
                                                                            List<InetAddressAndPort> naturalEndpoints,
                                                                            AtomicLong baseComplete,
                                                                            WriteType writeType,
                                                                            BatchlogResponseHandler.BatchlogCleanup cleanup,
                                                                            long queryStartNanoTime)
    {
        Keyspace keyspace = Keyspace.open(mutation.getKeyspaceName());
        AbstractReplicationStrategy rs = keyspace.getReplicationStrategy();
        String keyspaceName = mutation.getKeyspaceName();
        Token tk = mutation.key().getToken();
        Collection<InetAddressAndPort> pendingEndpoints = StorageService.instance.getTokenMetadata().pendingEndpointsFor(tk, keyspaceName);
        AbstractWriteResponseHandler<IMutation> writeHandler = rs.getWriteResponseHandler(naturalEndpoints, pendingEndpoints, consistency_level, () -> {
            long delay = Math.max(0, System.currentTimeMillis() - baseComplete.get());
            viewWriteMetrics.viewWriteLatency.update(delay, TimeUnit.MILLISECONDS);
        }, writeType, queryStartNanoTime);
        BatchlogResponseHandler<IMutation> batchHandler = new ViewWriteMetricsWrapped(writeHandler, batchConsistencyLevel.blockFor(keyspace), cleanup, queryStartNanoTime);
        return new WriteResponseHandlerWrapper(batchHandler, mutation);
    }

    // used by atomic_batch_mutate to decouple availability check from the write itself, caches consistency level and endpoints.
    private static class WriteResponseHandlerWrapper
    {
        final BatchlogResponseHandler<IMutation> handler;
        final Mutation mutation;

        WriteResponseHandlerWrapper(BatchlogResponseHandler<IMutation> handler, Mutation mutation)
        {
            this.handler = handler;
            this.mutation = mutation;
        }
    }

    /*
     * Replicas are picked manually:
     * - replicas should be alive according to the failure detector
     * - replicas should be in the local datacenter
     * - choose min(2, number of qualifying candiates above)
     * - allow the local node to be the only replica only if it's a single-node DC
     */
    private static Collection<InetAddressAndPort> getBatchlogEndpoints(String localDataCenter, ConsistencyLevel consistencyLevel)
    throws UnavailableException
    {
        TokenMetadata.Topology topology = StorageService.instance.getTokenMetadata().cachedOnlyTokenMap().getTopology();
        Multimap<String, InetAddressAndPort> localEndpoints = HashMultimap.create(topology.getDatacenterRacks().get(localDataCenter));
        String localRack = DatabaseDescriptor.getEndpointSnitch().getRack(FBUtilities.getBroadcastAddressAndPort());

        Collection<InetAddressAndPort> chosenEndpoints = new BatchlogManager.EndpointFilter(localRack, localEndpoints).filter();
        if (chosenEndpoints.isEmpty())
        {
            if (consistencyLevel == ConsistencyLevel.ANY)
                return Collections.singleton(FBUtilities.getBroadcastAddressAndPort());

            throw new UnavailableException(ConsistencyLevel.ONE, 1, 0);
        }

        return chosenEndpoints;
    }

    /**
     * Send the mutations to the right targets, write it locally if it corresponds or writes a hint when the node
     * is not available.
     *
     * Note about hints:
     * <pre>
     * {@code
     * | Hinted Handoff | Consist. Level |
     * | on             |       >=1      | --> wait for hints. We DO NOT notify the handler with handler.response() for hints;
     * | on             |       ANY      | --> wait for hints. Responses count towards consistency.
     * | off            |       >=1      | --> DO NOT fire hints. And DO NOT wait for them to complete.
     * | off            |       ANY      | --> DO NOT fire hints. And DO NOT wait for them to complete.
     * }
     * </pre>
     *
     * @throws OverloadedException if the hints cannot be written/enqueued
     */
    public static void sendToHintedEndpoints(final Mutation mutation,
                                             Iterable<InetAddressAndPort> targets,
                                             AbstractWriteResponseHandler<IMutation> responseHandler,
                                             String localDataCenter,
                                             Stage stage)
    throws OverloadedException
    {
        int targetsSize = Iterables.size(targets);

        // this dc replicas:
        Collection<InetAddressAndPort> localDc = null;
        // extra-datacenter replicas, grouped by dc
        Map<String, Collection<InetAddressAndPort>> dcGroups = null;
        // only need to create a Message for non-local writes
        MessageOut<Mutation> message = null;

        boolean insertLocal = false;
        ArrayList<InetAddressAndPort> endpointsToHint = null;

        List<InetAddressAndPort> backPressureHosts = null;

        for (InetAddressAndPort destination : targets)
        {
            checkHintOverload(destination);

            if (FailureDetector.instance.isAlive(destination))
            {
                if (canDoLocalRequest(destination))
                {
                    insertLocal = true;
                }
                else
                {
                    // belongs on a different server
                    if (message == null)
                        message = mutation.createMessage();

                    String dc = DatabaseDescriptor.getEndpointSnitch().getDatacenter(destination);

                    // direct writes to local DC or old Cassandra versions
                    // (1.1 knows how to forward old-style String message IDs; updated to int in 2.0)
                    if (localDataCenter.equals(dc))
                    {
                        if (localDc == null)
                            localDc = new ArrayList<>(targetsSize);

                        localDc.add(destination);
                    }
                    else
                    {
                        Collection<InetAddressAndPort> messages = (dcGroups != null) ? dcGroups.get(dc) : null;
                        if (messages == null)
                        {
                            messages = new ArrayList<>(3); // most DCs will have <= 3 replicas
                            if (dcGroups == null)
                                dcGroups = new HashMap<>();
                            dcGroups.put(dc, messages);
                        }

                        messages.add(destination);
                    }

                    if (backPressureHosts == null)
                        backPressureHosts = new ArrayList<>(targetsSize);

                    backPressureHosts.add(destination);
                }
            }
            else
            {
                //Immediately mark the response as expired since the request will not be sent
                responseHandler.expired();
                if (shouldHint(destination))
                {
                    if (endpointsToHint == null)
                        endpointsToHint = new ArrayList<>(targetsSize);

                    endpointsToHint.add(destination);
                }
            }
        }

        if (backPressureHosts != null)
            MessagingService.instance().applyBackPressure(backPressureHosts, responseHandler.currentTimeout());

        if (endpointsToHint != null)
            submitHint(mutation, endpointsToHint, responseHandler);

        if (insertLocal)
            performLocally(stage, Optional.of(mutation), mutation::apply, responseHandler);

        if (localDc != null)
        {
            for (InetAddressAndPort destination : localDc)
                MessagingService.instance().sendRR(message, destination, responseHandler, true);
        }
        if (dcGroups != null)
        {
            // for each datacenter, send the message to one node to relay the write to other replicas
            for (Collection<InetAddressAndPort> dcTargets : dcGroups.values())
                sendMessagesToNonlocalDC(message, dcTargets, responseHandler);
        }
    }

    private static void checkHintOverload(InetAddressAndPort destination)
    {
        // avoid OOMing due to excess hints.  we need to do this check even for "live" nodes, since we can
        // still generate hints for those if it's overloaded or simply dead but not yet known-to-be-dead.
        // The idea is that if we have over maxHintsInProgress hints in flight, this is probably due to
        // a small number of nodes causing problems, so we should avoid shutting down writes completely to
        // healthy nodes.  Any node with no hintsInProgress is considered healthy.
        if (StorageMetrics.totalHintsInProgress.getCount() > maxHintsInProgress
                && (getHintsInProgressFor(destination).get() > 0 && shouldHint(destination)))
        {
            throw new OverloadedException("Too many in flight hints: " + StorageMetrics.totalHintsInProgress.getCount() +
                                          " destination: " + destination +
                                          " destination hints: " + getHintsInProgressFor(destination).get());
        }
    }

    private static void sendMessagesToNonlocalDC(MessageOut<? extends IMutation> message,
                                                 Collection<InetAddressAndPort> targets,
                                                 AbstractWriteResponseHandler<IMutation> handler)
    {
        Iterator<InetAddressAndPort> iter = targets.iterator();
        int[] messageIds = new int[targets.size()];
        InetAddressAndPort target = iter.next();

        int idIdx = 0;
        // Add the other destinations of the same message as a FORWARD_HEADER entry
        while (iter.hasNext())
        {
            InetAddressAndPort destination = iter.next();
            int id = MessagingService.instance().addCallback(handler,
                                                             message,
                                                             destination,
                                                             message.getTimeout(),
                                                             handler.consistencyLevel,
                                                             true);
            messageIds[idIdx++] = id;
            logger.trace("Adding FWD message to {}@{}", id, destination);
        }
        message = message.withParameter(ParameterType.FORWARD_TO.FORWARD_TO, new ForwardToContainer(targets, messageIds));
        // send the combined message + forward headers
        int id = MessagingService.instance().sendRR(message, target, handler, true);
        logger.trace("Sending message to {}@{}", id, target);
    }

    private static void performLocally(Stage stage, final Runnable runnable)
    {
        StageManager.getStage(stage).maybeExecuteImmediately(new LocalMutationRunnable()
        {
            public void runMayThrow()
            {
                try
                {
                    runnable.run();
                }
                catch (Exception ex)
                {
                    logger.error("Failed to apply mutation locally : ", ex);
                }
            }

            @Override
            protected Verb verb()
            {
                return MessagingService.Verb.MUTATION;
            }
        });
    }

    private static void performLocally(Stage stage, Optional<IMutation> mutation, final Runnable runnable, final IAsyncCallbackWithFailure<?> handler)
    {
        StageManager.getStage(stage).maybeExecuteImmediately(new LocalMutationRunnable(mutation)
        {
            public void runMayThrow()
            {
                try
                {
                    runnable.run();
                    handler.response(null);
                }
                catch (Exception ex)
                {
                    if (!(ex instanceof WriteTimeoutException))
                        logger.error("Failed to apply mutation locally : ", ex);
                    handler.onFailure(FBUtilities.getBroadcastAddressAndPort(), RequestFailureReason.UNKNOWN);
                }
            }

            @Override
            protected Verb verb()
            {
                return MessagingService.Verb.MUTATION;
            }
        });
    }

    /**
     * Handle counter mutation on the coordinator host.
     *
     * A counter mutation needs to first be applied to a replica (that we'll call the leader for the mutation) before being
     * replicated to the other endpoint. To achieve so, there is two case:
     *   1) the coordinator host is a replica: we proceed to applying the update locally and replicate throug
     *   applyCounterMutationOnCoordinator
     *   2) the coordinator is not a replica: we forward the (counter)mutation to a chosen replica (that will proceed through
     *   applyCounterMutationOnLeader upon receive) and wait for its acknowledgment.
     *
     * Implementation note: We check if we can fulfill the CL on the coordinator host even if he is not a replica to allow
     * quicker response and because the WriteResponseHandlers don't make it easy to send back an error. We also always gather
     * the write latencies at the coordinator node to make gathering point similar to the case of standard writes.
     */
    public static AbstractWriteResponseHandler<IMutation> mutateCounter(CounterMutation cm, String localDataCenter, long queryStartNanoTime) throws UnavailableException, OverloadedException
    {
        InetAddressAndPort endpoint = findSuitableEndpoint(cm.getKeyspaceName(), cm.key(), localDataCenter, cm.consistency());

        if (endpoint.equals(FBUtilities.getBroadcastAddressAndPort()))
        {
            return applyCounterMutationOnCoordinator(cm, localDataCenter, queryStartNanoTime);
        }
        else
        {
            // Exit now if we can't fulfill the CL here instead of forwarding to the leader replica
            String keyspaceName = cm.getKeyspaceName();
            AbstractReplicationStrategy rs = Keyspace.open(keyspaceName).getReplicationStrategy();
            Token tk = cm.key().getToken();
            List<InetAddressAndPort> naturalEndpoints = StorageService.instance.getNaturalEndpoints(keyspaceName, tk);
            Collection<InetAddressAndPort> pendingEndpoints = StorageService.instance.getTokenMetadata().pendingEndpointsFor(tk, keyspaceName);

            rs.getWriteResponseHandler(naturalEndpoints, pendingEndpoints, cm.consistency(), null, WriteType.COUNTER, queryStartNanoTime).assureSufficientLiveNodes();

            // Forward the actual update to the chosen leader replica
            AbstractWriteResponseHandler<IMutation> responseHandler = new WriteResponseHandler<>(endpoint, WriteType.COUNTER, queryStartNanoTime);

            Tracing.trace("Enqueuing counter update to {}", endpoint);
            MessagingService.instance().sendRR(cm.makeMutationMessage(), endpoint, responseHandler, false);
            return responseHandler;
        }
    }

    /**
     * Find a suitable replica as leader for counter update.
     * For now, we pick a random replica in the local DC (or ask the snitch if
     * there is no replica alive in the local DC).
     * TODO: if we track the latency of the counter writes (which makes sense
     * contrarily to standard writes since there is a read involved), we could
     * trust the dynamic snitch entirely, which may be a better solution. It
     * is unclear we want to mix those latencies with read latencies, so this
     * may be a bit involved.
     */
    private static InetAddressAndPort findSuitableEndpoint(String keyspaceName, DecoratedKey key, String localDataCenter, ConsistencyLevel cl) throws UnavailableException
    {
        Keyspace keyspace = Keyspace.open(keyspaceName);
        IEndpointSnitch snitch = DatabaseDescriptor.getEndpointSnitch();
        List<InetAddressAndPort> endpoints = new ArrayList<>();
        StorageService.instance.getLiveNaturalEndpoints(keyspace, key, endpoints);

        // CASSANDRA-13043: filter out those endpoints not accepting clients yet, maybe because still bootstrapping
        endpoints.removeIf(endpoint -> !StorageService.instance.isRpcReady(endpoint));

        // TODO have a way to compute the consistency level
        if (endpoints.isEmpty())
            throw new UnavailableException(cl, cl.blockFor(keyspace), 0);

        List<InetAddressAndPort> localEndpoints = new ArrayList<>(endpoints.size());

        for (InetAddressAndPort endpoint : endpoints)
            if (snitch.getDatacenter(endpoint).equals(localDataCenter))
                localEndpoints.add(endpoint);

        if (localEndpoints.isEmpty())
        {
            // If the consistency required is local then we should not involve other DCs
            if (cl.isDatacenterLocal())
                throw new UnavailableException(cl, cl.blockFor(keyspace), 0);

            // No endpoint in local DC, pick the closest endpoint according to the snitch
            snitch.sortByProximity(FBUtilities.getBroadcastAddressAndPort(), endpoints);
            return endpoints.get(0);
        }

        return localEndpoints.get(ThreadLocalRandom.current().nextInt(localEndpoints.size()));
    }

    // Must be called on a replica of the mutation. This replica becomes the
    // leader of this mutation.
    public static AbstractWriteResponseHandler<IMutation> applyCounterMutationOnLeader(CounterMutation cm, String localDataCenter, Runnable callback, long queryStartNanoTime)
    throws UnavailableException, OverloadedException
    {
        return performWrite(cm, cm.consistency(), localDataCenter, counterWritePerformer, callback, WriteType.COUNTER, queryStartNanoTime);
    }

    // Same as applyCounterMutationOnLeader but must with the difference that it use the MUTATION stage to execute the write (while
    // applyCounterMutationOnLeader assumes it is on the MUTATION stage already)
    public static AbstractWriteResponseHandler<IMutation> applyCounterMutationOnCoordinator(CounterMutation cm, String localDataCenter, long queryStartNanoTime)
    throws UnavailableException, OverloadedException
    {
        return performWrite(cm, cm.consistency(), localDataCenter, counterWriteOnCoordinatorPerformer, null, WriteType.COUNTER, queryStartNanoTime);
    }

    private static Runnable counterWriteTask(final IMutation mutation,
                                             final Iterable<InetAddressAndPort> targets,
                                             final AbstractWriteResponseHandler<IMutation> responseHandler,
                                             final String localDataCenter)
    {
        return new DroppableRunnable(MessagingService.Verb.COUNTER_MUTATION)
        {
            @Override
            public void runMayThrow() throws OverloadedException, WriteTimeoutException
            {
                assert mutation instanceof CounterMutation;

                Mutation result = ((CounterMutation) mutation).applyCounterMutation();
                responseHandler.response(null);

                Set<InetAddressAndPort> remotes = Sets.difference(ImmutableSet.copyOf(targets),
                                                                  ImmutableSet.of(FBUtilities.getBroadcastAddressAndPort()));
                if (!remotes.isEmpty())
                    sendToHintedEndpoints(result, remotes, responseHandler, localDataCenter, Stage.COUNTER_MUTATION);
            }
        };
    }

    private static boolean systemKeyspaceQuery(List<? extends ReadCommand> cmds)
    {
        for (ReadCommand cmd : cmds)
            if (!SchemaConstants.isLocalSystemKeyspace(cmd.metadata().keyspace))
                return false;
        return true;
    }

    public static RowIterator readOne(SinglePartitionReadCommand command, ConsistencyLevel consistencyLevel, long queryStartNanoTime)
    throws UnavailableException, IsBootstrappingException, ReadFailureException, ReadTimeoutException, InvalidRequestException
    {
        return readOne(command, consistencyLevel, null, queryStartNanoTime);
    }

    public static RowIterator readOne(SinglePartitionReadCommand command, ConsistencyLevel consistencyLevel, ClientState state, long queryStartNanoTime)
    throws UnavailableException, IsBootstrappingException, ReadFailureException, ReadTimeoutException, InvalidRequestException
    {
        return PartitionIterators.getOnlyElement(read(SinglePartitionReadCommand.Group.one(command), consistencyLevel, state, queryStartNanoTime), command);
    }

    public static PartitionIterator read(SinglePartitionReadCommand.Group group, ConsistencyLevel consistencyLevel, long queryStartNanoTime)
    throws UnavailableException, IsBootstrappingException, ReadFailureException, ReadTimeoutException, InvalidRequestException
    {
        // When using serial CL, the ClientState should be provided
        assert !consistencyLevel.isSerialConsistency();
        return read(group, consistencyLevel, null, queryStartNanoTime);
    }

    /**
     * Performs the actual reading of a row out of the StorageService, fetching
     * a specific set of column names from a given column family.
     */
    public static PartitionIterator read(SinglePartitionReadCommand.Group group, ConsistencyLevel consistencyLevel, ClientState state, long queryStartNanoTime)
    throws UnavailableException, IsBootstrappingException, ReadFailureException, ReadTimeoutException, InvalidRequestException
    {
        if (StorageService.instance.isBootstrapMode() && !systemKeyspaceQuery(group.commands))
        {
            readMetrics.unavailables.mark();
            readMetricsMap.get(consistencyLevel).unavailables.mark();
            throw new IsBootstrappingException();
        }

        return consistencyLevel.isSerialConsistency()
             ? readWithPaxos(group, consistencyLevel, state, queryStartNanoTime)
             : readRegular(group, consistencyLevel, queryStartNanoTime);
    }

    private static PartitionIterator readWithPaxos(SinglePartitionReadCommand.Group group, ConsistencyLevel consistencyLevel, ClientState state, long queryStartNanoTime)
    throws InvalidRequestException, UnavailableException, ReadFailureException, ReadTimeoutException
    {
        assert state != null;
        if (group.commands.size() > 1)
            throw new InvalidRequestException("SERIAL/LOCAL_SERIAL consistency may only be requested for one partition at a time");

        long start = System.nanoTime();
        SinglePartitionReadCommand command = group.commands.get(0);
        TableMetadata metadata = command.metadata();
        DecoratedKey key = command.partitionKey();

        PartitionIterator result = null;
        try
        {
            // make sure any in-progress paxos writes are done (i.e., committed to a majority of replicas), before performing a quorum read
            Pair<List<InetAddressAndPort>, Integer> p = getPaxosParticipants(metadata, key, consistencyLevel);
            List<InetAddressAndPort> liveEndpoints = p.left;
            int requiredParticipants = p.right;

            // does the work of applying in-progress writes; throws UAE or timeout if it can't
            final ConsistencyLevel consistencyForCommitOrFetch = consistencyLevel == ConsistencyLevel.LOCAL_SERIAL
                                                                                   ? ConsistencyLevel.LOCAL_QUORUM
                                                                                   : ConsistencyLevel.QUORUM;

            try
            {
                final Pair<UUID, Integer> pair = beginAndRepairPaxos(start, key, metadata, liveEndpoints, requiredParticipants, consistencyLevel, consistencyForCommitOrFetch, false, state);
                if (pair.right > 0)
                    casReadMetrics.contention.update(pair.right);
            }
            catch (WriteTimeoutException e)
            {
                throw new ReadTimeoutException(consistencyLevel, 0, consistencyLevel.blockFor(Keyspace.open(metadata.keyspace)), false);
            }
            catch (WriteFailureException e)
            {
                throw new ReadFailureException(consistencyLevel, e.received, e.blockFor, false, e.failureReasonByEndpoint);
            }

            result = fetchRows(group.commands, consistencyForCommitOrFetch, queryStartNanoTime);
        }
        catch (UnavailableException e)
        {
            readMetrics.unavailables.mark();
            casReadMetrics.unavailables.mark();
            readMetricsMap.get(consistencyLevel).unavailables.mark();
            throw e;
        }
        catch (ReadTimeoutException e)
        {
            readMetrics.timeouts.mark();
            casReadMetrics.timeouts.mark();
            readMetricsMap.get(consistencyLevel).timeouts.mark();
            throw e;
        }
        catch (ReadFailureException e)
        {
            readMetrics.failures.mark();
            casReadMetrics.failures.mark();
            readMetricsMap.get(consistencyLevel).failures.mark();
            throw e;
        }
        finally
        {
            long latency = System.nanoTime() - start;
            readMetrics.addNano(latency);
            casReadMetrics.addNano(latency);
            readMetricsMap.get(consistencyLevel).addNano(latency);
            Keyspace.open(metadata.keyspace).getColumnFamilyStore(metadata.name).metric.coordinatorReadLatency.update(latency, TimeUnit.NANOSECONDS);
        }

        return result;
    }

    @SuppressWarnings("resource")
    private static PartitionIterator readRegular(SinglePartitionReadCommand.Group group, ConsistencyLevel consistencyLevel, long queryStartNanoTime)
    throws UnavailableException, ReadFailureException, ReadTimeoutException
    {
        long start = System.nanoTime();
        try
        {
            PartitionIterator result = fetchRows(group.commands, consistencyLevel, queryStartNanoTime);
            // Note that the only difference between the command in a group must be the partition key on which
            // they applied.
            boolean enforceStrictLiveness = group.commands.get(0).metadata().enforceStrictLiveness();
            // If we have more than one command, then despite each read command honoring the limit, the total result
            // might not honor it and so we should enforce it
            if (group.commands.size() > 1)
                result = group.limits().filter(result, group.nowInSec(), group.selectsFullPartition(), enforceStrictLiveness);
            return result;
        }
        catch (UnavailableException e)
        {
            readMetrics.unavailables.mark();
            readMetricsMap.get(consistencyLevel).unavailables.mark();
            throw e;
        }
        catch (ReadTimeoutException e)
        {
            readMetrics.timeouts.mark();
            readMetricsMap.get(consistencyLevel).timeouts.mark();
            throw e;
        }
        catch (ReadFailureException e)
        {
            readMetrics.failures.mark();
            readMetricsMap.get(consistencyLevel).failures.mark();
            throw e;
        }
        finally
        {
            long latency = System.nanoTime() - start;
            readMetrics.addNano(latency);
            readMetricsMap.get(consistencyLevel).addNano(latency);
            // TODO avoid giving every command the same latency number.  Can fix this in CASSADRA-5329
            for (ReadCommand command : group.commands)
                Keyspace.openAndGetStore(command.metadata()).metric.coordinatorReadLatency.update(latency, TimeUnit.NANOSECONDS);
        }
    }

    /**
     * This function executes local and remote reads, and blocks for the results:
     *
     * 1. Get the replica locations, sorted by response time according to the snitch
     * 2. Send a data request to the closest replica, and digest requests to either
     *    a) all the replicas, if read repair is enabled
     *    b) the closest R-1 replicas, where R is the number required to satisfy the ConsistencyLevel
     * 3. Wait for a response from R replicas
     * 4. If the digests (if any) match the data return the data
     * 5. else carry out read repair by getting data from all the nodes.
     */
    private static PartitionIterator fetchRows(List<SinglePartitionReadCommand> commands, ConsistencyLevel consistencyLevel, long queryStartNanoTime)
    throws UnavailableException, ReadFailureException, ReadTimeoutException
    {
        int cmdCount = commands.size();

        AbstractReadExecutor[] reads = new AbstractReadExecutor[cmdCount];

        for (int i=0; i<cmdCount; i++)
        {
            reads[i] = AbstractReadExecutor.getReadExecutor(commands.get(i), consistencyLevel, queryStartNanoTime);
        }

        for (int i=0; i<cmdCount; i++)
        {
            reads[i].executeAsync();
        }

        for (int i=0; i<cmdCount; i++)
        {
            reads[i].maybeTryAdditionalReplicas();
        }

        for (int i=0; i<cmdCount; i++)
        {
            reads[i].awaitResponses();
        }

        for (int i=0; i<cmdCount; i++)
        {
            reads[i].maybeRepairAdditionalReplicas();
        }

        for (int i=0; i<cmdCount; i++)
        {
            reads[i].awaitReadRepair();
        }

        List<PartitionIterator> results = new ArrayList<>(cmdCount);
        for (int i=0; i<cmdCount; i++)
        {
            results.add(reads[i].getResult());
        }

        return PartitionIterators.concat(results);
    }

    public static class LocalReadRunnable extends DroppableRunnable
    {
        private final ReadCommand command;
        private final ReadCallback handler;
        private final long start = System.nanoTime();

        public LocalReadRunnable(ReadCommand command, ReadCallback handler)
        {
            super(MessagingService.Verb.READ);
            this.command = command;
            this.handler = handler;
        }

        protected void runMayThrow()
        {
            try
            {
                command.setMonitoringTime(constructionTime, false, verb.getTimeout(), DatabaseDescriptor.getSlowQueryTimeout());

                ReadResponse response;
                try (ReadExecutionController executionController = command.executionController();
                     UnfilteredPartitionIterator iterator = command.executeLocally(executionController))
                {
                    response = command.createResponse(iterator);
                }

                if (command.complete())
                {
                    handler.response(response);
                }
                else
                {
                    MessagingService.instance().incrementDroppedMessages(verb, System.currentTimeMillis() - constructionTime);
                    handler.onFailure(FBUtilities.getBroadcastAddressAndPort(), RequestFailureReason.UNKNOWN);
                }

                MessagingService.instance().addLatency(FBUtilities.getBroadcastAddressAndPort(), TimeUnit.NANOSECONDS.toMillis(System.nanoTime() - start));
            }
            catch (Throwable t)
            {
                if (t instanceof TombstoneOverwhelmingException)
                {
                    handler.onFailure(FBUtilities.getBroadcastAddressAndPort(), RequestFailureReason.READ_TOO_MANY_TOMBSTONES);
                    logger.error(t.getMessage());
                }
                else
                {
                    handler.onFailure(FBUtilities.getBroadcastAddressAndPort(), RequestFailureReason.UNKNOWN);
                    throw t;
                }
            }
        }
    }

    public static List<InetAddressAndPort> getLiveSortedEndpoints(Keyspace keyspace, ByteBuffer key)
    {
        return getLiveSortedEndpoints(keyspace, StorageService.instance.getTokenMetadata().decorateKey(key));
    }

    public static List<InetAddressAndPort> getLiveSortedEndpoints(Keyspace keyspace, RingPosition pos)
    {
        List<InetAddressAndPort> liveEndpoints = StorageService.instance.getLiveNaturalEndpoints(keyspace, pos);
        DatabaseDescriptor.getEndpointSnitch().sortByProximity(FBUtilities.getBroadcastAddressAndPort(), liveEndpoints);
        return liveEndpoints;
    }

    private static List<InetAddressAndPort> intersection(List<InetAddressAndPort> l1, List<InetAddressAndPort> l2)
    {
        // Note: we don't use Guava Sets.intersection() for 3 reasons:
        //   1) retainAll would be inefficient if l1 and l2 are large but in practice both are the replicas for a range and
        //   so will be very small (< RF). In that case, retainAll is in fact more efficient.
        //   2) we do ultimately need a list so converting everything to sets don't make sense
        //   3) l1 and l2 are sorted by proximity. The use of retainAll  maintain that sorting in the result, while using sets wouldn't.
        List<InetAddressAndPort> inter = new ArrayList<>(l1);
        inter.retainAll(l2);
        return inter;
    }

    /**
     * Estimate the number of result rows per range in the ring based on our local data.
     * <p>
     * This assumes that ranges are uniformly distributed across the cluster and
     * that the queried data is also uniformly distributed.
     */
    private static float estimateResultsPerRange(PartitionRangeReadCommand command, Keyspace keyspace)
    {
        ColumnFamilyStore cfs = keyspace.getColumnFamilyStore(command.metadata().id);
        Index index = command.getIndex(cfs);
        float maxExpectedResults = index == null
                                 ? command.limits().estimateTotalResults(cfs)
                                 : index.getEstimatedResultRows();

        // adjust maxExpectedResults by the number of tokens this node has and the replication factor for this ks
        return (maxExpectedResults / DatabaseDescriptor.getNumTokens()) / keyspace.getReplicationStrategy().getReplicationFactor();
    }

    private static class RangeForQuery
    {
        public final AbstractBounds<PartitionPosition> range;
        public final List<InetAddressAndPort> liveEndpoints;
        public final List<InetAddressAndPort> filteredEndpoints;

        public RangeForQuery(AbstractBounds<PartitionPosition> range, List<InetAddressAndPort> liveEndpoints, List<InetAddressAndPort> filteredEndpoints)
        {
            this.range = range;
            this.liveEndpoints = liveEndpoints;
            this.filteredEndpoints = filteredEndpoints;
        }
    }

    private static class RangeIterator extends AbstractIterator<RangeForQuery>
    {
        private final Keyspace keyspace;
        private final ConsistencyLevel consistency;
        private final Iterator<? extends AbstractBounds<PartitionPosition>> ranges;
        private final int rangeCount;

        public RangeIterator(PartitionRangeReadCommand command, Keyspace keyspace, ConsistencyLevel consistency)
        {
            this.keyspace = keyspace;
            this.consistency = consistency;

            List<? extends AbstractBounds<PartitionPosition>> l = keyspace.getReplicationStrategy() instanceof LocalStrategy
                                                          ? command.dataRange().keyRange().unwrap()
                                                          : getRestrictedRanges(command.dataRange().keyRange());
            this.ranges = l.iterator();
            this.rangeCount = l.size();
        }

        public int rangeCount()
        {
            return rangeCount;
        }

        protected RangeForQuery computeNext()
        {
            if (!ranges.hasNext())
                return endOfData();

            AbstractBounds<PartitionPosition> range = ranges.next();
            List<InetAddressAndPort> liveEndpoints = getLiveSortedEndpoints(keyspace, range.right);
            return new RangeForQuery(range,
                                     liveEndpoints,
                                     consistency.filterForQuery(keyspace, liveEndpoints));
        }
    }

    private static class RangeMerger extends AbstractIterator<RangeForQuery>
    {
        private final Keyspace keyspace;
        private final ConsistencyLevel consistency;
        private final PeekingIterator<RangeForQuery> ranges;

        private RangeMerger(Iterator<RangeForQuery> iterator, Keyspace keyspace, ConsistencyLevel consistency)
        {
            this.keyspace = keyspace;
            this.consistency = consistency;
            this.ranges = Iterators.peekingIterator(iterator);
        }

        protected RangeForQuery computeNext()
        {
            if (!ranges.hasNext())
                return endOfData();

            RangeForQuery current = ranges.next();

            // getRestrictedRange has broken the queried range into per-[vnode] token ranges, but this doesn't take
            // the replication factor into account. If the intersection of live endpoints for 2 consecutive ranges
            // still meets the CL requirements, then we can merge both ranges into the same RangeSliceCommand.
            while (ranges.hasNext())
            {
                // If the current range right is the min token, we should stop merging because CFS.getRangeSlice
                // don't know how to deal with a wrapping range.
                // Note: it would be slightly more efficient to have CFS.getRangeSlice on the destination nodes unwraps
                // the range if necessary and deal with it. However, we can't start sending wrapped range without breaking
                // wire compatibility, so It's likely easier not to bother;
                if (current.range.right.isMinimum())
                    break;

                RangeForQuery next = ranges.peek();

                List<InetAddressAndPort> merged = intersection(current.liveEndpoints, next.liveEndpoints);

                // Check if there is enough endpoint for the merge to be possible.
                if (!consistency.isSufficientLiveNodes(keyspace, merged))
                    break;

                List<InetAddressAndPort> filteredMerged = consistency.filterForQuery(keyspace, merged);

                // Estimate whether merging will be a win or not
                if (!DatabaseDescriptor.getEndpointSnitch().isWorthMergingForRangeQuery(filteredMerged, current.filteredEndpoints, next.filteredEndpoints))
                    break;

                // If we get there, merge this range and the next one
                current = new RangeForQuery(current.range.withNewRight(next.range.right), merged, filteredMerged);
                ranges.next(); // consume the range we just merged since we've only peeked so far
            }
            return current;
        }
    }

    private static class SingleRangeResponse extends AbstractIterator<RowIterator> implements PartitionIterator
    {
        private final DataResolver resolver;
        private final ReadCallback handler;
        private PartitionIterator result;

        private SingleRangeResponse(DataResolver resolver, ReadCallback handler)
        {
            this.resolver = resolver;
            this.handler = handler;
        }

        private void waitForResponse() throws ReadTimeoutException
        {
            if (result != null)
                return;

            handler.awaitResults();
            result = resolver.resolve();
        }

        protected RowIterator computeNext()
        {
            waitForResponse();
            return result.hasNext() ? result.next() : endOfData();
        }

        public void close()
        {
            if (result != null)
                result.close();
        }
    }

    private static class RangeCommandIterator extends AbstractIterator<RowIterator> implements PartitionIterator
    {
        private final Iterator<RangeForQuery> ranges;
        private final int totalRangeCount;
        private final PartitionRangeReadCommand command;
        private final Keyspace keyspace;
        private final ConsistencyLevel consistency;
        private final boolean enforceStrictLiveness;

        private final long startTime;
        private final long queryStartNanoTime;
        private DataLimits.Counter counter;
        private PartitionIterator sentQueryIterator;

        private int concurrencyFactor;
        // The two following "metric" are maintained to improve the concurrencyFactor
        // when it was not good enough initially.
        private int liveReturned;
        private int rangesQueried;

        public RangeCommandIterator(RangeIterator ranges, PartitionRangeReadCommand command, int concurrencyFactor, Keyspace keyspace, ConsistencyLevel consistency, long queryStartNanoTime)
        {
            this.command = command;
            this.concurrencyFactor = concurrencyFactor;
            this.startTime = System.nanoTime();
            this.ranges = new RangeMerger(ranges, keyspace, consistency);
            this.totalRangeCount = ranges.rangeCount();
            this.consistency = consistency;
            this.keyspace = keyspace;
            this.queryStartNanoTime = queryStartNanoTime;
            this.enforceStrictLiveness = command.metadata().enforceStrictLiveness();
        }

        public RowIterator computeNext()
        {
            try
            {
                while (sentQueryIterator == null || !sentQueryIterator.hasNext())
                {
                    // If we don't have more range to handle, we're done
                    if (!ranges.hasNext())
                        return endOfData();

                    // else, sends the next batch of concurrent queries (after having close the previous iterator)
                    if (sentQueryIterator != null)
                    {
                        liveReturned += counter.counted();
                        sentQueryIterator.close();

                        // It's not the first batch of queries and we're not done, so we we can use what has been
                        // returned so far to improve our rows-per-range estimate and update the concurrency accordingly
                        updateConcurrencyFactor();
                    }
                    sentQueryIterator = sendNextRequests();
                }

                return sentQueryIterator.next();
            }
            catch (UnavailableException e)
            {
                rangeMetrics.unavailables.mark();
                throw e;
            }
            catch (ReadTimeoutException e)
            {
                rangeMetrics.timeouts.mark();
                throw e;
            }
            catch (ReadFailureException e)
            {
                rangeMetrics.failures.mark();
                throw e;
            }
        }

        private void updateConcurrencyFactor()
        {
            if (liveReturned == 0)
            {
                // we haven't actually gotten any results, so query all remaining ranges at once
                concurrencyFactor = totalRangeCount - rangesQueried;
                return;
            }

            // Otherwise, compute how many rows per range we got on average and pick a concurrency factor
            // that should allow us to fetch all remaining rows with the next batch of (concurrent) queries.
            int remainingRows = command.limits().count() - liveReturned;
            float rowsPerRange = (float)liveReturned / (float)rangesQueried;
            concurrencyFactor = Math.max(1, Math.min(totalRangeCount - rangesQueried, Math.round(remainingRows / rowsPerRange)));
            logger.trace("Didn't get enough response rows; actual rows per range: {}; remaining rows: {}, new concurrent requests: {}",
                         rowsPerRange, remainingRows, concurrencyFactor);
        }

        /**
         * Queries the provided sub-range.
         *
         * @param toQuery the subRange to query.
         * @param isFirst in the case where multiple queries are sent in parallel, whether that's the first query on
         * that batch or not. The reason it matters is that whe paging queries, the command (more specifically the
         * {@code DataLimits}) may have "state" information and that state may only be valid for the first query (in
         * that it's the query that "continues" whatever we're previously queried).
         */
        private SingleRangeResponse query(RangeForQuery toQuery, boolean isFirst)
        {
            PartitionRangeReadCommand rangeCommand = command.forSubRange(toQuery.range, isFirst);

            ReadRepair readRepair = ReadRepair.create(command, toQuery.filteredEndpoints, queryStartNanoTime, consistency);
            DataResolver resolver = new DataResolver(keyspace, rangeCommand, consistency, toQuery.filteredEndpoints.size(), queryStartNanoTime, readRepair);

            int blockFor = consistency.blockFor(keyspace);
            int minResponses = Math.min(toQuery.filteredEndpoints.size(), blockFor);
            List<InetAddressAndPort> minimalEndpoints = toQuery.filteredEndpoints.subList(0, minResponses);
            ReadCallback handler = new ReadCallback(resolver, consistency, rangeCommand, minimalEndpoints, queryStartNanoTime, readRepair);

            handler.assureSufficientLiveNodes();

            if (toQuery.filteredEndpoints.size() == 1 && canDoLocalRequest(toQuery.filteredEndpoints.get(0)))
            {
                StageManager.getStage(Stage.READ).execute(new LocalReadRunnable(rangeCommand, handler));
            }
            else
            {
                for (InetAddressAndPort endpoint : toQuery.filteredEndpoints)
                {
                    Tracing.trace("Enqueuing request to {}", endpoint);
                    MessagingService.instance().sendRRWithFailure(rangeCommand.createMessage(), endpoint, handler);
                }
            }

            return new SingleRangeResponse(resolver, handler);
        }

        private PartitionIterator sendNextRequests()
        {
            List<PartitionIterator> concurrentQueries = new ArrayList<>(concurrencyFactor);
            for (int i = 0; i < concurrencyFactor && ranges.hasNext(); i++)
            {
                concurrentQueries.add(query(ranges.next(), i == 0));
                ++rangesQueried;
            }

            Tracing.trace("Submitted {} concurrent range requests", concurrentQueries.size());
            // We want to count the results for the sake of updating the concurrency factor (see updateConcurrencyFactor) but we don't want to
            // enforce any particular limit at this point (this could break code than rely on postReconciliationProcessing), hence the DataLimits.NONE.
            counter = DataLimits.NONE.newCounter(command.nowInSec(), true, command.selectsFullPartition(), enforceStrictLiveness);
            return counter.applyTo(PartitionIterators.concat(concurrentQueries));
        }

        public void close()
        {
            try
            {
                if (sentQueryIterator != null)
                    sentQueryIterator.close();
            }
            finally
            {
                long latency = System.nanoTime() - startTime;
                rangeMetrics.addNano(latency);
                Keyspace.openAndGetStore(command.metadata()).metric.coordinatorScanLatency.update(latency, TimeUnit.NANOSECONDS);
            }
        }
    }

    @SuppressWarnings("resource")
    public static PartitionIterator getRangeSlice(PartitionRangeReadCommand command, ConsistencyLevel consistencyLevel, long queryStartNanoTime)
    {
        Tracing.trace("Computing ranges to query");

        Keyspace keyspace = Keyspace.open(command.metadata().keyspace);
        RangeIterator ranges = new RangeIterator(command, keyspace, consistencyLevel);

        // our estimate of how many result rows there will be per-range
        float resultsPerRange = estimateResultsPerRange(command, keyspace);
        // underestimate how many rows we will get per-range in order to increase the likelihood that we'll
        // fetch enough rows in the first round
        resultsPerRange -= resultsPerRange * CONCURRENT_SUBREQUESTS_MARGIN;
        int concurrencyFactor = resultsPerRange == 0.0
                              ? 1
                              : Math.max(1, Math.min(ranges.rangeCount(), (int) Math.ceil(command.limits().count() / resultsPerRange)));
        logger.trace("Estimated result rows per range: {}; requested rows: {}, ranges.size(): {}; concurrent range requests: {}",
                     resultsPerRange, command.limits().count(), ranges.rangeCount(), concurrencyFactor);
        Tracing.trace("Submitting range requests on {} ranges with a concurrency of {} ({} rows per range expected)", ranges.rangeCount(), concurrencyFactor, resultsPerRange);

        // Note that in general, a RangeCommandIterator will honor the command limit for each range, but will not enforce it globally.

        return command.limits().filter(command.postReconciliationProcessing(new RangeCommandIterator(ranges, command, concurrencyFactor, keyspace, consistencyLevel, queryStartNanoTime)),
                                       command.nowInSec(),
                                       command.selectsFullPartition(),
                                       command.metadata().enforceStrictLiveness());
    }

    public Map<String, List<String>> getSchemaVersions()
    {
        return describeSchemaVersions(false);
    }

    public Map<String, List<String>> getSchemaVersionsWithPort()
    {
        return describeSchemaVersions(true);
    }

    /**
     * initiate a request/response session with each live node to check whether or not everybody is using the same
     * migration id. This is useful for determining if a schema change has propagated through the cluster. Disagreement
     * is assumed if any node fails to respond.
     */
    public static Map<String, List<String>> describeSchemaVersions(boolean withPort)
    {
        final String myVersion = Schema.instance.getVersion().toString();
        final Map<InetAddressAndPort, UUID> versions = new ConcurrentHashMap<>();
        final Set<InetAddressAndPort> liveHosts = Gossiper.instance.getLiveMembers();
        final CountDownLatch latch = new CountDownLatch(liveHosts.size());

        IAsyncCallback<UUID> cb = new IAsyncCallback<UUID>()
        {
            public void response(MessageIn<UUID> message)
            {
                // record the response from the remote node.
                versions.put(message.from, message.payload);
                latch.countDown();
            }

            public boolean isLatencyForSnitch()
            {
                return false;
            }
        };
        // an empty message acts as a request to the SchemaVersionVerbHandler.
        MessageOut message = new MessageOut(MessagingService.Verb.SCHEMA_CHECK);
        for (InetAddressAndPort endpoint : liveHosts)
            MessagingService.instance().sendRR(message, endpoint, cb);

        try
        {
            // wait for as long as possible. timeout-1s if possible.
            latch.await(DatabaseDescriptor.getRpcTimeout(), TimeUnit.MILLISECONDS);
        }
        catch (InterruptedException ex)
        {
            throw new AssertionError("This latch shouldn't have been interrupted.");
        }

        // maps versions to hosts that are on that version.
        Map<String, List<String>> results = new HashMap<String, List<String>>();
        Iterable<InetAddressAndPort> allHosts = Iterables.concat(Gossiper.instance.getLiveMembers(), Gossiper.instance.getUnreachableMembers());
        for (InetAddressAndPort host : allHosts)
        {
            UUID version = versions.get(host);
            String stringVersion = version == null ? UNREACHABLE : version.toString();
            List<String> hosts = results.get(stringVersion);
            if (hosts == null)
            {
                hosts = new ArrayList<String>();
                results.put(stringVersion, hosts);
            }
            hosts.add(host.getHostAddress(withPort));
        }

        // we're done: the results map is ready to return to the client.  the rest is just debug logging:
        if (results.get(UNREACHABLE) != null)
            logger.debug("Hosts not in agreement. Didn't get a response from everybody: {}", StringUtils.join(results.get(UNREACHABLE), ","));
        for (Map.Entry<String, List<String>> entry : results.entrySet())
        {
            // check for version disagreement. log the hosts that don't agree.
            if (entry.getKey().equals(UNREACHABLE) || entry.getKey().equals(myVersion))
                continue;
            for (String host : entry.getValue())
                logger.debug("{} disagrees ({})", host, entry.getKey());
        }
        if (results.size() == 1)
            logger.debug("Schemas are in agreement.");

        return results;
    }

    /**
     * Compute all ranges we're going to query, in sorted order. Nodes can be replica destinations for many ranges,
     * so we need to restrict each scan to the specific range we want, or else we'd get duplicate results.
     */
    static <T extends RingPosition<T>> List<AbstractBounds<T>> getRestrictedRanges(final AbstractBounds<T> queryRange)
    {
        // special case for bounds containing exactly 1 (non-minimum) token
        if (queryRange instanceof Bounds && queryRange.left.equals(queryRange.right) && !queryRange.left.isMinimum())
        {
            return Collections.singletonList(queryRange);
        }

        TokenMetadata tokenMetadata = StorageService.instance.getTokenMetadata();

        List<AbstractBounds<T>> ranges = new ArrayList<AbstractBounds<T>>();
        // divide the queryRange into pieces delimited by the ring and minimum tokens
        Iterator<Token> ringIter = TokenMetadata.ringIterator(tokenMetadata.sortedTokens(), queryRange.left.getToken(), true);
        AbstractBounds<T> remainder = queryRange;
        while (ringIter.hasNext())
        {
            /*
             * remainder can be a range/bounds of token _or_ keys and we want to split it with a token:
             *   - if remainder is tokens, then we'll just split using the provided token.
             *   - if remainder is keys, we want to split using token.upperBoundKey. For instance, if remainder
             *     is [DK(10, 'foo'), DK(20, 'bar')], and we have 3 nodes with tokens 0, 15, 30. We want to
             *     split remainder to A=[DK(10, 'foo'), 15] and B=(15, DK(20, 'bar')]. But since we can't mix
             *     tokens and keys at the same time in a range, we uses 15.upperBoundKey() to have A include all
             *     keys having 15 as token and B include none of those (since that is what our node owns).
             * asSplitValue() abstracts that choice.
             */
            Token upperBoundToken = ringIter.next();
            T upperBound = (T)upperBoundToken.upperBound(queryRange.left.getClass());
            if (!remainder.left.equals(upperBound) && !remainder.contains(upperBound))
                // no more splits
                break;
            Pair<AbstractBounds<T>,AbstractBounds<T>> splits = remainder.split(upperBound);
            if (splits == null)
                continue;

            ranges.add(splits.left);
            remainder = splits.right;
        }
        ranges.add(remainder);

        return ranges;
    }

    public boolean getHintedHandoffEnabled()
    {
        return DatabaseDescriptor.hintedHandoffEnabled();
    }

    public void setHintedHandoffEnabled(boolean b)
    {
        synchronized (StorageService.instance)
        {
            if (b)
                StorageService.instance.checkServiceAllowedToStart("hinted handoff");

            DatabaseDescriptor.setHintedHandoffEnabled(b);
        }
    }

    public void enableHintsForDC(String dc)
    {
        DatabaseDescriptor.enableHintsForDC(dc);
    }

    public void disableHintsForDC(String dc)
    {
        DatabaseDescriptor.disableHintsForDC(dc);
    }

    public Set<String> getHintedHandoffDisabledDCs()
    {
        return DatabaseDescriptor.hintedHandoffDisabledDCs();
    }

    public int getMaxHintWindow()
    {
        return DatabaseDescriptor.getMaxHintWindow();
    }

    public void setMaxHintWindow(int ms)
    {
        DatabaseDescriptor.setMaxHintWindow(ms);
    }

    public static boolean shouldHint(InetAddressAndPort ep)
    {
        if (DatabaseDescriptor.hintedHandoffEnabled())
        {
            Set<String> disabledDCs = DatabaseDescriptor.hintedHandoffDisabledDCs();
            if (!disabledDCs.isEmpty())
            {
                final String dc = DatabaseDescriptor.getEndpointSnitch().getDatacenter(ep);
                if (disabledDCs.contains(dc))
                {
                    Tracing.trace("Not hinting {} since its data center {} has been disabled {}", ep, dc, disabledDCs);
                    return false;
                }
            }
            boolean hintWindowExpired = Gossiper.instance.getEndpointDowntime(ep) > DatabaseDescriptor.getMaxHintWindow();
            if (hintWindowExpired)
            {
                HintsService.instance.metrics.incrPastWindow(ep);
                Tracing.trace("Not hinting {} which has been down {} ms", ep, Gossiper.instance.getEndpointDowntime(ep));
            }
            return !hintWindowExpired;
        }
        else
        {
            return false;
        }
    }

    /**
     * Performs the truncate operatoin, which effectively deletes all data from
     * the column family cfname
     * @param keyspace
     * @param cfname
     * @throws UnavailableException If some of the hosts in the ring are down.
     * @throws TimeoutException
     */
    public static void truncateBlocking(String keyspace, String cfname) throws UnavailableException, TimeoutException
    {
        logger.debug("Starting a blocking truncate operation on keyspace {}, CF {}", keyspace, cfname);
        if (isAnyStorageHostDown())
        {
            logger.info("Cannot perform truncate, some hosts are down");
            // Since the truncate operation is so aggressive and is typically only
            // invoked by an admin, for simplicity we require that all nodes are up
            // to perform the operation.
            int liveMembers = Gossiper.instance.getLiveMembers().size();
            throw new UnavailableException(ConsistencyLevel.ALL, liveMembers + Gossiper.instance.getUnreachableMembers().size(), liveMembers);
        }

        Set<InetAddressAndPort> allEndpoints = StorageService.instance.getLiveRingMembers(true);

        int blockFor = allEndpoints.size();
        final TruncateResponseHandler responseHandler = new TruncateResponseHandler(blockFor);

        // Send out the truncate calls and track the responses with the callbacks.
        Tracing.trace("Enqueuing truncate messages to hosts {}", allEndpoints);
        final Truncation truncation = new Truncation(keyspace, cfname);
        MessageOut<Truncation> message = truncation.createMessage();
        for (InetAddressAndPort endpoint : allEndpoints)
            MessagingService.instance().sendRR(message, endpoint, responseHandler);

        // Wait for all
        try
        {
            responseHandler.get();
        }
        catch (TimeoutException e)
        {
            Tracing.trace("Timed out");
            throw e;
        }
    }

    /**
     * Asks the gossiper if there are any nodes that are currently down.
     * @return true if the gossiper thinks all nodes are up.
     */
    private static boolean isAnyStorageHostDown()
    {
        return !Gossiper.instance.getUnreachableTokenOwners().isEmpty();
    }

    public interface WritePerformer
    {
        public void apply(IMutation mutation,
                          Iterable<InetAddressAndPort> targets,
                          AbstractWriteResponseHandler<IMutation> responseHandler,
                          String localDataCenter,
                          ConsistencyLevel consistencyLevel) throws OverloadedException;
    }

    /**
     * This class captures metrics for views writes.
     */
    private static class ViewWriteMetricsWrapped extends BatchlogResponseHandler<IMutation>
    {
        public ViewWriteMetricsWrapped(AbstractWriteResponseHandler<IMutation> writeHandler, int i, BatchlogCleanup cleanup, long queryStartNanoTime)
        {
            super(writeHandler, i, cleanup, queryStartNanoTime);
            viewWriteMetrics.viewReplicasAttempted.inc(totalEndpoints());
        }

        public void response(MessageIn<IMutation> msg)
        {
            super.response(msg);
            viewWriteMetrics.viewReplicasSuccess.inc();
        }
    }

    /**
     * A Runnable that aborts if it doesn't start running before it times out
     */
    private static abstract class DroppableRunnable implements Runnable
    {
        final long constructionTime;
        final MessagingService.Verb verb;

        public DroppableRunnable(MessagingService.Verb verb)
        {
            this.constructionTime = System.currentTimeMillis();
            this.verb = verb;
        }

        public final void run()
        {
            long timeTaken = System.currentTimeMillis() - constructionTime;
            if (timeTaken > verb.getTimeout())
            {
                MessagingService.instance().incrementDroppedMessages(verb, timeTaken);
                return;
            }
            try
            {
                runMayThrow();
            }
            catch (Exception e)
            {
                throw new RuntimeException(e);
            }
        }

        abstract protected void runMayThrow() throws Exception;
    }

    /**
     * Like DroppableRunnable, but if it aborts, it will rerun (on the mutation stage) after
     * marking itself as a hint in progress so that the hint backpressure mechanism can function.
     */
    private static abstract class LocalMutationRunnable implements Runnable
    {
        private final long constructionTime = System.currentTimeMillis();

        private final Optional<IMutation> mutationOpt;

        public LocalMutationRunnable(Optional<IMutation> mutationOpt)
        {
            this.mutationOpt = mutationOpt;
        }

        public LocalMutationRunnable()
        {
            this.mutationOpt = Optional.empty();
        }

        public final void run()
        {
            final MessagingService.Verb verb = verb();
            long mutationTimeout = verb.getTimeout();
            long timeTaken = System.currentTimeMillis() - constructionTime;
            if (timeTaken > mutationTimeout)
            {
                if (MessagingService.DROPPABLE_VERBS.contains(verb))
                    MessagingService.instance().incrementDroppedMutations(mutationOpt, timeTaken);
                HintRunnable runnable = new HintRunnable(Collections.singleton(FBUtilities.getBroadcastAddressAndPort()))
                {
                    protected void runMayThrow() throws Exception
                    {
                        LocalMutationRunnable.this.runMayThrow();
                    }
                };
                submitHint(runnable);
                return;
            }

            try
            {
                runMayThrow();
            }
            catch (Exception e)
            {
                throw new RuntimeException(e);
            }
        }

        abstract protected MessagingService.Verb verb();
        abstract protected void runMayThrow() throws Exception;
    }

    /**
     * HintRunnable will decrease totalHintsInProgress and targetHints when finished.
     * It is the caller's responsibility to increment them initially.
     */
    private abstract static class HintRunnable implements Runnable
    {
        public final Collection<InetAddressAndPort> targets;

        protected HintRunnable(Collection<InetAddressAndPort> targets)
        {
            this.targets = targets;
        }

        public void run()
        {
            try
            {
                runMayThrow();
            }
            catch (Exception e)
            {
                throw new RuntimeException(e);
            }
            finally
            {
                StorageMetrics.totalHintsInProgress.dec(targets.size());
                for (InetAddressAndPort target : targets)
                    getHintsInProgressFor(target).decrementAndGet();
            }
        }

        abstract protected void runMayThrow() throws Exception;
    }

    public long getTotalHints()
    {
        return StorageMetrics.totalHints.getCount();
    }

    public int getMaxHintsInProgress()
    {
        return maxHintsInProgress;
    }

    public void setMaxHintsInProgress(int qs)
    {
        maxHintsInProgress = qs;
    }

    public int getHintsInProgress()
    {
        return (int) StorageMetrics.totalHintsInProgress.getCount();
    }

    public void verifyNoHintsInProgress()
    {
        if (getHintsInProgress() > 0)
            logger.warn("Some hints were not written before shutdown.  This is not supposed to happen.  You should (a) run repair, and (b) file a bug report");
    }

    private static AtomicInteger getHintsInProgressFor(InetAddressAndPort destination)
    {
        try
        {
            return hintsInProgress.load(destination);
        }
        catch (Exception e)
        {
            throw new AssertionError(e);
        }
    }

    public static Future<Void> submitHint(Mutation mutation, InetAddressAndPort target, AbstractWriteResponseHandler<IMutation> responseHandler)
    {
        return submitHint(mutation, Collections.singleton(target), responseHandler);
    }

    public static Future<Void> submitHint(Mutation mutation,
                                          Collection<InetAddressAndPort> targets,
                                          AbstractWriteResponseHandler<IMutation> responseHandler)
    {
        HintRunnable runnable = new HintRunnable(targets)
        {
            public void runMayThrow()
            {
                Set<InetAddressAndPort> validTargets = new HashSet<>(targets.size());
                Set<UUID> hostIds = new HashSet<>(targets.size());
                for (InetAddressAndPort target : targets)
                {
                    UUID hostId = StorageService.instance.getHostIdForEndpoint(target);
                    if (hostId != null)
                    {
                        hostIds.add(hostId);
                        validTargets.add(target);
                    }
                    else
                        logger.debug("Discarding hint for endpoint not part of ring: {}", target);
                }
                logger.trace("Adding hints for {}", validTargets);
                HintsService.instance.write(hostIds, Hint.create(mutation, System.currentTimeMillis()));
                validTargets.forEach(HintsService.instance.metrics::incrCreatedHints);
                // Notify the handler only for CL == ANY
                if (responseHandler != null && responseHandler.consistencyLevel == ConsistencyLevel.ANY)
                    responseHandler.response(null);
            }
        };

        return submitHint(runnable);
    }

    private static Future<Void> submitHint(HintRunnable runnable)
    {
        StorageMetrics.totalHintsInProgress.inc(runnable.targets.size());
        for (InetAddressAndPort target : runnable.targets)
            getHintsInProgressFor(target).incrementAndGet();
        return (Future<Void>) StageManager.getStage(Stage.MUTATION).submit(runnable);
    }

    public Long getRpcTimeout() { return DatabaseDescriptor.getRpcTimeout(); }
    public void setRpcTimeout(Long timeoutInMillis) { DatabaseDescriptor.setRpcTimeout(timeoutInMillis); }

    public Long getReadRpcTimeout() { return DatabaseDescriptor.getReadRpcTimeout(); }
    public void setReadRpcTimeout(Long timeoutInMillis) { DatabaseDescriptor.setReadRpcTimeout(timeoutInMillis); }

    public Long getWriteRpcTimeout() { return DatabaseDescriptor.getWriteRpcTimeout(); }
    public void setWriteRpcTimeout(Long timeoutInMillis) { DatabaseDescriptor.setWriteRpcTimeout(timeoutInMillis); }

    public Long getCounterWriteRpcTimeout() { return DatabaseDescriptor.getCounterWriteRpcTimeout(); }
    public void setCounterWriteRpcTimeout(Long timeoutInMillis) { DatabaseDescriptor.setCounterWriteRpcTimeout(timeoutInMillis); }

    public Long getCasContentionTimeout() { return DatabaseDescriptor.getCasContentionTimeout(); }
    public void setCasContentionTimeout(Long timeoutInMillis) { DatabaseDescriptor.setCasContentionTimeout(timeoutInMillis); }

    public Long getRangeRpcTimeout() { return DatabaseDescriptor.getRangeRpcTimeout(); }
    public void setRangeRpcTimeout(Long timeoutInMillis) { DatabaseDescriptor.setRangeRpcTimeout(timeoutInMillis); }

    public Long getTruncateRpcTimeout() { return DatabaseDescriptor.getTruncateRpcTimeout(); }
    public void setTruncateRpcTimeout(Long timeoutInMillis) { DatabaseDescriptor.setTruncateRpcTimeout(timeoutInMillis); }

    public Long getNativeTransportMaxConcurrentConnections() { return DatabaseDescriptor.getNativeTransportMaxConcurrentConnections(); }
    public void setNativeTransportMaxConcurrentConnections(Long nativeTransportMaxConcurrentConnections) { DatabaseDescriptor.setNativeTransportMaxConcurrentConnections(nativeTransportMaxConcurrentConnections); }

    public Long getNativeTransportMaxConcurrentConnectionsPerIp() { return DatabaseDescriptor.getNativeTransportMaxConcurrentConnectionsPerIp(); }
    public void setNativeTransportMaxConcurrentConnectionsPerIp(Long nativeTransportMaxConcurrentConnections) { DatabaseDescriptor.setNativeTransportMaxConcurrentConnectionsPerIp(nativeTransportMaxConcurrentConnections); }

    public void reloadTriggerClasses() { TriggerExecutor.instance.reloadClasses(); }

    public long getReadRepairAttempted()
    {
        return ReadRepairMetrics.attempted.getCount();
    }

    public long getReadRepairRepairedBlocking()
    {
        return ReadRepairMetrics.repairedBlocking.getCount();
    }

    public long getReadRepairRepairedBackground()
    {
        return ReadRepairMetrics.repairedBackground.getCount();
    }

    public int getNumberOfTables()
    {
        return Schema.instance.getNumberOfTables();
    }

    public String getIdealConsistencyLevel()
    {
        return DatabaseDescriptor.getIdealConsistencyLevel().toString();
    }

    public String setIdealConsistencyLevel(String cl)
    {
        ConsistencyLevel original = DatabaseDescriptor.getIdealConsistencyLevel();
        ConsistencyLevel newCL = ConsistencyLevel.valueOf(cl.trim().toUpperCase());
        DatabaseDescriptor.setIdealConsistencyLevel(newCL);
        return String.format("Updating ideal consistency level new value: %s old value %s", newCL, original.toString());
    }

    @Override
    public void configureFullQueryLogger(String path, String rollCycle, boolean blocking, int maxQueueWeight, long maxLogSize)
    {
        path = path != null ? path : DatabaseDescriptor.getFullQueryLogPath();
        Preconditions.checkNotNull(path, "cassandra.yaml did not set full_query_log_dir and not set as parameter");
        FullQueryLogger.instance.configure(Paths.get(path), rollCycle, blocking, maxQueueWeight, maxLogSize);
    }

    @Override
    public void resetFullQueryLogger()
    {
        FullQueryLogger.instance.reset(DatabaseDescriptor.getFullQueryLogPath());
    }

    @Override
    public void stopFullQueryLogger()
    {
        FullQueryLogger.instance.stop();
    }

    public int getOtcBacklogExpirationInterval() {
        return DatabaseDescriptor.getOtcBacklogExpirationInterval();
    }

    public void setOtcBacklogExpirationInterval(int intervalInMillis) {
        DatabaseDescriptor.setOtcBacklogExpirationInterval(intervalInMillis);
    }
}<|MERGE_RESOLUTION|>--- conflicted
+++ resolved
@@ -622,17 +622,13 @@
                     MessagingService.instance().sendOneWay(message, destination);
                 }
             }
-<<<<<<< HEAD
             else
-=======
-            else if (allowHints && shouldHint(destination))
->>>>>>> 19a54786
             {
                 if (responseHandler != null)
                 {
                     responseHandler.expired();
                 }
-                if (shouldHint)
+                if (allowHints && shouldHint(destination))
                 {
                     submitHint(proposal.makeMutation(), destination, null);
                 }
