/*
 * Licensed to the Apache Software Foundation (ASF) under one
 * or more contributor license agreements.  See the NOTICE file
 * distributed with this work for additional information
 * regarding copyright ownership.  The ASF licenses this file
 * to you under the Apache License, Version 2.0 (the
 * "License"); you may not use this file except in compliance
 * with the License.  You may obtain a copy of the License at
 *
 *     http://www.apache.org/licenses/LICENSE-2.0
 *
 * Unless required by applicable law or agreed to in writing, software
 * distributed under the License is distributed on an "AS IS" BASIS,
 * WITHOUT WARRANTIES OR CONDITIONS OF ANY KIND, either express or implied.
 * See the License for the specific language governing permissions and
 * limitations under the License.
 */
package org.apache.cassandra.service;

import java.io.IOException;
import java.lang.management.ManagementFactory;
import java.net.InetAddress;
import java.nio.ByteBuffer;
import java.util.*;
import java.util.concurrent.*;
import java.util.concurrent.atomic.AtomicInteger;
import javax.management.MBeanServer;
import javax.management.ObjectName;

import com.google.common.base.Predicate;
import com.google.common.cache.CacheLoader;
import com.google.common.collect.*;
import com.google.common.util.concurrent.Uninterruptibles;
import org.apache.commons.lang3.StringUtils;
import org.slf4j.Logger;
import org.slf4j.LoggerFactory;

import org.apache.cassandra.concurrent.Stage;
import org.apache.cassandra.concurrent.StageManager;
import org.apache.cassandra.config.CFMetaData;
import org.apache.cassandra.config.DatabaseDescriptor;
import org.apache.cassandra.config.Schema;
import org.apache.cassandra.db.*;
import org.apache.cassandra.db.HintedHandOffManager;
import org.apache.cassandra.batchlog.*;
import org.apache.cassandra.batchlog.LegacyBatchlogMigrator;
import org.apache.cassandra.db.filter.DataLimits;
import org.apache.cassandra.db.filter.TombstoneOverwhelmingException;
import org.apache.cassandra.db.partitions.*;
import org.apache.cassandra.db.rows.RowIterator;
import org.apache.cassandra.db.view.ViewManager;
import org.apache.cassandra.db.view.ViewUtils;
import org.apache.cassandra.dht.*;
import org.apache.cassandra.exceptions.*;
import org.apache.cassandra.gms.FailureDetector;
import org.apache.cassandra.gms.Gossiper;
import org.apache.cassandra.hints.Hint;
import org.apache.cassandra.hints.HintsService;
import org.apache.cassandra.index.Index;
import org.apache.cassandra.io.util.DataOutputBuffer;
import org.apache.cassandra.locator.*;
import org.apache.cassandra.metrics.*;
import org.apache.cassandra.net.*;
import org.apache.cassandra.service.paxos.Commit;
import org.apache.cassandra.service.paxos.PrepareCallback;
import org.apache.cassandra.service.paxos.ProposeCallback;
import org.apache.cassandra.tracing.Tracing;
import org.apache.cassandra.triggers.TriggerExecutor;
import org.apache.cassandra.utils.*;
import org.apache.cassandra.utils.AbstractIterator;

public class StorageProxy implements StorageProxyMBean
{
    public static final String MBEAN_NAME = "org.apache.cassandra.db:type=StorageProxy";
    private static final Logger logger = LoggerFactory.getLogger(StorageProxy.class);

    public static final String UNREACHABLE = "UNREACHABLE";

    private static final WritePerformer standardWritePerformer;
    private static final WritePerformer counterWritePerformer;
    private static final WritePerformer counterWriteOnCoordinatorPerformer;

    public static final StorageProxy instance = new StorageProxy();

    private static volatile int maxHintsInProgress = 128 * FBUtilities.getAvailableProcessors();
    private static final CacheLoader<InetAddress, AtomicInteger> hintsInProgress = new CacheLoader<InetAddress, AtomicInteger>()
    {
        public AtomicInteger load(InetAddress inetAddress)
        {
            return new AtomicInteger(0);
        }
    };
    private static final ClientRequestMetrics readMetrics = new ClientRequestMetrics("Read");
    private static final ClientRequestMetrics rangeMetrics = new ClientRequestMetrics("RangeSlice");
    private static final ClientRequestMetrics writeMetrics = new ClientRequestMetrics("Write");
    private static final CASClientRequestMetrics casWriteMetrics = new CASClientRequestMetrics("CASWrite");
    private static final CASClientRequestMetrics casReadMetrics = new CASClientRequestMetrics("CASRead");
    private static final ViewWriteMetrics viewWriteMetrics = new ViewWriteMetrics("ViewWrite");

    private static final double CONCURRENT_SUBREQUESTS_MARGIN = 0.10;

    private StorageProxy()
    {
    }

    static
    {
        MBeanServer mbs = ManagementFactory.getPlatformMBeanServer();
        try
        {
            mbs.registerMBean(instance, new ObjectName(MBEAN_NAME));
        }
        catch (Exception e)
        {
            throw new RuntimeException(e);
        }

        HintsService.instance.registerMBean();
        HintedHandOffManager.instance.registerMBean();

        standardWritePerformer = new WritePerformer()
        {
            public void apply(IMutation mutation,
                              Iterable<InetAddress> targets,
                              AbstractWriteResponseHandler<IMutation> responseHandler,
                              String localDataCenter,
                              ConsistencyLevel consistency_level)
            throws OverloadedException
            {
                assert mutation instanceof Mutation;
                sendToHintedEndpoints((Mutation) mutation, targets, responseHandler, localDataCenter, Stage.MUTATION);
            }
        };

        /*
         * We execute counter writes in 2 places: either directly in the coordinator node if it is a replica, or
         * in CounterMutationVerbHandler on a replica othewise. The write must be executed on the COUNTER_MUTATION stage
         * but on the latter case, the verb handler already run on the COUNTER_MUTATION stage, so we must not execute the
         * underlying on the stage otherwise we risk a deadlock. Hence two different performer.
         */
        counterWritePerformer = new WritePerformer()
        {
            public void apply(IMutation mutation,
                              Iterable<InetAddress> targets,
                              AbstractWriteResponseHandler<IMutation> responseHandler,
                              String localDataCenter,
                              ConsistencyLevel consistencyLevel)
            {
                counterWriteTask(mutation, targets, responseHandler, localDataCenter).run();
            }
        };

        counterWriteOnCoordinatorPerformer = new WritePerformer()
        {
            public void apply(IMutation mutation,
                              Iterable<InetAddress> targets,
                              AbstractWriteResponseHandler<IMutation> responseHandler,
                              String localDataCenter,
                              ConsistencyLevel consistencyLevel)
            {
                StageManager.getStage(Stage.COUNTER_MUTATION)
                            .execute(counterWriteTask(mutation, targets, responseHandler, localDataCenter));
            }
        };
    }

    /**
     * Apply @param updates if and only if the current values in the row for @param key
     * match the provided @param conditions.  The algorithm is "raw" Paxos: that is, Paxos
     * minus leader election -- any node in the cluster may propose changes for any row,
     * which (that is, the row) is the unit of values being proposed, not single columns.
     *
     * The Paxos cohort is only the replicas for the given key, not the entire cluster.
     * So we expect performance to be reasonable, but CAS is still intended to be used
     * "when you really need it," not for all your updates.
     *
     * There are three phases to Paxos:
     *  1. Prepare: the coordinator generates a ballot (timeUUID in our case) and asks replicas to (a) promise
     *     not to accept updates from older ballots and (b) tell us about the most recent update it has already
     *     accepted.
     *  2. Accept: if a majority of replicas reply, the coordinator asks replicas to accept the value of the
     *     highest proposal ballot it heard about, or a new value if no in-progress proposals were reported.
     *  3. Commit (Learn): if a majority of replicas acknowledge the accept request, we can commit the new
     *     value.
     *
     *  Commit procedure is not covered in "Paxos Made Simple," and only briefly mentioned in "Paxos Made Live,"
     *  so here is our approach:
     *   3a. The coordinator sends a commit message to all replicas with the ballot and value.
     *   3b. Because of 1-2, this will be the highest-seen commit ballot.  The replicas will note that,
     *       and send it with subsequent promise replies.  This allows us to discard acceptance records
     *       for successfully committed replicas, without allowing incomplete proposals to commit erroneously
     *       later on.
     *
     *  Note that since we are performing a CAS rather than a simple update, we perform a read (of committed
     *  values) between the prepare and accept phases.  This gives us a slightly longer window for another
     *  coordinator to come along and trump our own promise with a newer one but is otherwise safe.
     *
     * @param keyspaceName the keyspace for the CAS
     * @param cfName the column family for the CAS
     * @param key the row key for the row to CAS
     * @param request the conditions for the CAS to apply as well as the update to perform if the conditions hold.
     * @param consistencyForPaxos the consistency for the paxos prepare and propose round. This can only be either SERIAL or LOCAL_SERIAL.
     * @param consistencyForCommit the consistency for write done during the commit phase. This can be anything, except SERIAL or LOCAL_SERIAL.
     *
     * @return null if the operation succeeds in updating the row, or the current values corresponding to conditions.
     * (since, if the CAS doesn't succeed, it means the current value do not match the conditions).
     */
    public static RowIterator cas(String keyspaceName,
                                  String cfName,
                                  DecoratedKey key,
                                  CASRequest request,
                                  ConsistencyLevel consistencyForPaxos,
                                  ConsistencyLevel consistencyForCommit,
                                  ClientState state)
    throws UnavailableException, IsBootstrappingException, RequestFailureException, RequestTimeoutException, InvalidRequestException
    {
        final long start = System.nanoTime();
        int contentions = 0;
        try
        {
            consistencyForPaxos.validateForCas();
            consistencyForCommit.validateForCasCommit(keyspaceName);

            CFMetaData metadata = Schema.instance.getCFMetaData(keyspaceName, cfName);

            long timeout = TimeUnit.MILLISECONDS.toNanos(DatabaseDescriptor.getCasContentionTimeout());
            while (System.nanoTime() - start < timeout)
            {
                // for simplicity, we'll do a single liveness check at the start of each attempt
                Pair<List<InetAddress>, Integer> p = getPaxosParticipants(metadata, key, consistencyForPaxos);
                List<InetAddress> liveEndpoints = p.left;
                int requiredParticipants = p.right;

                final Pair<UUID, Integer> pair = beginAndRepairPaxos(start, key, metadata, liveEndpoints, requiredParticipants, consistencyForPaxos, consistencyForCommit, true, state);
                final UUID ballot = pair.left;
                contentions += pair.right;

                // read the current values and check they validate the conditions
                Tracing.trace("Reading existing values for CAS precondition");
                SinglePartitionReadCommand readCommand = request.readCommand(FBUtilities.nowInSeconds());
                ConsistencyLevel readConsistency = consistencyForPaxos == ConsistencyLevel.LOCAL_SERIAL ? ConsistencyLevel.LOCAL_QUORUM : ConsistencyLevel.QUORUM;

                FilteredPartition current;
                try (RowIterator rowIter = readOne(readCommand, readConsistency))
                {
                    current = FilteredPartition.create(rowIter);
                }

                if (!request.appliesTo(current))
                {
                    Tracing.trace("CAS precondition does not match current values {}", current);
                    casWriteMetrics.conditionNotMet.inc();
                    return current.rowIterator();
                }

                // finish the paxos round w/ the desired updates
                // TODO turn null updates into delete?
                PartitionUpdate updates = request.makeUpdates(current);

                // Apply triggers to cas updates. A consideration here is that
                // triggers emit Mutations, and so a given trigger implementation
                // may generate mutations for partitions other than the one this
                // paxos round is scoped for. In this case, TriggerExecutor will
                // validate that the generated mutations are targetted at the same
                // partition as the initial updates and reject (via an
                // InvalidRequestException) any which aren't.
                updates = TriggerExecutor.instance.execute(updates);


                Commit proposal = Commit.newProposal(ballot, updates);
                Tracing.trace("CAS precondition is met; proposing client-requested updates for {}", ballot);
                if (proposePaxos(proposal, liveEndpoints, requiredParticipants, true, consistencyForPaxos))
                {
                    commitPaxos(proposal, consistencyForCommit, true);
                    Tracing.trace("CAS successful");
                    return null;
                }

                Tracing.trace("Paxos proposal not accepted (pre-empted by a higher ballot)");
                contentions++;
                Uninterruptibles.sleepUninterruptibly(ThreadLocalRandom.current().nextInt(100), TimeUnit.MILLISECONDS);
                // continue to retry
            }

            throw new WriteTimeoutException(WriteType.CAS, consistencyForPaxos, 0, consistencyForPaxos.blockFor(Keyspace.open(keyspaceName)));
        }
        catch (WriteTimeoutException|ReadTimeoutException e)
        {
            casWriteMetrics.timeouts.mark();
            throw e;
        }
        catch (WriteFailureException|ReadFailureException e)
        {
            casWriteMetrics.failures.mark();
            throw e;
        }
        catch(UnavailableException e)
        {
            casWriteMetrics.unavailables.mark();
            throw e;
        }
        finally
        {
            if(contentions > 0)
                casWriteMetrics.contention.update(contentions);
            casWriteMetrics.addNano(System.nanoTime() - start);
        }
    }

    private static Predicate<InetAddress> sameDCPredicateFor(final String dc)
    {
        final IEndpointSnitch snitch = DatabaseDescriptor.getEndpointSnitch();
        return new Predicate<InetAddress>()
        {
            public boolean apply(InetAddress host)
            {
                return dc.equals(snitch.getDatacenter(host));
            }
        };
    }

    private static Pair<List<InetAddress>, Integer> getPaxosParticipants(CFMetaData cfm, DecoratedKey key, ConsistencyLevel consistencyForPaxos) throws UnavailableException
    {
        Token tk = key.getToken();
        List<InetAddress> naturalEndpoints = StorageService.instance.getNaturalEndpoints(cfm.ksName, tk);
        Collection<InetAddress> pendingEndpoints = StorageService.instance.getTokenMetadata().pendingEndpointsFor(tk, cfm.ksName);
        if (consistencyForPaxos == ConsistencyLevel.LOCAL_SERIAL)
        {
            // Restrict naturalEndpoints and pendingEndpoints to node in the local DC only
            String localDc = DatabaseDescriptor.getEndpointSnitch().getDatacenter(FBUtilities.getBroadcastAddress());
            Predicate<InetAddress> isLocalDc = sameDCPredicateFor(localDc);
            naturalEndpoints = ImmutableList.copyOf(Iterables.filter(naturalEndpoints, isLocalDc));
            pendingEndpoints = ImmutableList.copyOf(Iterables.filter(pendingEndpoints, isLocalDc));
        }
        int participants = pendingEndpoints.size() + naturalEndpoints.size();
        int requiredParticipants = participants / 2 + 1; // See CASSANDRA-8346, CASSANDRA-833
        List<InetAddress> liveEndpoints = ImmutableList.copyOf(Iterables.filter(Iterables.concat(naturalEndpoints, pendingEndpoints), IAsyncCallback.isAlive));
        if (liveEndpoints.size() < requiredParticipants)
            throw new UnavailableException(consistencyForPaxos, requiredParticipants, liveEndpoints.size());

        // We cannot allow CAS operations with 2 or more pending endpoints, see #8346.
        // Note that we fake an impossible number of required nodes in the unavailable exception
        // to nail home the point that it's an impossible operation no matter how many nodes are live.
        if (pendingEndpoints.size() > 1)
            throw new UnavailableException(String.format("Cannot perform LWT operation as there is more than one (%d) pending range movement", pendingEndpoints.size()),
                                           consistencyForPaxos,
                                           participants + 1,
                                           liveEndpoints.size());

        return Pair.create(liveEndpoints, requiredParticipants);
    }

    /**
     * begin a Paxos session by sending a prepare request and completing any in-progress requests seen in the replies
     *
     * @return the Paxos ballot promised by the replicas if no in-progress requests were seen and a quorum of
     * nodes have seen the mostRecentCommit.  Otherwise, return null.
     */
    private static Pair<UUID, Integer> beginAndRepairPaxos(long start,
                                                           DecoratedKey key,
                                                           CFMetaData metadata,
                                                           List<InetAddress> liveEndpoints,
                                                           int requiredParticipants,
                                                           ConsistencyLevel consistencyForPaxos,
                                                           ConsistencyLevel consistencyForCommit,
                                                           final boolean isWrite,
                                                           ClientState state)
    throws WriteTimeoutException, WriteFailureException
    {
        long timeout = TimeUnit.MILLISECONDS.toNanos(DatabaseDescriptor.getCasContentionTimeout());

        PrepareCallback summary = null;
        int contentions = 0;
        while (System.nanoTime() - start < timeout)
        {
            // We want a timestamp that is guaranteed to be unique for that node (so that the ballot is globally unique), but if we've got a prepare rejected
            // already we also want to make sure we pick a timestamp that has a chance to be promised, i.e. one that is greater that the most recently known
            // in progress (#5667). Lastly, we don't want to use a timestamp that is older than the last one assigned by ClientState or operations may appear
            // out-of-order (#7801).
            long minTimestampMicrosToUse = summary == null ? Long.MIN_VALUE : 1 + UUIDGen.microsTimestamp(summary.mostRecentInProgressCommit.ballot);
            long ballotMicros = state.getTimestamp(minTimestampMicrosToUse);
            UUID ballot = UUIDGen.getTimeUUIDFromMicros(ballotMicros);

            // prepare
            Tracing.trace("Preparing {}", ballot);
            Commit toPrepare = Commit.newPrepare(key, metadata, ballot);
            summary = preparePaxos(toPrepare, liveEndpoints, requiredParticipants, consistencyForPaxos);
            if (!summary.promised)
            {
                Tracing.trace("Some replicas have already promised a higher ballot than ours; aborting");
                contentions++;
                // sleep a random amount to give the other proposer a chance to finish
                Uninterruptibles.sleepUninterruptibly(ThreadLocalRandom.current().nextInt(100), TimeUnit.MILLISECONDS);
                continue;
            }

            Commit inProgress = summary.mostRecentInProgressCommitWithUpdate;
            Commit mostRecent = summary.mostRecentCommit;

            // If we have an in-progress ballot greater than the MRC we know, then it's an in-progress round that
            // needs to be completed, so do it.
            if (!inProgress.update.isEmpty() && inProgress.isAfter(mostRecent))
            {
                Tracing.trace("Finishing incomplete paxos round {}", inProgress);
                if(isWrite)
                    casWriteMetrics.unfinishedCommit.inc();
                else
                    casReadMetrics.unfinishedCommit.inc();
                Commit refreshedInProgress = Commit.newProposal(ballot, inProgress.update);
                if (proposePaxos(refreshedInProgress, liveEndpoints, requiredParticipants, false, consistencyForPaxos))
                {
                    try
                    {
                        commitPaxos(refreshedInProgress, consistencyForCommit, false);
                    }
                    catch (WriteTimeoutException e)
                    {
                        // We're still doing preparation for the paxos rounds, so we want to use the CAS (see CASSANDRA-8672)
                        throw new WriteTimeoutException(WriteType.CAS, e.consistency, e.received, e.blockFor);
                    }
                }
                else
                {
                    Tracing.trace("Some replicas have already promised a higher ballot than ours; aborting");
                    // sleep a random amount to give the other proposer a chance to finish
                    contentions++;
                    Uninterruptibles.sleepUninterruptibly(ThreadLocalRandom.current().nextInt(100), TimeUnit.MILLISECONDS);
                }
                continue;
            }

            // To be able to propose our value on a new round, we need a quorum of replica to have learn the previous one. Why is explained at:
            // https://issues.apache.org/jira/browse/CASSANDRA-5062?focusedCommentId=13619810&page=com.atlassian.jira.plugin.system.issuetabpanels:comment-tabpanel#comment-13619810)
            // Since we waited for quorum nodes, if some of them haven't seen the last commit (which may just be a timing issue, but may also
            // mean we lost messages), we pro-actively "repair" those nodes, and retry.
            Iterable<InetAddress> missingMRC = summary.replicasMissingMostRecentCommit();
            if (Iterables.size(missingMRC) > 0)
            {
                Tracing.trace("Repairing replicas that missed the most recent commit");
                sendCommit(mostRecent, missingMRC);
                // TODO: provided commits don't invalid the prepare we just did above (which they don't), we could just wait
                // for all the missingMRC to acknowledge this commit and then move on with proposing our value. But that means
                // adding the ability to have commitPaxos block, which is exactly CASSANDRA-5442 will do. So once we have that
                // latter ticket, we can pass CL.ALL to the commit above and remove the 'continue'.
                continue;
            }

            return Pair.create(ballot, contentions);
        }

        throw new WriteTimeoutException(WriteType.CAS, consistencyForPaxos, 0, consistencyForPaxos.blockFor(Keyspace.open(metadata.ksName)));
    }

    /**
     * Unlike commitPaxos, this does not wait for replies
     */
    private static void sendCommit(Commit commit, Iterable<InetAddress> replicas)
    {
        MessageOut<Commit> message = new MessageOut<Commit>(MessagingService.Verb.PAXOS_COMMIT, commit, Commit.serializer);
        for (InetAddress target : replicas)
            MessagingService.instance().sendOneWay(message, target);
    }

    private static PrepareCallback preparePaxos(Commit toPrepare, List<InetAddress> endpoints, int requiredParticipants, ConsistencyLevel consistencyForPaxos)
    throws WriteTimeoutException
    {
        PrepareCallback callback = new PrepareCallback(toPrepare.update.partitionKey(), toPrepare.update.metadata(), requiredParticipants, consistencyForPaxos);
        MessageOut<Commit> message = new MessageOut<Commit>(MessagingService.Verb.PAXOS_PREPARE, toPrepare, Commit.serializer);
        for (InetAddress target : endpoints)
            MessagingService.instance().sendRR(message, target, callback);
        callback.await();
        return callback;
    }

    private static boolean proposePaxos(Commit proposal, List<InetAddress> endpoints, int requiredParticipants, boolean timeoutIfPartial, ConsistencyLevel consistencyLevel)
    throws WriteTimeoutException
    {
        ProposeCallback callback = new ProposeCallback(endpoints.size(), requiredParticipants, !timeoutIfPartial, consistencyLevel);
        MessageOut<Commit> message = new MessageOut<Commit>(MessagingService.Verb.PAXOS_PROPOSE, proposal, Commit.serializer);
        for (InetAddress target : endpoints)
            MessagingService.instance().sendRR(message, target, callback);

        callback.await();

        if (callback.isSuccessful())
            return true;

        if (timeoutIfPartial && !callback.isFullyRefused())
            throw new WriteTimeoutException(WriteType.CAS, consistencyLevel, callback.getAcceptCount(), requiredParticipants);

        return false;
    }

    private static void commitPaxos(Commit proposal, ConsistencyLevel consistencyLevel, boolean shouldHint) throws WriteTimeoutException
    {
        boolean shouldBlock = consistencyLevel != ConsistencyLevel.ANY;
        Keyspace keyspace = Keyspace.open(proposal.update.metadata().ksName);

        Token tk = proposal.update.partitionKey().getToken();
        List<InetAddress> naturalEndpoints = StorageService.instance.getNaturalEndpoints(keyspace.getName(), tk);
        Collection<InetAddress> pendingEndpoints = StorageService.instance.getTokenMetadata().pendingEndpointsFor(tk, keyspace.getName());

        AbstractWriteResponseHandler<Commit> responseHandler = null;
        if (shouldBlock)
        {
            AbstractReplicationStrategy rs = keyspace.getReplicationStrategy();
            responseHandler = rs.getWriteResponseHandler(naturalEndpoints, pendingEndpoints, consistencyLevel, null, WriteType.SIMPLE);
        }

        MessageOut<Commit> message = new MessageOut<Commit>(MessagingService.Verb.PAXOS_COMMIT, proposal, Commit.serializer);
        for (InetAddress destination : Iterables.concat(naturalEndpoints, pendingEndpoints))
        {
            if (FailureDetector.instance.isAlive(destination))
            {
                if (shouldBlock)
                    MessagingService.instance().sendRR(message, destination, responseHandler, shouldHint);
                else
                    MessagingService.instance().sendOneWay(message, destination);
            }
            else if (shouldHint)
            {
                submitHint(proposal.makeMutation(), destination, null);
            }
        }

        if (shouldBlock)
            responseHandler.get();
    }

    /**
     * Use this method to have these Mutations applied
     * across all replicas. This method will take care
     * of the possibility of a replica being down and hint
     * the data across to some other replica.
     *
     * @param mutations the mutations to be applied across the replicas
     * @param consistency_level the consistency level for the operation
     */
    public static void mutate(Collection<? extends IMutation> mutations, ConsistencyLevel consistency_level)
    throws UnavailableException, OverloadedException, WriteTimeoutException, WriteFailureException
    {
        Tracing.trace("Determining replicas for mutation");
        final String localDataCenter = DatabaseDescriptor.getEndpointSnitch().getDatacenter(FBUtilities.getBroadcastAddress());

        long startTime = System.nanoTime();
        List<AbstractWriteResponseHandler<IMutation>> responseHandlers = new ArrayList<>(mutations.size());

        try
        {
            for (IMutation mutation : mutations)
            {
                if (mutation instanceof CounterMutation)
                {
                    responseHandlers.add(mutateCounter((CounterMutation)mutation, localDataCenter));
                }
                else
                {
                    WriteType wt = mutations.size() <= 1 ? WriteType.SIMPLE : WriteType.UNLOGGED_BATCH;
                    responseHandlers.add(performWrite(mutation, consistency_level, localDataCenter, standardWritePerformer, null, wt));
                }
            }

            // wait for writes.  throws TimeoutException if necessary
            for (AbstractWriteResponseHandler<IMutation> responseHandler : responseHandlers)
            {
                responseHandler.get();
            }
        }
        catch (WriteTimeoutException|WriteFailureException ex)
        {
            if (consistency_level == ConsistencyLevel.ANY)
            {
                hintMutations(mutations);
            }
            else
            {
                if (ex instanceof WriteFailureException)
                {
                    writeMetrics.failures.mark();
                    WriteFailureException fe = (WriteFailureException)ex;
                    Tracing.trace("Write failure; received {} of {} required replies, failed {} requests",
                                  fe.received, fe.blockFor, fe.failures);
                }
                else
                {
                    writeMetrics.timeouts.mark();
                    WriteTimeoutException te = (WriteTimeoutException)ex;
                    Tracing.trace("Write timeout; received {} of {} required replies", te.received, te.blockFor);
                }
                throw ex;
            }
        }
        catch (UnavailableException e)
        {
            writeMetrics.unavailables.mark();
            Tracing.trace("Unavailable");
            throw e;
        }
        catch (OverloadedException e)
        {
            writeMetrics.unavailables.mark();
            Tracing.trace("Overloaded");
            throw e;
        }
        finally
        {
            writeMetrics.addNano(System.nanoTime() - startTime);
        }
    }

    /**
     * Hint all the mutations (except counters, which can't be safely retried).  This means
     * we'll re-hint any successful ones; doesn't seem worth it to track individual success
     * just for this unusual case.
     *
     * Only used for CL.ANY
     *
     * @param mutations the mutations that require hints
     */
    private static void hintMutations(Collection<? extends IMutation> mutations)
    {
        for (IMutation mutation : mutations)
            if (!(mutation instanceof CounterMutation))
                hintMutation((Mutation) mutation);

        Tracing.trace("Wrote hints to satisfy CL.ANY after no replicas acknowledged the write");
    }

    private static void hintMutation(Mutation mutation)
    {
        Token tk = DatabaseDescriptor.getPartitioner().getToken(mutation.key().getKey());
        List<InetAddress> naturalEndpoints = StorageService.instance.getNaturalEndpoints(mutation.getKeyspaceName(), tk);
        Collection<InetAddress> pendingEndpoints =
            StorageService.instance.getTokenMetadata().pendingEndpointsFor(tk, mutation.getKeyspaceName());

        Iterable<InetAddress> endpoints = Iterables.concat(naturalEndpoints, pendingEndpoints);
        ArrayList<InetAddress> endpointsToHint = new ArrayList<>(Iterables.size(endpoints));

        // local writes can timeout, but cannot be dropped (see LocalMutationRunnable and CASSANDRA-6510),
        // so there is no need to hint or retry.
        for (InetAddress target : endpoints)
            if (!target.equals(FBUtilities.getBroadcastAddress()) && shouldHint(target))
                endpointsToHint.add(target);

        submitHint(mutation, endpointsToHint, null);
    }

    /**
     * Use this method to have these Mutations applied
     * across all replicas.
     *
     * @param mutations the mutations to be applied across the replicas
     */
    public static void mutateMV(ByteBuffer dataKey, Collection<Mutation> mutations, boolean writeCommitLog)
    throws UnavailableException, OverloadedException, WriteTimeoutException
    {
        Tracing.trace("Determining replicas for mutation");
        final String localDataCenter = DatabaseDescriptor.getEndpointSnitch().getDatacenter(FBUtilities.getBroadcastAddress());

        long startTime = System.nanoTime();
        List<WriteResponseHandlerWrapper> wrappers = new ArrayList<>(mutations.size());

        try
        {
            Token baseToken = StorageService.instance.getTokenMetadata().partitioner.getToken(dataKey);

            ConsistencyLevel consistencyLevel = ConsistencyLevel.ONE;

            //Since the base -> view replication is 1:1 we only need to store the BL locally
            final Collection<InetAddress> batchlogEndpoints = Collections.singleton(FBUtilities.getBroadcastAddress());
            final UUID batchUUID = UUIDGen.getTimeUUID();
            BatchlogResponseHandler.BatchlogCleanup cleanup = new BatchlogResponseHandler.BatchlogCleanup(mutations.size(),
                                                                                                          () -> asyncRemoveFromBatchlog(batchlogEndpoints, batchUUID));

            // add a handler for each mutation - includes checking availability, but doesn't initiate any writes, yet
            for (Mutation mutation : mutations)
            {
                String keyspaceName = mutation.getKeyspaceName();
                Token tk = mutation.key().getToken();
                InetAddress pairedEndpoint = ViewUtils.getViewNaturalEndpoint(keyspaceName, baseToken, tk);
                List<InetAddress> naturalEndpoints = Lists.newArrayList(pairedEndpoint);

                WriteResponseHandlerWrapper wrapper = wrapViewBatchResponseHandler(mutation,
                                                                                   consistencyLevel,
                                                                                   consistencyLevel,
                                                                                   naturalEndpoints,
                                                                                   WriteType.BATCH,
                                                                                   cleanup);

                // When local node is the endpoint and there are no pending nodes we can
                // Just apply the mutation locally.
                if (pairedEndpoint.equals(FBUtilities.getBroadcastAddress()) && wrapper.handler.pendingEndpoints.isEmpty())
                    mutation.apply(writeCommitLog);
                else
                    wrappers.add(wrapper);
            }

            if (!wrappers.isEmpty())
            {
                // Apply to local batchlog memtable in this thread
                BatchlogManager.store(Batch.createLocal(batchUUID, FBUtilities.timestampMicros(), Lists.transform(wrappers, w -> w.mutation)),
                                      writeCommitLog);

                // now actually perform the writes and wait for them to complete
                asyncWriteBatchedMutations(wrappers, localDataCenter, Stage.VIEW_MUTATION);
            }
        }
        finally
        {
            viewWriteMetrics.addNano(System.nanoTime() - startTime);
        }
    }

    @SuppressWarnings("unchecked")
    public static void mutateWithTriggers(Collection<? extends IMutation> mutations,
                                          ConsistencyLevel consistencyLevel,
                                          boolean mutateAtomically)
    throws WriteTimeoutException, WriteFailureException, UnavailableException, OverloadedException, InvalidRequestException
    {
        Collection<Mutation> augmented = TriggerExecutor.instance.execute(mutations);

        boolean updatesView = Keyspace.open(mutations.iterator().next().getKeyspaceName())
                              .viewManager
                              .updatesAffectView(mutations, true);

        if (augmented != null)
            mutateAtomically(augmented, consistencyLevel, updatesView);
        else
        {
            if (mutateAtomically || updatesView)
                mutateAtomically((Collection<Mutation>) mutations, consistencyLevel, updatesView);
            else
                mutate(mutations, consistencyLevel);
        }
    }

    /**
     * See mutate. Adds additional steps before and after writing a batch.
     * Before writing the batch (but after doing availability check against the FD for the row replicas):
     *      write the entire batch to a batchlog elsewhere in the cluster.
     * After: remove the batchlog entry (after writing hints for the batch rows, if necessary).
     *
     * @param mutations the Mutations to be applied across the replicas
     * @param consistency_level the consistency level for the operation
     * @param requireQuorumForRemove at least a quorum of nodes will see update before deleting batchlog
     */
    public static void mutateAtomically(Collection<Mutation> mutations,
                                        ConsistencyLevel consistency_level,
                                        boolean requireQuorumForRemove)
    throws UnavailableException, OverloadedException, WriteTimeoutException
    {
        Tracing.trace("Determining replicas for atomic batch");
        long startTime = System.nanoTime();

        List<WriteResponseHandlerWrapper> wrappers = new ArrayList<WriteResponseHandlerWrapper>(mutations.size());
        String localDataCenter = DatabaseDescriptor.getEndpointSnitch().getDatacenter(FBUtilities.getBroadcastAddress());

        try
        {

            // If we are requiring quorum nodes for removal, we upgrade consistency level to QUORUM unless we already
            // require ALL, or EACH_QUORUM. This is so that *at least* QUORUM nodes see the update.
            ConsistencyLevel batchConsistencyLevel = requireQuorumForRemove
                                                     ? ConsistencyLevel.QUORUM
                                                     : consistency_level;

            switch (consistency_level)
            {
                case ALL:
                case EACH_QUORUM:
                    batchConsistencyLevel = consistency_level;
            }

            final BatchlogEndpoints batchlogEndpoints = getBatchlogEndpoints(localDataCenter, batchConsistencyLevel);
            final UUID batchUUID = UUIDGen.getTimeUUID();
            BatchlogResponseHandler.BatchlogCleanup cleanup = new BatchlogResponseHandler.BatchlogCleanup(mutations.size(),
                                                                                                          () -> asyncRemoveFromBatchlog(batchlogEndpoints, batchUUID));

            // add a handler for each mutation - includes checking availability, but doesn't initiate any writes, yet
            for (Mutation mutation : mutations)
            {
                WriteResponseHandlerWrapper wrapper = wrapBatchResponseHandler(mutation,
                                                                               consistency_level,
                                                                               batchConsistencyLevel,
                                                                               WriteType.BATCH,
                                                                               cleanup);
                // exit early if we can't fulfill the CL at this time.
                wrapper.handler.assureSufficientLiveNodes();
                wrappers.add(wrapper);
            }

            // write to the batchlog
            syncWriteToBatchlog(mutations, batchlogEndpoints, batchUUID);

            // now actually perform the writes and wait for them to complete
            syncWriteBatchedMutations(wrappers, localDataCenter, Stage.MUTATION);
        }
        catch (UnavailableException e)
        {
            writeMetrics.unavailables.mark();
            Tracing.trace("Unavailable");
            throw e;
        }
        catch (WriteTimeoutException e)
        {
            writeMetrics.timeouts.mark();
            Tracing.trace("Write timeout; received {} of {} required replies", e.received, e.blockFor);
            throw e;
        }
        catch (WriteFailureException e)
        {
            writeMetrics.failures.mark();
            Tracing.trace("Write failure; received {} of {} required replies", e.received, e.blockFor);
            throw e;
        }
        finally
        {
            writeMetrics.addNano(System.nanoTime() - startTime);
        }
    }

    public static boolean canDoLocalRequest(InetAddress replica)
    {
        return replica.equals(FBUtilities.getBroadcastAddress());
    }

    private static void syncWriteToBatchlog(Collection<Mutation> mutations, BatchlogEndpoints endpoints, UUID uuid)
    throws WriteTimeoutException, WriteFailureException
    {
        WriteResponseHandler<?> handler = new WriteResponseHandler<>(endpoints.all,
                                                                     Collections.<InetAddress>emptyList(),
                                                                     endpoints.all.size() == 1 ? ConsistencyLevel.ONE : ConsistencyLevel.TWO,
                                                                     Keyspace.open(SystemKeyspace.NAME),
                                                                     null,
                                                                     WriteType.BATCH_LOG);

        Batch batch = Batch.createLocal(uuid, FBUtilities.timestampMicros(), mutations);

        if (!endpoints.current.isEmpty())
            syncWriteToBatchlog(handler, batch, endpoints.current);

        if (!endpoints.legacy.isEmpty())
            LegacyBatchlogMigrator.syncWriteToBatchlog(handler, batch, endpoints.legacy);

        handler.get();
    }

    private static void syncWriteToBatchlog(WriteResponseHandler<?> handler, Batch batch, Collection<InetAddress> endpoints)
    throws WriteTimeoutException, WriteFailureException
    {
        MessageOut<Batch> message = new MessageOut<>(MessagingService.Verb.BATCH_STORE, batch, Batch.serializer);

        for (InetAddress target : endpoints)
        {
            logger.debug("Sending batchlog store request {} to {} for {} mutations", batch.id, target, batch.size());

            if (canDoLocalRequest(target))
                performLocally(Stage.MUTATION, () -> BatchlogManager.store(batch), handler);
            else
                MessagingService.instance().sendRR(message, target, handler);
        }
    }

    private static void asyncRemoveFromBatchlog(BatchlogEndpoints endpoints, UUID uuid)
    {
        if (!endpoints.current.isEmpty())
            asyncRemoveFromBatchlog(endpoints.current, uuid);

        if (!endpoints.legacy.isEmpty())
            LegacyBatchlogMigrator.asyncRemoveFromBatchlog(endpoints.legacy, uuid);
    }

    private static void asyncRemoveFromBatchlog(Collection<InetAddress> endpoints, UUID uuid)
    {
        MessageOut<UUID> message = new MessageOut<>(MessagingService.Verb.BATCH_REMOVE, uuid, UUIDSerializer.serializer);
        for (InetAddress target : endpoints)
        {
            if (logger.isDebugEnabled())
                logger.debug("Sending batchlog remove request {} to {}", uuid, target);

            if (canDoLocalRequest(target))
                performLocally(Stage.MUTATION, () -> BatchlogManager.remove(uuid));
            else
                MessagingService.instance().sendOneWay(message, target);
        }
    }

    private static void asyncWriteBatchedMutations(List<WriteResponseHandlerWrapper> wrappers, String localDataCenter, Stage stage)
    {
        for (WriteResponseHandlerWrapper wrapper : wrappers)
        {
            Iterable<InetAddress> endpoints = Iterables.concat(wrapper.handler.naturalEndpoints, wrapper.handler.pendingEndpoints);

            try
            {
                sendToHintedEndpoints(wrapper.mutation, endpoints, wrapper.handler, localDataCenter, stage);
            }
            catch (OverloadedException | WriteTimeoutException e)
            {
                wrapper.handler.onFailure(FBUtilities.getBroadcastAddress());
            }
        }
    }

    private static void syncWriteBatchedMutations(List<WriteResponseHandlerWrapper> wrappers, String localDataCenter, Stage stage)
    throws WriteTimeoutException, OverloadedException
    {
        for (WriteResponseHandlerWrapper wrapper : wrappers)
        {
            Iterable<InetAddress> endpoints = Iterables.concat(wrapper.handler.naturalEndpoints, wrapper.handler.pendingEndpoints);
            sendToHintedEndpoints(wrapper.mutation, endpoints, wrapper.handler, localDataCenter, stage);
        }


        for (WriteResponseHandlerWrapper wrapper : wrappers)
            wrapper.handler.get();
    }

    /**
     * Perform the write of a mutation given a WritePerformer.
     * Gather the list of write endpoints, apply locally and/or forward the mutation to
     * said write endpoint (deletaged to the actual WritePerformer) and wait for the
     * responses based on consistency level.
     *
     * @param mutation the mutation to be applied
     * @param consistency_level the consistency level for the write operation
     * @param performer the WritePerformer in charge of appliying the mutation
     * given the list of write endpoints (either standardWritePerformer for
     * standard writes or counterWritePerformer for counter writes).
     * @param callback an optional callback to be run if and when the write is
     * successful.
     */
    public static AbstractWriteResponseHandler<IMutation> performWrite(IMutation mutation,
                                                            ConsistencyLevel consistency_level,
                                                            String localDataCenter,
                                                            WritePerformer performer,
                                                            Runnable callback,
                                                            WriteType writeType)
    throws UnavailableException, OverloadedException
    {
        String keyspaceName = mutation.getKeyspaceName();
        AbstractReplicationStrategy rs = Keyspace.open(keyspaceName).getReplicationStrategy();

        Token tk = mutation.key().getToken();
        List<InetAddress> naturalEndpoints = StorageService.instance.getNaturalEndpoints(keyspaceName, tk);
        Collection<InetAddress> pendingEndpoints = StorageService.instance.getTokenMetadata().pendingEndpointsFor(tk, keyspaceName);

        AbstractWriteResponseHandler<IMutation> responseHandler = rs.getWriteResponseHandler(naturalEndpoints, pendingEndpoints, consistency_level, callback, writeType);

        // exit early if we can't fulfill the CL at this time
        responseHandler.assureSufficientLiveNodes();

        performer.apply(mutation, Iterables.concat(naturalEndpoints, pendingEndpoints), responseHandler, localDataCenter, consistency_level);
        return responseHandler;
    }

    // same as performWrites except does not initiate writes (but does perform availability checks).
    private static WriteResponseHandlerWrapper wrapBatchResponseHandler(Mutation mutation,
                                                                        ConsistencyLevel consistency_level,
                                                                        ConsistencyLevel batchConsistencyLevel,
                                                                        WriteType writeType,
                                                                        BatchlogResponseHandler.BatchlogCleanup cleanup)
    {
        Keyspace keyspace = Keyspace.open(mutation.getKeyspaceName());
        AbstractReplicationStrategy rs = keyspace.getReplicationStrategy();
        String keyspaceName = mutation.getKeyspaceName();
        Token tk = mutation.key().getToken();
        List<InetAddress> naturalEndpoints = StorageService.instance.getNaturalEndpoints(keyspaceName, tk);
        Collection<InetAddress> pendingEndpoints = StorageService.instance.getTokenMetadata().pendingEndpointsFor(tk, keyspaceName);
        AbstractWriteResponseHandler<IMutation> writeHandler = rs.getWriteResponseHandler(naturalEndpoints, pendingEndpoints, consistency_level, null, writeType);
        BatchlogResponseHandler<IMutation> batchHandler = new BatchlogResponseHandler<>(writeHandler, batchConsistencyLevel.blockFor(keyspace), cleanup);
        return new WriteResponseHandlerWrapper(batchHandler, mutation);
    }

    /**
     * Same as performWrites except does not initiate writes (but does perform availability checks).
     * Keeps track of ViewWriteMetrics
     */
    private static WriteResponseHandlerWrapper wrapViewBatchResponseHandler(Mutation mutation,
                                                                            ConsistencyLevel consistency_level,
                                                                            ConsistencyLevel batchConsistencyLevel,
                                                                            List<InetAddress> naturalEndpoints,
                                                                            WriteType writeType,
                                                                            BatchlogResponseHandler.BatchlogCleanup cleanup)
    {
        Keyspace keyspace = Keyspace.open(mutation.getKeyspaceName());
        AbstractReplicationStrategy rs = keyspace.getReplicationStrategy();
        String keyspaceName = mutation.getKeyspaceName();
        Token tk = mutation.key().getToken();
        Collection<InetAddress> pendingEndpoints = StorageService.instance.getTokenMetadata().pendingEndpointsFor(tk, keyspaceName);
        AbstractWriteResponseHandler<IMutation> writeHandler = rs.getWriteResponseHandler(naturalEndpoints, pendingEndpoints, consistency_level, null, writeType);
        BatchlogResponseHandler<IMutation> batchHandler = new ViewWriteMetricsWrapped(writeHandler, batchConsistencyLevel.blockFor(keyspace), cleanup);
        return new WriteResponseHandlerWrapper(batchHandler, mutation);
    }

    // used by atomic_batch_mutate to decouple availability check from the write itself, caches consistency level and endpoints.
    private static class WriteResponseHandlerWrapper
    {
        final BatchlogResponseHandler<IMutation> handler;
        final Mutation mutation;

        WriteResponseHandlerWrapper(BatchlogResponseHandler<IMutation> handler, Mutation mutation)
        {
            this.handler = handler;
            this.mutation = mutation;
        }
    }

    /*
     * A class to filter batchlog endpoints into legacy endpoints (version < 3.0) or not.
     */
    private static final class BatchlogEndpoints
    {
        public final Collection<InetAddress> all;
        public final Collection<InetAddress> current;
        public final Collection<InetAddress> legacy;

        BatchlogEndpoints(Collection<InetAddress> endpoints)
        {
            all = endpoints;
            current = new ArrayList<>(2);
            legacy = new ArrayList<>(2);

            for (InetAddress ep : endpoints)
            {
                if (MessagingService.instance().getVersion(ep) >= MessagingService.VERSION_30)
                    current.add(ep);
                else
                    legacy.add(ep);
            }
        }
    }

    /*
     * Replicas are picked manually:
     * - replicas should be alive according to the failure detector
     * - replicas should be in the local datacenter
     * - choose min(2, number of qualifying candiates above)
     * - allow the local node to be the only replica only if it's a single-node DC
     */
    private static BatchlogEndpoints getBatchlogEndpoints(String localDataCenter, ConsistencyLevel consistencyLevel)
    throws UnavailableException
    {
        TokenMetadata.Topology topology = StorageService.instance.getTokenMetadata().cachedOnlyTokenMap().getTopology();
        Multimap<String, InetAddress> localEndpoints = HashMultimap.create(topology.getDatacenterRacks().get(localDataCenter));
        String localRack = DatabaseDescriptor.getEndpointSnitch().getRack(FBUtilities.getBroadcastAddress());

        Collection<InetAddress> chosenEndpoints = new BatchlogManager.EndpointFilter(localRack, localEndpoints).filter();
        if (chosenEndpoints.isEmpty())
        {
            if (consistencyLevel == ConsistencyLevel.ANY)
                return new BatchlogEndpoints(Collections.singleton(FBUtilities.getBroadcastAddress()));

            throw new UnavailableException(ConsistencyLevel.ONE, 1, 0);
        }

        return new BatchlogEndpoints(chosenEndpoints);
    }

    /**
     * Send the mutations to the right targets, write it locally if it corresponds or writes a hint when the node
     * is not available.
     *
     * Note about hints:
     * <pre>
     * {@code
     * | Hinted Handoff | Consist. Level |
     * | on             |       >=1      | --> wait for hints. We DO NOT notify the handler with handler.response() for hints;
     * | on             |       ANY      | --> wait for hints. Responses count towards consistency.
     * | off            |       >=1      | --> DO NOT fire hints. And DO NOT wait for them to complete.
     * | off            |       ANY      | --> DO NOT fire hints. And DO NOT wait for them to complete.
     * }
     * </pre>
     * 
     * @throws OverloadedException if the hints cannot be written/enqueued
     */
    public static void sendToHintedEndpoints(final Mutation mutation,
                                             Iterable<InetAddress> targets,
                                             AbstractWriteResponseHandler<IMutation> responseHandler,
                                             String localDataCenter,
                                             Stage stage)
    throws OverloadedException
    {
        // extra-datacenter replicas, grouped by dc
        Map<String, Collection<InetAddress>> dcGroups = null;
        // only need to create a Message for non-local writes
        MessageOut<Mutation> message = null;

        boolean insertLocal = false;
        ArrayList<InetAddress> endpointsToHint = null;

        for (InetAddress destination : targets)
        {
            // avoid OOMing due to excess hints.  we need to do this check even for "live" nodes, since we can
            // still generate hints for those if it's overloaded or simply dead but not yet known-to-be-dead.
            // The idea is that if we have over maxHintsInProgress hints in flight, this is probably due to
            // a small number of nodes causing problems, so we should avoid shutting down writes completely to
            // healthy nodes.  Any node with no hintsInProgress is considered healthy.
            if (StorageMetrics.totalHintsInProgress.getCount() > maxHintsInProgress
                    && (getHintsInProgressFor(destination).get() > 0 && shouldHint(destination)))
            {
                throw new OverloadedException("Too many in flight hints: " + StorageMetrics.totalHintsInProgress.getCount());
            }

            if (FailureDetector.instance.isAlive(destination))
            {
                if (canDoLocalRequest(destination))
                {
                    insertLocal = true;
                }
                else
                {
                    // belongs on a different server
                    if (message == null)
                        message = mutation.createMessage();
                    String dc = DatabaseDescriptor.getEndpointSnitch().getDatacenter(destination);
                    // direct writes to local DC or old Cassandra versions
                    // (1.1 knows how to forward old-style String message IDs; updated to int in 2.0)
                    if (localDataCenter.equals(dc))
                    {
                        MessagingService.instance().sendRR(message, destination, responseHandler, true);
                    }
                    else
                    {
                        Collection<InetAddress> messages = (dcGroups != null) ? dcGroups.get(dc) : null;
                        if (messages == null)
                        {
                            messages = new ArrayList<>(3); // most DCs will have <= 3 replicas
                            if (dcGroups == null)
                                dcGroups = new HashMap<>();
                            dcGroups.put(dc, messages);
                        }
                        messages.add(destination);
                    }
                }
            }
            else
            {
                if (shouldHint(destination))
                {
                    if (endpointsToHint == null)
                        endpointsToHint = new ArrayList<>(Iterables.size(targets));
                    endpointsToHint.add(destination);
                }
            }
        }

        if (endpointsToHint != null)
            submitHint(mutation, endpointsToHint, responseHandler);

        if (insertLocal)
            performLocally(stage, mutation::apply, responseHandler);

        if (dcGroups != null)
        {
            // for each datacenter, send the message to one node to relay the write to other replicas
            if (message == null)
                message = mutation.createMessage();

            for (Collection<InetAddress> dcTargets : dcGroups.values())
                sendMessagesToNonlocalDC(message, dcTargets, responseHandler);
        }
    }

<<<<<<< HEAD
=======
    private static AtomicInteger getHintsInProgressFor(InetAddress destination)
    {
        try
        {
            return hintsInProgress.load(destination);
        }
        catch (Exception e)
        {
            throw new AssertionError(e);
        }
    }

    public static Future<Void> submitHint(final Mutation mutation,
                                          final InetAddress target,
                                          final AbstractWriteResponseHandler<IMutation> responseHandler)
    {
        // local write that time out should be handled by LocalMutationRunnable
        assert !target.equals(FBUtilities.getBroadcastAddress()) : target;

        HintRunnable runnable = new HintRunnable(target)
        {
            public void runMayThrow()
            {
                int ttl = HintedHandOffManager.calculateHintTTL(mutation);
                if (ttl > 0)
                {
                    logger.trace("Adding hint for {}", target);
                    writeHintForMutation(mutation, System.currentTimeMillis(), ttl, target);
                    // Notify the handler only for CL == ANY
                    if (responseHandler != null && responseHandler.consistencyLevel == ConsistencyLevel.ANY)
                        responseHandler.response(null);
                } else
                {
                    logger.debug("Skipped writing hint for {} (ttl {})", target, ttl);
                }
            }
        };

        return submitHint(runnable);
    }

    private static Future<Void> submitHint(HintRunnable runnable)
    {
        StorageMetrics.totalHintsInProgress.inc();
        getHintsInProgressFor(runnable.target).incrementAndGet();
        return (Future<Void>) StageManager.getStage(Stage.MUTATION).submit(runnable);
    }

    /**
     * @param now current time in milliseconds - relevant for hint replay handling of truncated CFs
     */
    public static void writeHintForMutation(Mutation mutation, long now, int ttl, InetAddress target)
    {
        assert ttl > 0;
        UUID hostId = StorageService.instance.getTokenMetadata().getHostId(target);
        assert hostId != null : "Missing host ID for " + target.getHostAddress();
        HintedHandOffManager.instance.hintFor(mutation, now, ttl, hostId).apply();
        StorageMetrics.totalHints.inc();
    }

>>>>>>> 4a849efe
    private static void sendMessagesToNonlocalDC(MessageOut<? extends IMutation> message,
                                                 Collection<InetAddress> targets,
                                                 AbstractWriteResponseHandler<IMutation> handler)
    {
        Iterator<InetAddress> iter = targets.iterator();
        InetAddress target = iter.next();

        // Add the other destinations of the same message as a FORWARD_HEADER entry
        try (DataOutputBuffer out = new DataOutputBuffer())
        {
            out.writeInt(targets.size() - 1);
            while (iter.hasNext())
            {
                InetAddress destination = iter.next();
                CompactEndpointSerializationHelper.serialize(destination, out);
                int id = MessagingService.instance().addCallback(handler,
                                                                 message,
                                                                 destination,
                                                                 message.getTimeout(),
                                                                 handler.consistencyLevel,
                                                                 true);
                out.writeInt(id);
                logger.trace("Adding FWD message to {}@{}", id, destination);
            }
            message = message.withParameter(Mutation.FORWARD_TO, out.getData());
            // send the combined message + forward headers
            int id = MessagingService.instance().sendRR(message, target, handler, true);
            logger.trace("Sending message to {}@{}", id, target);
        }
        catch (IOException e)
        {
            // DataOutputBuffer is in-memory, doesn't throw IOException
            throw new AssertionError(e);
        }
    }

    private static void performLocally(Stage stage, final Runnable runnable)
    {
        StageManager.getStage(stage).maybeExecuteImmediately(new LocalMutationRunnable()
        {
            public void runMayThrow()
            {
                try
                {
                    runnable.run();
                }
                catch (Exception ex)
                {
                    logger.error("Failed to apply mutation locally : {}", ex);
                }
            }
        });
    }

    private static void performLocally(Stage stage, final Runnable runnable, final IAsyncCallbackWithFailure<?> handler)
    {
        StageManager.getStage(stage).maybeExecuteImmediately(new LocalMutationRunnable()
        {
            public void runMayThrow()
            {
                try
                {
                    runnable.run();
                    handler.response(null);
                }
                catch (Exception ex)
                {
                    if (!(ex instanceof WriteTimeoutException))
                        logger.error("Failed to apply mutation locally : {}", ex);
                    handler.onFailure(FBUtilities.getBroadcastAddress());
                }
            }
        });
    }

    /**
     * Handle counter mutation on the coordinator host.
     *
     * A counter mutation needs to first be applied to a replica (that we'll call the leader for the mutation) before being
     * replicated to the other endpoint. To achieve so, there is two case:
     *   1) the coordinator host is a replica: we proceed to applying the update locally and replicate throug
     *   applyCounterMutationOnCoordinator
     *   2) the coordinator is not a replica: we forward the (counter)mutation to a chosen replica (that will proceed through
     *   applyCounterMutationOnLeader upon receive) and wait for its acknowledgment.
     *
     * Implementation note: We check if we can fulfill the CL on the coordinator host even if he is not a replica to allow
     * quicker response and because the WriteResponseHandlers don't make it easy to send back an error. We also always gather
     * the write latencies at the coordinator node to make gathering point similar to the case of standard writes.
     */
    public static AbstractWriteResponseHandler<IMutation> mutateCounter(CounterMutation cm, String localDataCenter) throws UnavailableException, OverloadedException
    {
        InetAddress endpoint = findSuitableEndpoint(cm.getKeyspaceName(), cm.key(), localDataCenter, cm.consistency());

        if (endpoint.equals(FBUtilities.getBroadcastAddress()))
        {
            return applyCounterMutationOnCoordinator(cm, localDataCenter);
        }
        else
        {
            // Exit now if we can't fulfill the CL here instead of forwarding to the leader replica
            String keyspaceName = cm.getKeyspaceName();
            AbstractReplicationStrategy rs = Keyspace.open(keyspaceName).getReplicationStrategy();
            Token tk = cm.key().getToken();
            List<InetAddress> naturalEndpoints = StorageService.instance.getNaturalEndpoints(keyspaceName, tk);
            Collection<InetAddress> pendingEndpoints = StorageService.instance.getTokenMetadata().pendingEndpointsFor(tk, keyspaceName);

            rs.getWriteResponseHandler(naturalEndpoints, pendingEndpoints, cm.consistency(), null, WriteType.COUNTER).assureSufficientLiveNodes();

            // Forward the actual update to the chosen leader replica
            AbstractWriteResponseHandler<IMutation> responseHandler = new WriteResponseHandler<>(endpoint, WriteType.COUNTER);

            Tracing.trace("Enqueuing counter update to {}", endpoint);
            MessagingService.instance().sendRR(cm.makeMutationMessage(), endpoint, responseHandler, false);
            return responseHandler;
        }
    }

    /**
     * Find a suitable replica as leader for counter update.
     * For now, we pick a random replica in the local DC (or ask the snitch if
     * there is no replica alive in the local DC).
     * TODO: if we track the latency of the counter writes (which makes sense
     * contrarily to standard writes since there is a read involved), we could
     * trust the dynamic snitch entirely, which may be a better solution. It
     * is unclear we want to mix those latencies with read latencies, so this
     * may be a bit involved.
     */
    private static InetAddress findSuitableEndpoint(String keyspaceName, DecoratedKey key, String localDataCenter, ConsistencyLevel cl) throws UnavailableException
    {
        Keyspace keyspace = Keyspace.open(keyspaceName);
        IEndpointSnitch snitch = DatabaseDescriptor.getEndpointSnitch();
        List<InetAddress> endpoints = StorageService.instance.getLiveNaturalEndpoints(keyspace, key);
        if (endpoints.isEmpty())
            // TODO have a way to compute the consistency level
            throw new UnavailableException(cl, cl.blockFor(keyspace), 0);

        List<InetAddress> localEndpoints = new ArrayList<InetAddress>();
        for (InetAddress endpoint : endpoints)
        {
            if (snitch.getDatacenter(endpoint).equals(localDataCenter))
                localEndpoints.add(endpoint);
        }
        if (localEndpoints.isEmpty())
        {
            // No endpoint in local DC, pick the closest endpoint according to the snitch
            snitch.sortByProximity(FBUtilities.getBroadcastAddress(), endpoints);
            return endpoints.get(0);
        }
        else
        {
            return localEndpoints.get(ThreadLocalRandom.current().nextInt(localEndpoints.size()));
        }
    }

    // Must be called on a replica of the mutation. This replica becomes the
    // leader of this mutation.
    public static AbstractWriteResponseHandler<IMutation> applyCounterMutationOnLeader(CounterMutation cm, String localDataCenter, Runnable callback)
    throws UnavailableException, OverloadedException
    {
        return performWrite(cm, cm.consistency(), localDataCenter, counterWritePerformer, callback, WriteType.COUNTER);
    }

    // Same as applyCounterMutationOnLeader but must with the difference that it use the MUTATION stage to execute the write (while
    // applyCounterMutationOnLeader assumes it is on the MUTATION stage already)
    public static AbstractWriteResponseHandler<IMutation> applyCounterMutationOnCoordinator(CounterMutation cm, String localDataCenter)
    throws UnavailableException, OverloadedException
    {
        return performWrite(cm, cm.consistency(), localDataCenter, counterWriteOnCoordinatorPerformer, null, WriteType.COUNTER);
    }

    private static Runnable counterWriteTask(final IMutation mutation,
                                             final Iterable<InetAddress> targets,
                                             final AbstractWriteResponseHandler<IMutation> responseHandler,
                                             final String localDataCenter)
    {
        return new DroppableRunnable(MessagingService.Verb.COUNTER_MUTATION)
        {
            @Override
            public void runMayThrow() throws OverloadedException, WriteTimeoutException
            {
                assert mutation instanceof CounterMutation;

                Mutation result = ((CounterMutation) mutation).apply();
                responseHandler.response(null);

                Set<InetAddress> remotes = Sets.difference(ImmutableSet.copyOf(targets),
                                                           ImmutableSet.of(FBUtilities.getBroadcastAddress()));
                if (!remotes.isEmpty())
                    sendToHintedEndpoints(result, remotes, responseHandler, localDataCenter, Stage.COUNTER_MUTATION);
            }
        };
    }

    private static boolean systemKeyspaceQuery(List<? extends ReadCommand> cmds)
    {
        for (ReadCommand cmd : cmds)
            if (!Schema.isSystemKeyspace(cmd.metadata().ksName))
                return false;
        return true;
    }

    public static RowIterator readOne(SinglePartitionReadCommand command, ConsistencyLevel consistencyLevel)
    throws UnavailableException, IsBootstrappingException, ReadFailureException, ReadTimeoutException, InvalidRequestException
    {
        return readOne(command, consistencyLevel, null);
    }

    public static RowIterator readOne(SinglePartitionReadCommand command, ConsistencyLevel consistencyLevel, ClientState state)
    throws UnavailableException, IsBootstrappingException, ReadFailureException, ReadTimeoutException, InvalidRequestException
    {
        return PartitionIterators.getOnlyElement(read(SinglePartitionReadCommand.Group.one(command), consistencyLevel, state), command);
    }

    public static PartitionIterator read(SinglePartitionReadCommand.Group group, ConsistencyLevel consistencyLevel)
    throws UnavailableException, IsBootstrappingException, ReadFailureException, ReadTimeoutException, InvalidRequestException
    {
        // When using serial CL, the ClientState should be provided
        assert !consistencyLevel.isSerialConsistency();
        return read(group, consistencyLevel, null);
    }

    /**
     * Performs the actual reading of a row out of the StorageService, fetching
     * a specific set of column names from a given column family.
     */
    public static PartitionIterator read(SinglePartitionReadCommand.Group group, ConsistencyLevel consistencyLevel, ClientState state)
    throws UnavailableException, IsBootstrappingException, ReadFailureException, ReadTimeoutException, InvalidRequestException
    {
        if (StorageService.instance.isBootstrapMode() && !systemKeyspaceQuery(group.commands))
        {
            readMetrics.unavailables.mark();
            throw new IsBootstrappingException();
        }

        return consistencyLevel.isSerialConsistency()
             ? readWithPaxos(group, consistencyLevel, state)
             : readRegular(group, consistencyLevel);
    }

    private static PartitionIterator readWithPaxos(SinglePartitionReadCommand.Group group, ConsistencyLevel consistencyLevel, ClientState state)
    throws InvalidRequestException, UnavailableException, ReadFailureException, ReadTimeoutException
    {
        assert state != null;
        if (group.commands.size() > 1)
            throw new InvalidRequestException("SERIAL/LOCAL_SERIAL consistency may only be requested for one partition at a time");

        long start = System.nanoTime();
        SinglePartitionReadCommand command = group.commands.get(0);
        CFMetaData metadata = command.metadata();
        DecoratedKey key = command.partitionKey();

        PartitionIterator result = null;
        try
        {
            // make sure any in-progress paxos writes are done (i.e., committed to a majority of replicas), before performing a quorum read
            Pair<List<InetAddress>, Integer> p = getPaxosParticipants(metadata, key, consistencyLevel);
            List<InetAddress> liveEndpoints = p.left;
            int requiredParticipants = p.right;

            // does the work of applying in-progress writes; throws UAE or timeout if it can't
            final ConsistencyLevel consistencyForCommitOrFetch = consistencyLevel == ConsistencyLevel.LOCAL_SERIAL
                                                                                   ? ConsistencyLevel.LOCAL_QUORUM
                                                                                   : ConsistencyLevel.QUORUM;

            try
            {
                final Pair<UUID, Integer> pair = beginAndRepairPaxos(start, key, metadata, liveEndpoints, requiredParticipants, consistencyLevel, consistencyForCommitOrFetch, false, state);
                if (pair.right > 0)
                    casReadMetrics.contention.update(pair.right);
            }
            catch (WriteTimeoutException e)
            {
                throw new ReadTimeoutException(consistencyLevel, 0, consistencyLevel.blockFor(Keyspace.open(metadata.ksName)), false);
            }
            catch (WriteFailureException e)
            {
                throw new ReadFailureException(consistencyLevel, e.received, e.failures, e.blockFor, false);
            }

            result = fetchRows(group.commands, consistencyForCommitOrFetch);
        }
        catch (UnavailableException e)
        {
            readMetrics.unavailables.mark();
            casReadMetrics.unavailables.mark();
            throw e;
        }
        catch (ReadTimeoutException e)
        {
            readMetrics.timeouts.mark();
            casReadMetrics.timeouts.mark();
            throw e;
        }
        catch (ReadFailureException e)
        {
            readMetrics.failures.mark();
            casReadMetrics.failures.mark();
            throw e;
        }
        finally
        {
            long latency = System.nanoTime() - start;
            readMetrics.addNano(latency);
            casReadMetrics.addNano(latency);
            Keyspace.open(metadata.ksName).getColumnFamilyStore(metadata.cfName).metric.coordinatorReadLatency.update(latency, TimeUnit.NANOSECONDS);
        }

        return result;
    }

    @SuppressWarnings("resource")
    private static PartitionIterator readRegular(SinglePartitionReadCommand.Group group, ConsistencyLevel consistencyLevel)
    throws UnavailableException, ReadFailureException, ReadTimeoutException
    {
        long start = System.nanoTime();
        try
        {
            PartitionIterator result = fetchRows(group.commands, consistencyLevel);
            // If we have more than one command, then despite each read command honoring the limit, the total result
            // might not honor it and so we should enforce it
            if (group.commands.size() > 1)
                result = group.limits().filter(result, group.nowInSec());
            return result;
        }
        catch (UnavailableException e)
        {
            readMetrics.unavailables.mark();
            throw e;
        }
        catch (ReadTimeoutException e)
        {
            readMetrics.timeouts.mark();
            throw e;
        }
        catch (ReadFailureException e)
        {
            readMetrics.failures.mark();
            throw e;
        }
        finally
        {
            long latency = System.nanoTime() - start;
            readMetrics.addNano(latency);
            // TODO avoid giving every command the same latency number.  Can fix this in CASSADRA-5329
            for (ReadCommand command : group.commands)
                Keyspace.openAndGetStore(command.metadata()).metric.coordinatorReadLatency.update(latency, TimeUnit.NANOSECONDS);
        }
    }

    /**
     * This function executes local and remote reads, and blocks for the results:
     *
     * 1. Get the replica locations, sorted by response time according to the snitch
     * 2. Send a data request to the closest replica, and digest requests to either
     *    a) all the replicas, if read repair is enabled
     *    b) the closest R-1 replicas, where R is the number required to satisfy the ConsistencyLevel
     * 3. Wait for a response from R replicas
     * 4. If the digests (if any) match the data return the data
     * 5. else carry out read repair by getting data from all the nodes.
     */
    private static PartitionIterator fetchRows(List<SinglePartitionReadCommand<?>> commands, ConsistencyLevel consistencyLevel)
    throws UnavailableException, ReadFailureException, ReadTimeoutException
    {
        int cmdCount = commands.size();

        SinglePartitionReadLifecycle[] reads = new SinglePartitionReadLifecycle[cmdCount];
        for (int i = 0; i < cmdCount; i++)
            reads[i] = new SinglePartitionReadLifecycle(commands.get(i), consistencyLevel);

        for (int i = 0; i < cmdCount; i++)
            reads[i].doInitialQueries();

        for (int i = 0; i < cmdCount; i++)
            reads[i].maybeTryAdditionalReplicas();

        for (int i = 0; i < cmdCount; i++)
            reads[i].awaitResultsAndRetryOnDigestMismatch();

        for (int i = 0; i < cmdCount; i++)
            if (!reads[i].isDone())
                reads[i].maybeAwaitFullDataRead();

        List<PartitionIterator> results = new ArrayList<>(cmdCount);
        for (int i = 0; i < cmdCount; i++)
        {
            assert reads[i].isDone();
            results.add(reads[i].getResult());
        }

<<<<<<< HEAD
        return PartitionIterators.concat(results);
    }
=======
                    if (logger.isTraceEnabled())
                        logger.trace("Read: {} ms.", TimeUnit.NANOSECONDS.toMillis(System.nanoTime() - exec.handler.start));
                }
                catch (ReadTimeoutException|ReadFailureException ex)
                {
                    int blockFor = consistencyLevel.blockFor(Keyspace.open(exec.command.getKeyspace()));
                    int responseCount = exec.handler.getReceivedCount();
                    String gotData = responseCount > 0
                                   ? exec.resolver.isDataPresent() ? " (including data)" : " (only digests)"
                                   : "";

                    boolean isTimeout = ex instanceof ReadTimeoutException;
                    if (Tracing.isTracing())
                    {
                        Tracing.trace("{}; received {} of {} responses{}",
                                      isTimeout ? "Timed out" : "Failed", responseCount, blockFor, gotData);
                    }
                    else if (logger.isDebugEnabled())
                    {
                        logger.debug("Read {}; received {} of {} responses{}", (isTimeout ? "timeout" : "failure"), responseCount, blockFor, gotData);
                    }
                    throw ex;
                }
                catch (DigestMismatchException ex)
                {
                    Tracing.trace("Digest mismatch: {}", ex);
>>>>>>> 4a849efe

    private static class SinglePartitionReadLifecycle
    {
        private final SinglePartitionReadCommand<?> command;
        private final AbstractReadExecutor executor;
        private final ConsistencyLevel consistency;

        private PartitionIterator result;
        private ReadCallback repairHandler;

        SinglePartitionReadLifecycle(SinglePartitionReadCommand<?> command, ConsistencyLevel consistency)
        {
            this.command = command;
            this.executor = AbstractReadExecutor.getReadExecutor(command, consistency);
            this.consistency = consistency;
        }

        boolean isDone()
        {
            return result != null;
        }

        void doInitialQueries()
        {
            executor.executeAsync();
        }

        void maybeTryAdditionalReplicas()
        {
            executor.maybeTryAdditionalReplicas();
        }

<<<<<<< HEAD
        void awaitResultsAndRetryOnDigestMismatch() throws ReadFailureException, ReadTimeoutException
        {
            try
            {
                result = executor.get();
            }
            catch (DigestMismatchException ex)
            {
                Tracing.trace("Digest mismatch: {}", ex);

                ReadRepairMetrics.repairedBlocking.mark();
=======
                    Row row;
                    try
                    {
                        row = handler.get();
                    }
                    catch (DigestMismatchException e)
                    {
                        throw new AssertionError(e); // full data requested from each node here, no digests should be sent
                    }
                    catch (ReadTimeoutException e)
                    {
                        if (Tracing.isTracing())
                            Tracing.trace("Timed out waiting on digest mismatch repair requests");
                        else
                            logger.trace("Timed out waiting on digest mismatch repair requests");
                        // the caught exception here will have CL.ALL from the repair command,
                        // not whatever CL the initial command was at (CASSANDRA-7947)
                        int blockFor = consistencyLevel.blockFor(Keyspace.open(command.getKeyspace()));
                        throw new ReadTimeoutException(consistencyLevel, blockFor-1, blockFor, true);
                    }

                    RowDataResolver resolver = (RowDataResolver)handler.resolver;
                    try
                    {
                        // wait for the repair writes to be acknowledged, to minimize impact on any replica that's
                        // behind on writes in case the out-of-sync row is read multiple times in quick succession
                        FBUtilities.waitOnFutures(resolver.repairResults, DatabaseDescriptor.getWriteRpcTimeout());
                    }
                    catch (TimeoutException e)
                    {
                        if (Tracing.isTracing())
                            Tracing.trace("Timed out waiting on digest mismatch repair acknowledgements");
                        else
                            logger.trace("Timed out waiting on digest mismatch repair acknowledgements");
                        int blockFor = consistencyLevel.blockFor(Keyspace.open(command.getKeyspace()));
                        throw new ReadTimeoutException(consistencyLevel, blockFor-1, blockFor, true);
                    }
>>>>>>> 4a849efe

                // Do a full data read to resolve the correct response (and repair node that need be)
                Keyspace keyspace = Keyspace.open(command.metadata().ksName);
                DataResolver resolver = new DataResolver(keyspace, command, ConsistencyLevel.ALL, executor.handler.endpoints.size());
                repairHandler = new ReadCallback(resolver,
                                                 ConsistencyLevel.ALL,
                                                 executor.getContactedReplicas().size(),
                                                 command,
                                                 keyspace,
                                                 executor.handler.endpoints);

                for (InetAddress endpoint : executor.getContactedReplicas())
                {
                    MessageOut<ReadCommand> message = command.createMessage(MessagingService.instance().getVersion(endpoint));
                    Tracing.trace("Enqueuing full data read to {}", endpoint);
                    MessagingService.instance().sendRRWithFailure(message, endpoint, repairHandler);
                }
            }
        }

        void maybeAwaitFullDataRead() throws ReadTimeoutException
        {
            // There wasn't a digest mismatch, we're good
            if (repairHandler == null)
                return;

            // Otherwise, get the result from the full-data read and check that it's not a short read
            try
            {
                result = repairHandler.get();
            }
            catch (DigestMismatchException e)
            {
                throw new AssertionError(e); // full data requested from each node here, no digests should be sent
            }
            catch (ReadTimeoutException e)
            {
                if (Tracing.isTracing())
                    Tracing.trace("Timed out waiting on digest mismatch repair requests");
                else
                    logger.debug("Timed out waiting on digest mismatch repair requests");
                // the caught exception here will have CL.ALL from the repair command,
                // not whatever CL the initial command was at (CASSANDRA-7947)
                int blockFor = consistency.blockFor(Keyspace.open(command.metadata().ksName));
                throw new ReadTimeoutException(consistency, blockFor-1, blockFor, true);
            }
        }

        PartitionIterator getResult()
        {
            assert result != null;
            return result;
        }
    }

    static class LocalReadRunnable extends DroppableRunnable
    {
        private final ReadCommand command;
        private final ReadCallback handler;
        private final long start = System.nanoTime();

        LocalReadRunnable(ReadCommand command, ReadCallback handler)
        {
            super(MessagingService.Verb.READ);
            this.command = command;
            this.handler = handler;
        }

        protected void runMayThrow()
        {
            try
            {
                try (ReadOrderGroup orderGroup = command.startOrderGroup(); UnfilteredPartitionIterator iterator = command.executeLocally(orderGroup))
                {
                    handler.response(command.createResponse(iterator, command.columnFilter()));
                }
                MessagingService.instance().addLatency(FBUtilities.getBroadcastAddress(), TimeUnit.NANOSECONDS.toMillis(System.nanoTime() - start));
            }
            catch (Throwable t)
            {
                handler.onFailure(FBUtilities.getBroadcastAddress());
                if (t instanceof TombstoneOverwhelmingException)
                    logger.error(t.getMessage());
                else
                    throw t;
            }
        }
    }

    public static List<InetAddress> getLiveSortedEndpoints(Keyspace keyspace, ByteBuffer key)
    {
        return getLiveSortedEndpoints(keyspace, StorageService.instance.getTokenMetadata().decorateKey(key));
    }

    public static List<InetAddress> getLiveSortedEndpoints(Keyspace keyspace, RingPosition pos)
    {
        List<InetAddress> liveEndpoints = StorageService.instance.getLiveNaturalEndpoints(keyspace, pos);
        DatabaseDescriptor.getEndpointSnitch().sortByProximity(FBUtilities.getBroadcastAddress(), liveEndpoints);
        return liveEndpoints;
    }

    private static List<InetAddress> intersection(List<InetAddress> l1, List<InetAddress> l2)
    {
        // Note: we don't use Guava Sets.intersection() for 3 reasons:
        //   1) retainAll would be inefficient if l1 and l2 are large but in practice both are the replicas for a range and
        //   so will be very small (< RF). In that case, retainAll is in fact more efficient.
        //   2) we do ultimately need a list so converting everything to sets don't make sense
        //   3) l1 and l2 are sorted by proximity. The use of retainAll  maintain that sorting in the result, while using sets wouldn't.
        List<InetAddress> inter = new ArrayList<InetAddress>(l1);
        inter.retainAll(l2);
        return inter;
    }

    /**
     * Estimate the number of result rows (either cql3 rows or "thrift" rows, as called for by the command) per
     * range in the ring based on our local data.  This assumes that ranges are uniformly distributed across the cluster
     * and that the queried data is also uniformly distributed.
     */
    private static float estimateResultsPerRange(PartitionRangeReadCommand command, Keyspace keyspace)
    {
        ColumnFamilyStore cfs = keyspace.getColumnFamilyStore(command.metadata().cfId);
        Index index = command.getIndex(cfs);
        float maxExpectedResults = index == null
                                 ? command.limits().estimateTotalResults(cfs)
                                 : index.getEstimatedResultRows();

        // adjust maxExpectedResults by the number of tokens this node has and the replication factor for this ks
        return (maxExpectedResults / DatabaseDescriptor.getNumTokens()) / keyspace.getReplicationStrategy().getReplicationFactor();
    }

    private static class RangeForQuery
    {
        public final AbstractBounds<PartitionPosition> range;
        public final List<InetAddress> liveEndpoints;
        public final List<InetAddress> filteredEndpoints;

        public RangeForQuery(AbstractBounds<PartitionPosition> range, List<InetAddress> liveEndpoints, List<InetAddress> filteredEndpoints)
        {
            this.range = range;
            this.liveEndpoints = liveEndpoints;
            this.filteredEndpoints = filteredEndpoints;
        }
    }

    private static class RangeIterator extends AbstractIterator<RangeForQuery>
    {
        private final Keyspace keyspace;
        private final ConsistencyLevel consistency;
        private final Iterator<? extends AbstractBounds<PartitionPosition>> ranges;
        private final int rangeCount;

        public RangeIterator(PartitionRangeReadCommand command, Keyspace keyspace, ConsistencyLevel consistency)
        {
            this.keyspace = keyspace;
            this.consistency = consistency;

            List<? extends AbstractBounds<PartitionPosition>> l = keyspace.getReplicationStrategy() instanceof LocalStrategy
                                                          ? command.dataRange().keyRange().unwrap()
                                                          : getRestrictedRanges(command.dataRange().keyRange());
            this.ranges = l.iterator();
            this.rangeCount = l.size();
        }

        public int rangeCount()
        {
            return rangeCount;
        }

        protected RangeForQuery computeNext()
        {
            if (!ranges.hasNext())
                return endOfData();

            AbstractBounds<PartitionPosition> range = ranges.next();
            List<InetAddress> liveEndpoints = getLiveSortedEndpoints(keyspace, range.right);
            return new RangeForQuery(range,
                                     liveEndpoints,
                                     consistency.filterForQuery(keyspace, liveEndpoints));
        }
    }

    private static class RangeMerger extends AbstractIterator<RangeForQuery>
    {
        private final Keyspace keyspace;
        private final ConsistencyLevel consistency;
        private final PeekingIterator<RangeForQuery> ranges;

        private RangeMerger(Iterator<RangeForQuery> iterator, Keyspace keyspace, ConsistencyLevel consistency)
        {
            this.keyspace = keyspace;
            this.consistency = consistency;
            this.ranges = Iterators.peekingIterator(iterator);
        }

        protected RangeForQuery computeNext()
        {
            if (!ranges.hasNext())
                return endOfData();

            RangeForQuery current = ranges.next();

            // getRestrictedRange has broken the queried range into per-[vnode] token ranges, but this doesn't take
            // the replication factor into account. If the intersection of live endpoints for 2 consecutive ranges
            // still meets the CL requirements, then we can merge both ranges into the same RangeSliceCommand.
            while (ranges.hasNext())
            {
                // If the current range right is the min token, we should stop merging because CFS.getRangeSlice
                // don't know how to deal with a wrapping range.
                // Note: it would be slightly more efficient to have CFS.getRangeSlice on the destination nodes unwraps
                // the range if necessary and deal with it. However, we can't start sending wrapped range without breaking
                // wire compatibility, so It's likely easier not to bother;
                if (current.range.right.isMinimum())
                    break;

                RangeForQuery next = ranges.peek();

                List<InetAddress> merged = intersection(current.liveEndpoints, next.liveEndpoints);

                // Check if there is enough endpoint for the merge to be possible.
                if (!consistency.isSufficientLiveNodes(keyspace, merged))
                    break;

                List<InetAddress> filteredMerged = consistency.filterForQuery(keyspace, merged);

                // Estimate whether merging will be a win or not
                if (!DatabaseDescriptor.getEndpointSnitch().isWorthMergingForRangeQuery(filteredMerged, current.filteredEndpoints, next.filteredEndpoints))
                    break;

                // If we get there, merge this range and the next one
                current = new RangeForQuery(current.range.withNewRight(next.range.right), merged, filteredMerged);
                ranges.next(); // consume the range we just merged since we've only peeked so far
            }
            return current;
        }
    }

    private static class SingleRangeResponse extends AbstractIterator<RowIterator> implements PartitionIterator
    {
        private final ReadCallback handler;
        private PartitionIterator result;

        private SingleRangeResponse(ReadCallback handler)
        {
            this.handler = handler;
        }

        private void waitForResponse() throws ReadTimeoutException
        {
            if (result != null)
                return;

            try
            {
                result = handler.get();
            }
            catch (DigestMismatchException e)
            {
<<<<<<< HEAD
                throw new AssertionError(e); // no digests in range slices yet
=======
                // our estimate of how many result rows there will be per-range
                float resultRowsPerRange = estimateResultRowsPerRange(command, keyspace);
                // underestimate how many rows we will get per-range in order to increase the likelihood that we'll
                // fetch enough rows in the first round
                resultRowsPerRange -= resultRowsPerRange * CONCURRENT_SUBREQUESTS_MARGIN;
                concurrencyFactor = resultRowsPerRange == 0.0
                                  ? 1
                                  : Math.max(1, Math.min(ranges.size(), (int) Math.ceil(command.limit() / resultRowsPerRange)));

                logger.trace("Estimated result rows per range: {}; requested rows: {}, ranges.size(): {}; concurrent range requests: {}",
                             resultRowsPerRange,
                             command.limit(),
                             ranges.size(),
                             concurrencyFactor);
                Tracing.trace("Submitting range requests on {} ranges with a concurrency of {} ({} rows per range expected)",
                              ranges.size(),
                              concurrencyFactor,
                              resultRowsPerRange);
>>>>>>> 4a849efe
            }
        }

        protected RowIterator computeNext()
        {
            waitForResponse();
            return result.hasNext() ? result.next() : endOfData();
        }

        public void close()
        {
            if (result != null)
                result.close();
        }
    }

    private static class RangeCommandIterator extends AbstractIterator<RowIterator> implements PartitionIterator
    {
        private final Iterator<RangeForQuery> ranges;
        private final int totalRangeCount;
        private final PartitionRangeReadCommand command;
        private final Keyspace keyspace;
        private final ConsistencyLevel consistency;

        private final long startTime;
        private CountingPartitionIterator sentQueryIterator;

        private int concurrencyFactor;
        // The two following "metric" are maintained to improve the concurrencyFactor
        // when it was not good enough initially.
        private int liveReturned;
        private int rangesQueried;

        public RangeCommandIterator(RangeIterator ranges, PartitionRangeReadCommand command, int concurrencyFactor, Keyspace keyspace, ConsistencyLevel consistency)
        {
            this.command = command;
            this.concurrencyFactor = concurrencyFactor;
            this.startTime = System.nanoTime();
            this.ranges = new RangeMerger(ranges, keyspace, consistency);
            this.totalRangeCount = ranges.rangeCount();
            this.consistency = consistency;
            this.keyspace = keyspace;
        }

        public RowIterator computeNext()
        {
            while (sentQueryIterator == null || !sentQueryIterator.hasNext())
            {
                // If we don't have more range to handle, we're done
                if (!ranges.hasNext())
                    return endOfData();

                // else, sends the next batch of concurrent queries (after having close the previous iterator)
                if (sentQueryIterator != null)
                {
                    liveReturned += sentQueryIterator.counter().counted();
                    sentQueryIterator.close();

                    // It's not the first batch of queries and we're not done, so we we can use what has been
                    // returned so far to improve our rows-per-range estimate and update the concurrency accordingly
                    updateConcurrencyFactor();
                }
                sentQueryIterator = sendNextRequests();
            }

            return sentQueryIterator.next();
        }

        private void updateConcurrencyFactor()
        {
            if (liveReturned == 0)
            {
                // we haven't actually gotten any results, so query all remaining ranges at once
                concurrencyFactor = totalRangeCount - rangesQueried;
                return;
            }

            // Otherwise, compute how many rows per range we got on average and pick a concurrency factor
            // that should allow us to fetch all remaining rows with the next batch of (concurrent) queries.
            int remainingRows = command.limits().count() - liveReturned;
            float rowsPerRange = (float)liveReturned / (float)rangesQueried;
            concurrencyFactor = Math.max(1, Math.min(totalRangeCount - rangesQueried, Math.round(remainingRows / rowsPerRange)));
            logger.debug("Didn't get enough response rows; actual rows per range: {}; remaining rows: {}, new concurrent requests: {}",
                         rowsPerRange, (int) remainingRows, concurrencyFactor);
        }

        private SingleRangeResponse query(RangeForQuery toQuery)
        {
            PartitionRangeReadCommand rangeCommand = command.forSubRange(toQuery.range);

            DataResolver resolver = new DataResolver(keyspace, rangeCommand, consistency, toQuery.filteredEndpoints.size());

            int blockFor = consistency.blockFor(keyspace);
            int minResponses = Math.min(toQuery.filteredEndpoints.size(), blockFor);
            List<InetAddress> minimalEndpoints = toQuery.filteredEndpoints.subList(0, minResponses);
            ReadCallback handler = new ReadCallback(resolver, consistency, rangeCommand, minimalEndpoints);

            handler.assureSufficientLiveNodes();

            if (toQuery.filteredEndpoints.size() == 1 && canDoLocalRequest(toQuery.filteredEndpoints.get(0)))
            {
                StageManager.getStage(Stage.READ).execute(new LocalReadRunnable(rangeCommand, handler), Tracing.instance.get());
            }
            else
            {
                for (InetAddress endpoint : toQuery.filteredEndpoints)
                {
<<<<<<< HEAD
                    MessageOut<ReadCommand> message = rangeCommand.createMessage(MessagingService.instance().getVersion(endpoint));
                    Tracing.trace("Enqueuing request to {}", endpoint);
                    MessagingService.instance().sendRRWithFailure(message, endpoint, handler);
=======
                    float fetchedRows = countLiveRows ? liveRowCount : rows.size();
                    float remainingRows = rowsToBeFetched - fetchedRows;
                    float actualRowsPerRange;
                    if (fetchedRows == 0.0)
                    {
                        // we haven't actually gotten any results, so query all remaining ranges at once
                        actualRowsPerRange = 0.0f;
                        concurrencyFactor = ranges.size() - i;
                    }
                    else
                    {
                        actualRowsPerRange = fetchedRows / i;
                        concurrencyFactor = Math.max(1, Math.min(ranges.size() - i, Math.round(remainingRows / actualRowsPerRange)));
                    }
                    logger.trace("Didn't get enough response rows; actual rows per range: {}; remaining rows: {}, new concurrent requests: {}",
                                 actualRowsPerRange, (int) remainingRows, concurrencyFactor);
>>>>>>> 4a849efe
                }
            }

            return new SingleRangeResponse(handler);
        }

        private CountingPartitionIterator sendNextRequests()
        {
            List<PartitionIterator> concurrentQueries = new ArrayList<>(concurrencyFactor);
            for (int i = 0; i < concurrencyFactor && ranges.hasNext(); i++)
            {
                concurrentQueries.add(query(ranges.next()));
                ++rangesQueried;
            }

            Tracing.trace("Submitted {} concurrent range requests", concurrentQueries.size());
            // We want to count the results for the sake of updating the concurrency factor (see updateConcurrencyFactor) but we don't want to
            // enforce any particular limit at this point (this could break code than rely on postReconciliationProcessing), hence the DataLimits.NONE.
            return new CountingPartitionIterator(PartitionIterators.concat(concurrentQueries), DataLimits.NONE, command.nowInSec());
        }

        public void close()
        {
            try
            {
                if (sentQueryIterator != null)
                    sentQueryIterator.close();
            }
            finally
            {
                long latency = System.nanoTime() - startTime;
                rangeMetrics.addNano(latency);
                Keyspace.openAndGetStore(command.metadata()).metric.coordinatorScanLatency.update(latency, TimeUnit.NANOSECONDS);
            }
        }
    }

    @SuppressWarnings("resource")
    public static PartitionIterator getRangeSlice(PartitionRangeReadCommand command, ConsistencyLevel consistencyLevel)
    throws UnavailableException, ReadFailureException, ReadTimeoutException
    {
        Tracing.trace("Computing ranges to query");

        Keyspace keyspace = Keyspace.open(command.metadata().ksName);
        RangeIterator ranges = new RangeIterator(command, keyspace, consistencyLevel);

        // our estimate of how many result rows there will be per-range
        float resultsPerRange = estimateResultsPerRange(command, keyspace);
        // underestimate how many rows we will get per-range in order to increase the likelihood that we'll
        // fetch enough rows in the first round
        resultsPerRange -= resultsPerRange * CONCURRENT_SUBREQUESTS_MARGIN;
        int concurrencyFactor = resultsPerRange == 0.0
                              ? 1
                              : Math.max(1, Math.min(ranges.rangeCount(), (int) Math.ceil(command.limits().count() / resultsPerRange)));
        logger.debug("Estimated result rows per range: {}; requested rows: {}, ranges.size(): {}; concurrent range requests: {}",
                     resultsPerRange, command.limits().count(), ranges.rangeCount(), concurrencyFactor);
        Tracing.trace("Submitting range requests on {} ranges with a concurrency of {} ({} rows per range expected)", ranges.rangeCount(), concurrencyFactor, resultsPerRange);

        // Note that in general, a RangeCommandIterator will honor the command limit for each range, but will not enforce it globally.

        return command.limits().filter(command.postReconciliationProcessing(new RangeCommandIterator(ranges, command, concurrencyFactor, keyspace, consistencyLevel)), command.nowInSec());
    }

    public Map<String, List<String>> getSchemaVersions()
    {
        return describeSchemaVersions();
    }

    /**
     * initiate a request/response session with each live node to check whether or not everybody is using the same
     * migration id. This is useful for determining if a schema change has propagated through the cluster. Disagreement
     * is assumed if any node fails to respond.
     */
    public static Map<String, List<String>> describeSchemaVersions()
    {
        final String myVersion = Schema.instance.getVersion().toString();
        final Map<InetAddress, UUID> versions = new ConcurrentHashMap<InetAddress, UUID>();
        final Set<InetAddress> liveHosts = Gossiper.instance.getLiveMembers();
        final CountDownLatch latch = new CountDownLatch(liveHosts.size());

        IAsyncCallback<UUID> cb = new IAsyncCallback<UUID>()
        {
            public void response(MessageIn<UUID> message)
            {
                // record the response from the remote node.
                versions.put(message.from, message.payload);
                latch.countDown();
            }

            public boolean isLatencyForSnitch()
            {
                return false;
            }
        };
        // an empty message acts as a request to the SchemaCheckVerbHandler.
        MessageOut message = new MessageOut(MessagingService.Verb.SCHEMA_CHECK);
        for (InetAddress endpoint : liveHosts)
            MessagingService.instance().sendRR(message, endpoint, cb);

        try
        {
            // wait for as long as possible. timeout-1s if possible.
            latch.await(DatabaseDescriptor.getRpcTimeout(), TimeUnit.MILLISECONDS);
        }
        catch (InterruptedException ex)
        {
            throw new AssertionError("This latch shouldn't have been interrupted.");
        }

        // maps versions to hosts that are on that version.
        Map<String, List<String>> results = new HashMap<String, List<String>>();
        Iterable<InetAddress> allHosts = Iterables.concat(Gossiper.instance.getLiveMembers(), Gossiper.instance.getUnreachableMembers());
        for (InetAddress host : allHosts)
        {
            UUID version = versions.get(host);
            String stringVersion = version == null ? UNREACHABLE : version.toString();
            List<String> hosts = results.get(stringVersion);
            if (hosts == null)
            {
                hosts = new ArrayList<String>();
                results.put(stringVersion, hosts);
            }
            hosts.add(host.getHostAddress());
        }

        // we're done: the results map is ready to return to the client.  the rest is just debug logging:
        if (results.get(UNREACHABLE) != null)
            logger.debug("Hosts not in agreement. Didn't get a response from everybody: {}", StringUtils.join(results.get(UNREACHABLE), ","));
        for (Map.Entry<String, List<String>> entry : results.entrySet())
        {
            // check for version disagreement. log the hosts that don't agree.
            if (entry.getKey().equals(UNREACHABLE) || entry.getKey().equals(myVersion))
                continue;
            for (String host : entry.getValue())
                logger.debug("{} disagrees ({})", host, entry.getKey());
        }
        if (results.size() == 1)
            logger.debug("Schemas are in agreement.");

        return results;
    }

    /**
     * Compute all ranges we're going to query, in sorted order. Nodes can be replica destinations for many ranges,
     * so we need to restrict each scan to the specific range we want, or else we'd get duplicate results.
     */
    static <T extends RingPosition<T>> List<AbstractBounds<T>> getRestrictedRanges(final AbstractBounds<T> queryRange)
    {
        // special case for bounds containing exactly 1 (non-minimum) token
        if (queryRange instanceof Bounds && queryRange.left.equals(queryRange.right) && !queryRange.left.isMinimum())
        {
            return Collections.singletonList(queryRange);
        }

        TokenMetadata tokenMetadata = StorageService.instance.getTokenMetadata();

        List<AbstractBounds<T>> ranges = new ArrayList<AbstractBounds<T>>();
        // divide the queryRange into pieces delimited by the ring and minimum tokens
        Iterator<Token> ringIter = TokenMetadata.ringIterator(tokenMetadata.sortedTokens(), queryRange.left.getToken(), true);
        AbstractBounds<T> remainder = queryRange;
        while (ringIter.hasNext())
        {
            /*
             * remainder can be a range/bounds of token _or_ keys and we want to split it with a token:
             *   - if remainder is tokens, then we'll just split using the provided token.
             *   - if remainder is keys, we want to split using token.upperBoundKey. For instance, if remainder
             *     is [DK(10, 'foo'), DK(20, 'bar')], and we have 3 nodes with tokens 0, 15, 30. We want to
             *     split remainder to A=[DK(10, 'foo'), 15] and B=(15, DK(20, 'bar')]. But since we can't mix
             *     tokens and keys at the same time in a range, we uses 15.upperBoundKey() to have A include all
             *     keys having 15 as token and B include none of those (since that is what our node owns).
             * asSplitValue() abstracts that choice.
             */
            Token upperBoundToken = ringIter.next();
            T upperBound = (T)upperBoundToken.upperBound(queryRange.left.getClass());
            if (!remainder.left.equals(upperBound) && !remainder.contains(upperBound))
                // no more splits
                break;
            Pair<AbstractBounds<T>,AbstractBounds<T>> splits = remainder.split(upperBound);
            if (splits == null)
                continue;

            ranges.add(splits.left);
            remainder = splits.right;
        }
        ranges.add(remainder);

        return ranges;
    }

    public boolean getHintedHandoffEnabled()
    {
        return DatabaseDescriptor.hintedHandoffEnabled();
    }

    public void setHintedHandoffEnabled(boolean b)
    {
        DatabaseDescriptor.setHintedHandoffEnabled(b);
    }

    public void enableHintsForDC(String dc)
    {
        DatabaseDescriptor.enableHintsForDC(dc);
    }

    public void disableHintsForDC(String dc)
    {
        DatabaseDescriptor.disableHintsForDC(dc);
    }

    public Set<String> getHintedHandoffDisabledDCs()
    {
        return DatabaseDescriptor.hintedHandoffDisabledDCs();
    }

    public int getMaxHintWindow()
    {
        return DatabaseDescriptor.getMaxHintWindow();
    }

    public void setMaxHintWindow(int ms)
    {
        DatabaseDescriptor.setMaxHintWindow(ms);
    }

    public static boolean shouldHint(InetAddress ep)
    {
        if (!DatabaseDescriptor.hintedHandoffEnabled())
        {
            HintsService.instance.metrics.incrPastWindow(ep);
            return false;
        }

        Set<String> disabledDCs = DatabaseDescriptor.hintedHandoffDisabledDCs();
        if (!disabledDCs.isEmpty())
        {
            final String dc = DatabaseDescriptor.getEndpointSnitch().getDatacenter(ep);
            if (disabledDCs.contains(dc))
            {
                Tracing.trace("Not hinting {} since its data center {} has been disabled {}", ep, dc, disabledDCs);
                HintsService.instance.metrics.incrPastWindow(ep);
                return false;
            }
        }

        boolean hintWindowExpired = Gossiper.instance.getEndpointDowntime(ep) > DatabaseDescriptor.getMaxHintWindow();
        if (hintWindowExpired)
        {
            HintsService.instance.metrics.incrPastWindow(ep);
            Tracing.trace("Not hinting {} which has been down {} ms", ep, Gossiper.instance.getEndpointDowntime(ep));
        }
        return !hintWindowExpired;
    }

    /**
     * Performs the truncate operatoin, which effectively deletes all data from
     * the column family cfname
     * @param keyspace
     * @param cfname
     * @throws UnavailableException If some of the hosts in the ring are down.
     * @throws TimeoutException
     * @throws IOException
     */
    public static void truncateBlocking(String keyspace, String cfname) throws UnavailableException, TimeoutException, IOException
    {
        logger.debug("Starting a blocking truncate operation on keyspace {}, CF {}", keyspace, cfname);
        if (isAnyStorageHostDown())
        {
            logger.info("Cannot perform truncate, some hosts are down");
            // Since the truncate operation is so aggressive and is typically only
            // invoked by an admin, for simplicity we require that all nodes are up
            // to perform the operation.
            int liveMembers = Gossiper.instance.getLiveMembers().size();
            throw new UnavailableException(ConsistencyLevel.ALL, liveMembers + Gossiper.instance.getUnreachableMembers().size(), liveMembers);
        }

        Set<InetAddress> allEndpoints = Gossiper.instance.getLiveTokenOwners();
        
        int blockFor = allEndpoints.size();
        final TruncateResponseHandler responseHandler = new TruncateResponseHandler(blockFor);

        // Send out the truncate calls and track the responses with the callbacks.
        Tracing.trace("Enqueuing truncate messages to hosts {}", allEndpoints);
        final Truncation truncation = new Truncation(keyspace, cfname);
        MessageOut<Truncation> message = truncation.createMessage();
        for (InetAddress endpoint : allEndpoints)
            MessagingService.instance().sendRR(message, endpoint, responseHandler);

        // Wait for all
        try
        {
            responseHandler.get();
        }
        catch (TimeoutException e)
        {
            Tracing.trace("Timed out");
            throw e;
        }
    }

    /**
     * Asks the gossiper if there are any nodes that are currently down.
     * @return true if the gossiper thinks all nodes are up.
     */
    private static boolean isAnyStorageHostDown()
    {
        return !Gossiper.instance.getUnreachableTokenOwners().isEmpty();
    }

    public interface WritePerformer
    {
        public void apply(IMutation mutation,
                          Iterable<InetAddress> targets,
                          AbstractWriteResponseHandler<IMutation> responseHandler,
                          String localDataCenter,
                          ConsistencyLevel consistencyLevel) throws OverloadedException;
    }

    /**
     * This class captures metrics for views writes.
     */
    private static class ViewWriteMetricsWrapped extends BatchlogResponseHandler<IMutation>
    {
        public ViewWriteMetricsWrapped(AbstractWriteResponseHandler<IMutation> writeHandler, int i, BatchlogCleanup cleanup)
        {
            super(writeHandler, i, cleanup);
            viewWriteMetrics.viewReplicasAttempted.inc(totalEndpoints());
        }

        public void response(MessageIn<IMutation> msg)
        {
            super.response(msg);
            viewWriteMetrics.viewReplicasSuccess.inc();
        }
    }

    /**
     * A Runnable that aborts if it doesn't start running before it times out
     */
    private static abstract class DroppableRunnable implements Runnable
    {
        private final long constructionTime = System.nanoTime();
        private final MessagingService.Verb verb;

        public DroppableRunnable(MessagingService.Verb verb)
        {
            this.verb = verb;
        }

        public final void run()
        {

            if (TimeUnit.NANOSECONDS.toMillis(System.nanoTime() - constructionTime) > DatabaseDescriptor.getTimeout(verb))
            {
                MessagingService.instance().incrementDroppedMessages(verb);
                return;
            }
            try
            {
                runMayThrow();
            }
            catch (Exception e)
            {
                throw new RuntimeException(e);
            }
        }

        abstract protected void runMayThrow() throws Exception;
    }

    /**
     * Like DroppableRunnable, but if it aborts, it will rerun (on the mutation stage) after
     * marking itself as a hint in progress so that the hint backpressure mechanism can function.
     */
    private static abstract class LocalMutationRunnable implements Runnable
    {
        private final long constructionTime = System.currentTimeMillis();

        public final void run()
        {
            if (System.currentTimeMillis() > constructionTime + DatabaseDescriptor.getTimeout(MessagingService.Verb.MUTATION))
            {
                MessagingService.instance().incrementDroppedMessages(MessagingService.Verb.MUTATION);
                HintRunnable runnable = new HintRunnable(Collections.singleton(FBUtilities.getBroadcastAddress()))
                {
                    protected void runMayThrow() throws Exception
                    {
                        LocalMutationRunnable.this.runMayThrow();
                    }
                };
                submitHint(runnable);
                return;
            }

            try
            {
                runMayThrow();
            }
            catch (Exception e)
            {
                throw new RuntimeException(e);
            }
        }

        abstract protected void runMayThrow() throws Exception;
    }

    /**
     * HintRunnable will decrease totalHintsInProgress and targetHints when finished.
     * It is the caller's responsibility to increment them initially.
     */
    private abstract static class HintRunnable implements Runnable
    {
        public final Collection<InetAddress> targets;

        protected HintRunnable(Collection<InetAddress> targets)
        {
            this.targets = targets;
        }

        public void run()
        {
            try
            {
                runMayThrow();
            }
            catch (Exception e)
            {
                throw new RuntimeException(e);
            }
            finally
            {
                StorageMetrics.totalHintsInProgress.dec(targets.size());
                for (InetAddress target : targets)
                    getHintsInProgressFor(target).decrementAndGet();
            }
        }

        abstract protected void runMayThrow() throws Exception;
    }

    public long getTotalHints()
    {
        return StorageMetrics.totalHints.getCount();
    }

    public int getMaxHintsInProgress()
    {
        return maxHintsInProgress;
    }

    public void setMaxHintsInProgress(int qs)
    {
        maxHintsInProgress = qs;
    }

    public int getHintsInProgress()
    {
        return (int) StorageMetrics.totalHintsInProgress.getCount();
    }

    public void verifyNoHintsInProgress()
    {
        if (getHintsInProgress() > 0)
            logger.warn("Some hints were not written before shutdown.  This is not supposed to happen.  You should (a) run repair, and (b) file a bug report");
    }

    private static AtomicInteger getHintsInProgressFor(InetAddress destination)
    {
        try
        {
            return hintsInProgress.load(destination);
        }
        catch (Exception e)
        {
            throw new AssertionError(e);
        }
    }

    public static Future<Void> submitHint(Mutation mutation, InetAddress target, AbstractWriteResponseHandler<IMutation> responseHandler)
    {
        return submitHint(mutation, Collections.singleton(target), responseHandler);
    }

    public static Future<Void> submitHint(Mutation mutation,
                                          Collection<InetAddress> targets,
                                          AbstractWriteResponseHandler<IMutation> responseHandler)
    {
        HintRunnable runnable = new HintRunnable(targets)
        {
            public void runMayThrow()
            {
                logger.debug("Adding hints for {}", targets);
                HintsService.instance.write(Iterables.transform(targets, StorageService.instance::getHostIdForEndpoint),
                                            Hint.create(mutation, System.currentTimeMillis()));
                targets.forEach(HintsService.instance.metrics::incrCreatedHints);
                // Notify the handler only for CL == ANY
                if (responseHandler != null && responseHandler.consistencyLevel == ConsistencyLevel.ANY)
                    responseHandler.response(null);
            }
        };

        return submitHint(runnable);
    }

    private static Future<Void> submitHint(HintRunnable runnable)
    {
        StorageMetrics.totalHintsInProgress.inc(runnable.targets.size());
        for (InetAddress target : runnable.targets)
            getHintsInProgressFor(target).incrementAndGet();
        return (Future<Void>) StageManager.getStage(Stage.MUTATION).submit(runnable);
    }

    public Long getRpcTimeout() { return DatabaseDescriptor.getRpcTimeout(); }
    public void setRpcTimeout(Long timeoutInMillis) { DatabaseDescriptor.setRpcTimeout(timeoutInMillis); }

    public Long getReadRpcTimeout() { return DatabaseDescriptor.getReadRpcTimeout(); }
    public void setReadRpcTimeout(Long timeoutInMillis) { DatabaseDescriptor.setReadRpcTimeout(timeoutInMillis); }

    public Long getWriteRpcTimeout() { return DatabaseDescriptor.getWriteRpcTimeout(); }
    public void setWriteRpcTimeout(Long timeoutInMillis) { DatabaseDescriptor.setWriteRpcTimeout(timeoutInMillis); }

    public Long getCounterWriteRpcTimeout() { return DatabaseDescriptor.getCounterWriteRpcTimeout(); }
    public void setCounterWriteRpcTimeout(Long timeoutInMillis) { DatabaseDescriptor.setCounterWriteRpcTimeout(timeoutInMillis); }

    public Long getCasContentionTimeout() { return DatabaseDescriptor.getCasContentionTimeout(); }
    public void setCasContentionTimeout(Long timeoutInMillis) { DatabaseDescriptor.setCasContentionTimeout(timeoutInMillis); }

    public Long getRangeRpcTimeout() { return DatabaseDescriptor.getRangeRpcTimeout(); }
    public void setRangeRpcTimeout(Long timeoutInMillis) { DatabaseDescriptor.setRangeRpcTimeout(timeoutInMillis); }

    public Long getTruncateRpcTimeout() { return DatabaseDescriptor.getTruncateRpcTimeout(); }
    public void setTruncateRpcTimeout(Long timeoutInMillis) { DatabaseDescriptor.setTruncateRpcTimeout(timeoutInMillis); }

    public Long getNativeTransportMaxConcurrentConnections() { return DatabaseDescriptor.getNativeTransportMaxConcurrentConnections(); }
    public void setNativeTransportMaxConcurrentConnections(Long nativeTransportMaxConcurrentConnections) { DatabaseDescriptor.setNativeTransportMaxConcurrentConnections(nativeTransportMaxConcurrentConnections); }

    public Long getNativeTransportMaxConcurrentConnectionsPerIp() { return DatabaseDescriptor.getNativeTransportMaxConcurrentConnectionsPerIp(); }
    public void setNativeTransportMaxConcurrentConnectionsPerIp(Long nativeTransportMaxConcurrentConnections) { DatabaseDescriptor.setNativeTransportMaxConcurrentConnectionsPerIp(nativeTransportMaxConcurrentConnections); }

    public void reloadTriggerClasses() { TriggerExecutor.instance.reloadClasses(); }

    public long getReadRepairAttempted() {
        return ReadRepairMetrics.attempted.getCount();
    }

    public long getReadRepairRepairedBlocking() {
        return ReadRepairMetrics.repairedBlocking.getCount();
    }

    public long getReadRepairRepairedBackground() {
        return ReadRepairMetrics.repairedBackground.getCount();
    }
}<|MERGE_RESOLUTION|>--- conflicted
+++ resolved
@@ -852,7 +852,7 @@
 
         for (InetAddress target : endpoints)
         {
-            logger.debug("Sending batchlog store request {} to {} for {} mutations", batch.id, target, batch.size());
+            logger.trace("Sending batchlog store request {} to {} for {} mutations", batch.id, target, batch.size());
 
             if (canDoLocalRequest(target))
                 performLocally(Stage.MUTATION, () -> BatchlogManager.store(batch), handler);
@@ -875,8 +875,8 @@
         MessageOut<UUID> message = new MessageOut<>(MessagingService.Verb.BATCH_REMOVE, uuid, UUIDSerializer.serializer);
         for (InetAddress target : endpoints)
         {
-            if (logger.isDebugEnabled())
-                logger.debug("Sending batchlog remove request {} to {}", uuid, target);
+            if (logger.isTraceEnabled())
+                logger.trace("Sending batchlog remove request {} to {}", uuid, target);
 
             if (canDoLocalRequest(target))
                 performLocally(Stage.MUTATION, () -> BatchlogManager.remove(uuid));
@@ -1162,69 +1162,6 @@
         }
     }
 
-<<<<<<< HEAD
-=======
-    private static AtomicInteger getHintsInProgressFor(InetAddress destination)
-    {
-        try
-        {
-            return hintsInProgress.load(destination);
-        }
-        catch (Exception e)
-        {
-            throw new AssertionError(e);
-        }
-    }
-
-    public static Future<Void> submitHint(final Mutation mutation,
-                                          final InetAddress target,
-                                          final AbstractWriteResponseHandler<IMutation> responseHandler)
-    {
-        // local write that time out should be handled by LocalMutationRunnable
-        assert !target.equals(FBUtilities.getBroadcastAddress()) : target;
-
-        HintRunnable runnable = new HintRunnable(target)
-        {
-            public void runMayThrow()
-            {
-                int ttl = HintedHandOffManager.calculateHintTTL(mutation);
-                if (ttl > 0)
-                {
-                    logger.trace("Adding hint for {}", target);
-                    writeHintForMutation(mutation, System.currentTimeMillis(), ttl, target);
-                    // Notify the handler only for CL == ANY
-                    if (responseHandler != null && responseHandler.consistencyLevel == ConsistencyLevel.ANY)
-                        responseHandler.response(null);
-                } else
-                {
-                    logger.debug("Skipped writing hint for {} (ttl {})", target, ttl);
-                }
-            }
-        };
-
-        return submitHint(runnable);
-    }
-
-    private static Future<Void> submitHint(HintRunnable runnable)
-    {
-        StorageMetrics.totalHintsInProgress.inc();
-        getHintsInProgressFor(runnable.target).incrementAndGet();
-        return (Future<Void>) StageManager.getStage(Stage.MUTATION).submit(runnable);
-    }
-
-    /**
-     * @param now current time in milliseconds - relevant for hint replay handling of truncated CFs
-     */
-    public static void writeHintForMutation(Mutation mutation, long now, int ttl, InetAddress target)
-    {
-        assert ttl > 0;
-        UUID hostId = StorageService.instance.getTokenMetadata().getHostId(target);
-        assert hostId != null : "Missing host ID for " + target.getHostAddress();
-        HintedHandOffManager.instance.hintFor(mutation, now, ttl, hostId).apply();
-        StorageMetrics.totalHints.inc();
-    }
-
->>>>>>> 4a849efe
     private static void sendMessagesToNonlocalDC(MessageOut<? extends IMutation> message,
                                                  Collection<InetAddress> targets,
                                                  AbstractWriteResponseHandler<IMutation> handler)
@@ -1614,37 +1551,8 @@
             results.add(reads[i].getResult());
         }
 
-<<<<<<< HEAD
         return PartitionIterators.concat(results);
     }
-=======
-                    if (logger.isTraceEnabled())
-                        logger.trace("Read: {} ms.", TimeUnit.NANOSECONDS.toMillis(System.nanoTime() - exec.handler.start));
-                }
-                catch (ReadTimeoutException|ReadFailureException ex)
-                {
-                    int blockFor = consistencyLevel.blockFor(Keyspace.open(exec.command.getKeyspace()));
-                    int responseCount = exec.handler.getReceivedCount();
-                    String gotData = responseCount > 0
-                                   ? exec.resolver.isDataPresent() ? " (including data)" : " (only digests)"
-                                   : "";
-
-                    boolean isTimeout = ex instanceof ReadTimeoutException;
-                    if (Tracing.isTracing())
-                    {
-                        Tracing.trace("{}; received {} of {} responses{}",
-                                      isTimeout ? "Timed out" : "Failed", responseCount, blockFor, gotData);
-                    }
-                    else if (logger.isDebugEnabled())
-                    {
-                        logger.debug("Read {}; received {} of {} responses{}", (isTimeout ? "timeout" : "failure"), responseCount, blockFor, gotData);
-                    }
-                    throw ex;
-                }
-                catch (DigestMismatchException ex)
-                {
-                    Tracing.trace("Digest mismatch: {}", ex);
->>>>>>> 4a849efe
 
     private static class SinglePartitionReadLifecycle
     {
@@ -1677,7 +1585,6 @@
             executor.maybeTryAdditionalReplicas();
         }
 
-<<<<<<< HEAD
         void awaitResultsAndRetryOnDigestMismatch() throws ReadFailureException, ReadTimeoutException
         {
             try
@@ -1689,45 +1596,6 @@
                 Tracing.trace("Digest mismatch: {}", ex);
 
                 ReadRepairMetrics.repairedBlocking.mark();
-=======
-                    Row row;
-                    try
-                    {
-                        row = handler.get();
-                    }
-                    catch (DigestMismatchException e)
-                    {
-                        throw new AssertionError(e); // full data requested from each node here, no digests should be sent
-                    }
-                    catch (ReadTimeoutException e)
-                    {
-                        if (Tracing.isTracing())
-                            Tracing.trace("Timed out waiting on digest mismatch repair requests");
-                        else
-                            logger.trace("Timed out waiting on digest mismatch repair requests");
-                        // the caught exception here will have CL.ALL from the repair command,
-                        // not whatever CL the initial command was at (CASSANDRA-7947)
-                        int blockFor = consistencyLevel.blockFor(Keyspace.open(command.getKeyspace()));
-                        throw new ReadTimeoutException(consistencyLevel, blockFor-1, blockFor, true);
-                    }
-
-                    RowDataResolver resolver = (RowDataResolver)handler.resolver;
-                    try
-                    {
-                        // wait for the repair writes to be acknowledged, to minimize impact on any replica that's
-                        // behind on writes in case the out-of-sync row is read multiple times in quick succession
-                        FBUtilities.waitOnFutures(resolver.repairResults, DatabaseDescriptor.getWriteRpcTimeout());
-                    }
-                    catch (TimeoutException e)
-                    {
-                        if (Tracing.isTracing())
-                            Tracing.trace("Timed out waiting on digest mismatch repair acknowledgements");
-                        else
-                            logger.trace("Timed out waiting on digest mismatch repair acknowledgements");
-                        int blockFor = consistencyLevel.blockFor(Keyspace.open(command.getKeyspace()));
-                        throw new ReadTimeoutException(consistencyLevel, blockFor-1, blockFor, true);
-                    }
->>>>>>> 4a849efe
 
                 // Do a full data read to resolve the correct response (and repair node that need be)
                 Keyspace keyspace = Keyspace.open(command.metadata().ksName);
@@ -1768,7 +1636,7 @@
                 if (Tracing.isTracing())
                     Tracing.trace("Timed out waiting on digest mismatch repair requests");
                 else
-                    logger.debug("Timed out waiting on digest mismatch repair requests");
+                    logger.trace("Timed out waiting on digest mismatch repair requests");
                 // the caught exception here will have CL.ALL from the repair command,
                 // not whatever CL the initial command was at (CASSANDRA-7947)
                 int blockFor = consistency.blockFor(Keyspace.open(command.metadata().ksName));
@@ -1985,28 +1853,7 @@
             }
             catch (DigestMismatchException e)
             {
-<<<<<<< HEAD
                 throw new AssertionError(e); // no digests in range slices yet
-=======
-                // our estimate of how many result rows there will be per-range
-                float resultRowsPerRange = estimateResultRowsPerRange(command, keyspace);
-                // underestimate how many rows we will get per-range in order to increase the likelihood that we'll
-                // fetch enough rows in the first round
-                resultRowsPerRange -= resultRowsPerRange * CONCURRENT_SUBREQUESTS_MARGIN;
-                concurrencyFactor = resultRowsPerRange == 0.0
-                                  ? 1
-                                  : Math.max(1, Math.min(ranges.size(), (int) Math.ceil(command.limit() / resultRowsPerRange)));
-
-                logger.trace("Estimated result rows per range: {}; requested rows: {}, ranges.size(): {}; concurrent range requests: {}",
-                             resultRowsPerRange,
-                             command.limit(),
-                             ranges.size(),
-                             concurrencyFactor);
-                Tracing.trace("Submitting range requests on {} ranges with a concurrency of {} ({} rows per range expected)",
-                              ranges.size(),
-                              concurrencyFactor,
-                              resultRowsPerRange);
->>>>>>> 4a849efe
             }
         }
 
@@ -2089,7 +1936,7 @@
             int remainingRows = command.limits().count() - liveReturned;
             float rowsPerRange = (float)liveReturned / (float)rangesQueried;
             concurrencyFactor = Math.max(1, Math.min(totalRangeCount - rangesQueried, Math.round(remainingRows / rowsPerRange)));
-            logger.debug("Didn't get enough response rows; actual rows per range: {}; remaining rows: {}, new concurrent requests: {}",
+            logger.trace("Didn't get enough response rows; actual rows per range: {}; remaining rows: {}, new concurrent requests: {}",
                          rowsPerRange, (int) remainingRows, concurrencyFactor);
         }
 
@@ -2114,28 +1961,9 @@
             {
                 for (InetAddress endpoint : toQuery.filteredEndpoints)
                 {
-<<<<<<< HEAD
                     MessageOut<ReadCommand> message = rangeCommand.createMessage(MessagingService.instance().getVersion(endpoint));
                     Tracing.trace("Enqueuing request to {}", endpoint);
                     MessagingService.instance().sendRRWithFailure(message, endpoint, handler);
-=======
-                    float fetchedRows = countLiveRows ? liveRowCount : rows.size();
-                    float remainingRows = rowsToBeFetched - fetchedRows;
-                    float actualRowsPerRange;
-                    if (fetchedRows == 0.0)
-                    {
-                        // we haven't actually gotten any results, so query all remaining ranges at once
-                        actualRowsPerRange = 0.0f;
-                        concurrencyFactor = ranges.size() - i;
-                    }
-                    else
-                    {
-                        actualRowsPerRange = fetchedRows / i;
-                        concurrencyFactor = Math.max(1, Math.min(ranges.size() - i, Math.round(remainingRows / actualRowsPerRange)));
-                    }
-                    logger.trace("Didn't get enough response rows; actual rows per range: {}; remaining rows: {}, new concurrent requests: {}",
-                                 actualRowsPerRange, (int) remainingRows, concurrencyFactor);
->>>>>>> 4a849efe
                 }
             }
 
@@ -2190,7 +2018,7 @@
         int concurrencyFactor = resultsPerRange == 0.0
                               ? 1
                               : Math.max(1, Math.min(ranges.rangeCount(), (int) Math.ceil(command.limits().count() / resultsPerRange)));
-        logger.debug("Estimated result rows per range: {}; requested rows: {}, ranges.size(): {}; concurrent range requests: {}",
+        logger.trace("Estimated result rows per range: {}; requested rows: {}, ranges.size(): {}; concurrent range requests: {}",
                      resultsPerRange, command.limits().count(), ranges.rangeCount(), concurrencyFactor);
         Tracing.trace("Submitting range requests on {} ranges with a concurrency of {} ({} rows per range expected)", ranges.rangeCount(), concurrencyFactor, resultsPerRange);
 
@@ -2627,7 +2455,7 @@
         {
             public void runMayThrow()
             {
-                logger.debug("Adding hints for {}", targets);
+                logger.trace("Adding hints for {}", targets);
                 HintsService.instance.write(Iterables.transform(targets, StorageService.instance::getHostIdForEndpoint),
                                             Hint.create(mutation, System.currentTimeMillis()));
                 targets.forEach(HintsService.instance.metrics::incrCreatedHints);
