--- conflicted
+++ resolved
@@ -115,12 +115,9 @@
 import static java.util.stream.Collectors.toMap;
 import static org.apache.cassandra.index.SecondaryIndexManager.getIndexName;
 import static org.apache.cassandra.index.SecondaryIndexManager.isIndexColumnFamily;
-<<<<<<< HEAD
 import static org.apache.cassandra.net.NoPayload.noPayload;
 import static org.apache.cassandra.net.Verb.REPLICATION_DONE_REQ;
-=======
-import static org.apache.cassandra.service.MigrationManager.evolveSystemKeyspace;
->>>>>>> f19083c5
+import static org.apache.cassandra.schema.MigrationManager.evolveSystemKeyspace;
 
 /**
  * This abstraction contains the token/identifier of this node
@@ -1030,7 +1027,7 @@
     @VisibleForTesting
     public void ensureTraceKeyspace()
     {
-        evolveSystemKeyspace(TraceKeyspace.metadata(), TraceKeyspace.GENERATION).ifPresent(MigrationManager::announceGlobally);
+        evolveSystemKeyspace(TraceKeyspace.metadata(), TraceKeyspace.GENERATION).ifPresent(MigrationManager::announce);
     }
 
     public static boolean isReplacingSameAddress()
@@ -1115,7 +1112,7 @@
         if (!authSetupCalled.getAndSet(true))
         {
             if (setUpSchema)
-                evolveSystemKeyspace(AuthKeyspace.metadata(), AuthKeyspace.GENERATION).ifPresent(MigrationManager::announceGlobally);
+                evolveSystemKeyspace(AuthKeyspace.metadata(), AuthKeyspace.GENERATION).ifPresent(MigrationManager::announce);
 
             DatabaseDescriptor.getRoleManager().setup();
             DatabaseDescriptor.getAuthenticator().setup();
@@ -1135,33 +1132,12 @@
     {
         Collection<Mutation> changes = new ArrayList<>(3);
 
-<<<<<<< HEAD
-        KeyspaceMetadata defined = Schema.instance.getKeyspaceMetadata(expected.name);
-        // If the keyspace doesn't exist, create it
-        if (defined == null)
-        {
-            maybeAddKeyspace(expected);
-            defined = Schema.instance.getKeyspaceMetadata(expected.name);
-        }
-
-        // While the keyspace exists, it might miss table or have outdated one
-        // There is also the potential for a race, as schema migrations add the bare
-        // keyspace into Schema.instance before adding its tables, so double check that
-        // all the expected tables are present
-        for (TableMetadata expectedTable : expected.tables)
-        {
-            TableMetadata definedTable = defined.tables.get(expectedTable.name).orElse(null);
-            if (definedTable == null || !definedTable.equals(expectedTable))
-                MigrationManager.forceAnnounceNewTable(expectedTable);
-        }
-=======
         evolveSystemKeyspace(            TraceKeyspace.metadata(),             TraceKeyspace.GENERATION).ifPresent(changes::add);
         evolveSystemKeyspace(SystemDistributedKeyspace.metadata(), SystemDistributedKeyspace.GENERATION).ifPresent(changes::add);
         evolveSystemKeyspace(             AuthKeyspace.metadata(),              AuthKeyspace.GENERATION).ifPresent(changes::add);
 
         if (!changes.isEmpty())
-            MigrationManager.announceGlobally(changes);
->>>>>>> f19083c5
+            MigrationManager.announce(changes);
     }
 
     public boolean isJoined()
