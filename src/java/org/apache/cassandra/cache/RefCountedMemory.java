/*
 * Licensed to the Apache Software Foundation (ASF) under one
 * or more contributor license agreements.  See the NOTICE file
 * distributed with this work for additional information
 * regarding copyright ownership.  The ASF licenses this file
 * to you under the Apache License, Version 2.0 (the
 * "License"); you may not use this file except in compliance
 * with the License.  You may obtain a copy of the License at
 *
 *     http://www.apache.org/licenses/LICENSE-2.0
 *
 * Unless required by applicable law or agreed to in writing, software
 * distributed under the License is distributed on an "AS IS" BASIS,
 * WITHOUT WARRANTIES OR CONDITIONS OF ANY KIND, either express or implied.
 * See the License for the specific language governing permissions and
 * limitations under the License.
 */
package org.apache.cassandra.cache;

import java.util.concurrent.atomic.AtomicIntegerFieldUpdater;

import org.apache.cassandra.io.util.Memory;

public class RefCountedMemory extends Memory implements AutoCloseable
{
    private volatile int references = 1;
    private static final AtomicIntegerFieldUpdater<RefCountedMemory> UPDATER = AtomicIntegerFieldUpdater.newUpdater(RefCountedMemory.class, "references");

    public RefCountedMemory(long size)
    {
        super(size);
    }

    /**
     * @return true if we succeed in referencing before the reference count reaches zero.
     * (A FreeableMemory object is created with a reference count of one.)
     */
    public boolean reference()
    {
        while (true)
        {
            int n = UPDATER.get(this);
            if (n <= 0)
                return false;
            if (UPDATER.compareAndSet(this, n, n + 1))
                return true;
        }
    }

    /** decrement reference count.  if count reaches zero, the object is freed. */
    public void unreference()
    {
        if (UPDATER.decrementAndGet(this) == 0)
            super.free();
    }

<<<<<<< HEAD
    public RefCountedMemory copy(long newSize)
    {
        RefCountedMemory copy = new RefCountedMemory(newSize);
        copy.put(0, this, 0, Math.min(size(), newSize));
        return copy;
    }

    public void free()
    {
        throw new AssertionError();
    }

=======
    public void close()
    {
        unreference();
    }
>>>>>>> 871a6030
}<|MERGE_RESOLUTION|>--- conflicted
+++ resolved
@@ -23,7 +23,6 @@
 
 public class RefCountedMemory extends Memory implements AutoCloseable
 {
-    private volatile int references = 1;
     private static final AtomicIntegerFieldUpdater<RefCountedMemory> UPDATER = AtomicIntegerFieldUpdater.newUpdater(RefCountedMemory.class, "references");
 
     public RefCountedMemory(long size)
@@ -54,7 +53,6 @@
             super.free();
     }
 
-<<<<<<< HEAD
     public RefCountedMemory copy(long newSize)
     {
         RefCountedMemory copy = new RefCountedMemory(newSize);
@@ -67,10 +65,8 @@
         throw new AssertionError();
     }
 
-=======
     public void close()
     {
         unreference();
     }
->>>>>>> 871a6030
 }