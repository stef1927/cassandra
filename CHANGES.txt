<<<<<<< HEAD
2.2.7
 * Allow nodetool info to run with readonly JMX access (CASSANDRA-11755)
 * Validate bloom_filter_fp_chance against lowest supported
   value when the table is created (CASSANDRA-11920)
 * RandomAccessReader: call isEOF() only when rebuffering, not for every read operation (CASSANDRA-12013)
 * Don't send erroneous NEW_NODE notifications on restart (CASSANDRA-11038)
 * StorageService shutdown hook should use a volatile variable (CASSANDRA-11984)
 * Persist local metadata earlier in startup sequence (CASSANDRA-11742)
 * Run CommitLog tests with different compression settings (CASSANDRA-9039)
 * cqlsh: fix tab completion for case-sensitive identifiers (CASSANDRA-11664)
 * Avoid showing estimated key as -1 in tablestats (CASSANDRA-11587)
 * Fix possible race condition in CommitLog.recover (CASSANDRA-11743)
 * Enable client encryption in sstableloader with cli options (CASSANDRA-11708)
 * Possible memory leak in NIODataInputStream (CASSANDRA-11867)
 * Fix commit log replay after out-of-order flush completion (CASSANDRA-9669)
 * Add seconds to cqlsh tracing session duration (CASSANDRA-11753)
 * Prohibit Reverse Counter type as part of the PK (CASSANDRA-9395)
 * cqlsh: correctly handle non-ascii chars in error messages (CASSANDRA-11626)
 * Exit JVM if JMX server fails to startup (CASSANDRA-11540)
 * Produce a heap dump when exiting on OOM (CASSANDRA-9861)
 * Avoid read repairing purgeable tombstones on range slices (CASSANDRA-11427)
 * Restore ability to filter on clustering columns when using a 2i (CASSANDRA-11510)
 * JSON datetime formatting needs timezone (CASSANDRA-11137)
 * Fix is_dense recalculation for Thrift-updated tables (CASSANDRA-11502)
 * Remove unnescessary file existence check during anticompaction (CASSANDRA-11660)
 * Add missing files to debian packages (CASSANDRA-11642)
 * Avoid calling Iterables::concat in loops during ModificationStatement::getFunctions (CASSANDRA-11621)
 * cqlsh: COPY FROM should use regular inserts for single statement batches and
   report errors correctly if workers processes crash on initialization (CASSANDRA-11474)
 * Always close cluster with connection in CqlRecordWriter (CASSANDRA-11553)
 * Fix slice queries on ordered COMPACT tables (CASSANDRA-10988)
Merged from 2.1:
=======
2.1.15
 * Don't try to get sstables for non-repairing column families (CASSANDRA-12077)
>>>>>>> 9358e589
 * Prevent select statements with clustering key > 64k (CASSANDRA-11882)
 * Avoid marking too many sstables as repaired (CASSANDRA-11696)
 * Fix clock skew corrupting other nodes with paxos (CASSANDRA-11991)
 * Remove distinction between non-existing static columns and existing but null in LWTs (CASSANDRA-9842)
 * Support mlockall on IBM POWER arch (CASSANDRA-11576)
 * Cache local ranges when calculating repair neighbors (CASSANDRA-11933)
 * Allow LWT operation on static column with only partition keys (CASSANDRA-10532)
 * Create interval tree over canonical sstables to avoid missing sstables during streaming (CASSANDRA-11886)
 * cqlsh COPY FROM: shutdown parent cluster after forking, to avoid corrupting SSL connections (CASSANDRA-11749)
 * cqlsh: apply current keyspace to source command (CASSANDRA-11152)
 * Backport CASSANDRA-11578 (CASSANDRA-11750)
 * Clear out parent repair session if repair coordinator dies (CASSANDRA-11824)
 * Set default streaming_socket_timeout_in_ms to 24 hours (CASSANDRA-11840)
 * Do not consider local node a valid source during replace (CASSANDRA-11848)
 * Avoid holding SSTableReaders for duration of incremental repair (CASSANDRA-11739)
 * Add message dropped tasks to nodetool netstats (CASSANDRA-11855)
 * Don't compute expensive MaxPurgeableTimestamp until we've verified there's an 
   expired tombstone (CASSANDRA-11834)
 * Add option to disable use of severity in DynamicEndpointSnitch (CASSANDRA-11737)
 * cqlsh COPY FROM fails for null values with non-prepared statements (CASSANDRA-11631)
 * Make cython optional in pylib/setup.py (CASSANDRA-11630)
 * Change order of directory searching for cassandra.in.sh to favor local one 
   (CASSANDRA-11628)
 * cqlsh COPY FROM fails with []{} chars in UDT/tuple fields/values (CASSANDRA-11633)
 * clqsh: COPY FROM throws TypeError with Cython extensions enabled (CASSANDRA-11574)
 * cqlsh: COPY FROM ignores NULL values in conversion (CASSANDRA-11549)
 * (cqlsh) Fix potential COPY deadlock when parent process is terminating child
   processes (CASSANDRA-11505)
 * Validate levels when building LeveledScanner to avoid overlaps with orphaned 
   sstables (CASSANDRA-9935)


2.2.6
 * Allow only DISTINCT queries with partition keys restrictions (CASSANDRA-11339)
 * CqlConfigHelper no longer requires both a keystore and truststore to work (CASSANDRA-11532)
 * Make deprecated repair methods backward-compatible with previous notification service (CASSANDRA-11430)
 * IncomingStreamingConnection version check message wrong (CASSANDRA-11462)
 * DatabaseDescriptor should log stacktrace in case of Eception during seed provider creation (CASSANDRA-11312)
 * Use canonical path for directory in SSTable descriptor (CASSANDRA-10587)
 * Add cassandra-stress keystore option (CASSANDRA-9325)
 * Fix out-of-space error treatment in memtable flushing (CASSANDRA-11448).
 * Dont mark sstables as repairing with sub range repairs (CASSANDRA-11451)
 * Fix use of NullUpdater for 2i during compaction (CASSANDRA-11450)
 * Notify when sstables change after cancelling compaction (CASSANDRA-11373)
 * cqlsh: COPY FROM should check that explicit column names are valid (CASSANDRA-11333)
 * Add -Dcassandra.start_gossip startup option (CASSANDRA-10809)
 * Fix UTF8Validator.validate() for modified UTF-8 (CASSANDRA-10748)
 * Clarify that now() function is calculated on the coordinator node in CQL documentation (CASSANDRA-10900)
 * Fix bloom filter sizing with LCS (CASSANDRA-11344)
 * (cqlsh) Fix error when result is 0 rows with EXPAND ON (CASSANDRA-11092)
 * Fix intra-node serialization issue for multicolumn-restrictions (CASSANDRA-11196)
 * Non-obsoleting compaction operations over compressed files can impose rate limit on normal reads (CASSANDRA-11301)
 * Add missing newline at end of bin/cqlsh (CASSANDRA-11325)
 * Fix AE in nodetool cfstats (backport CASSANDRA-10859) (CASSANDRA-11297)
 * Unresolved hostname leads to replace being ignored (CASSANDRA-11210)
 * Fix filtering on non-primary key columns for thrift static column families
   (CASSANDRA-6377)
 * Only log yaml config once, at startup (CASSANDRA-11217)
 * Preserve order for preferred SSL cipher suites (CASSANDRA-11164)
 * Reference leak with parallel repairs on the same table (CASSANDRA-11215)
 * Range.compareTo() violates the contract of Comparable (CASSANDRA-11216)
 * Avoid NPE when serializing ErrorMessage with null message (CASSANDRA-11167)
 * Replacing an aggregate with a new version doesn't reset INITCOND (CASSANDRA-10840)
 * (cqlsh) cqlsh cannot be called through symlink (CASSANDRA-11037)
 * fix ohc and java-driver pom dependencies in build.xml (CASSANDRA-10793)
 * Protect from keyspace dropped during repair (CASSANDRA-11065)
 * Handle adding fields to a UDT in SELECT JSON and toJson() (CASSANDRA-11146)
 * Better error message for cleanup (CASSANDRA-10991)
 * cqlsh pg-style-strings broken if line ends with ';' (CASSANDRA-11123)
 * Use cloned TokenMetadata in size estimates to avoid race against membership check
   (CASSANDRA-10736)
 * Always persist upsampled index summaries (CASSANDRA-10512)
 * (cqlsh) Fix inconsistent auto-complete (CASSANDRA-10733)
 * Make SELECT JSON and toJson() threadsafe (CASSANDRA-11048)
 * Fix SELECT on tuple relations for mixed ASC/DESC clustering order (CASSANDRA-7281)
 * (cqlsh) Support utf-8/cp65001 encoding on Windows (CASSANDRA-11030)
 * Fix paging on DISTINCT queries repeats result when first row in partition changes
   (CASSANDRA-10010)
Merged from 2.1:
 * Checking if an unlogged batch is local is inefficient (CASSANDRA-11529)
 * Fix paging for COMPACT tables without clustering columns (CASSANDRA-11467)
 * Add a -j parameter to scrub/cleanup/upgradesstables to state how
   many threads to use (CASSANDRA-11179)
 * Backport CASSANDRA-10679 (CASSANDRA-9598)
 * Don't do defragmentation if reading from repaired sstables (CASSANDRA-10342)
 * Fix streaming_socket_timeout_in_ms not enforced (CASSANDRA-11286)
 * Avoid dropping message too quickly due to missing unit conversion (CASSANDRA-11302)
 * COPY FROM on large datasets: fix progress report and debug performance (CASSANDRA-11053)
 * InvalidateKeys should have a weak ref to key cache (CASSANDRA-11176)
 * Don't remove FailureDetector history on removeEndpoint (CASSANDRA-10371)
 * Only notify if repair status changed (CASSANDRA-11172)
 * Add partition key to TombstoneOverwhelmingException error message (CASSANDRA-10888)
 * Use logback setting for 'cassandra -v' command (CASSANDRA-10767)
 * Fix sstableloader to unthrottle streaming by default (CASSANDRA-9714)
 * Fix incorrect warning in 'nodetool status' (CASSANDRA-10176)
 * Properly release sstable ref when doing offline scrub (CASSANDRA-10697)
 * Improve nodetool status performance for large cluster (CASSANDRA-7238)
 * Gossiper#isEnabled is not thread safe (CASSANDRA-11116)
 * Avoid major compaction mixing repaired and unrepaired sstables in DTCS (CASSANDRA-11113)
 * Make it clear what DTCS timestamp_resolution is used for (CASSANDRA-11041)
 * test_bulk_round_trip_blogposts is failing occasionally (CASSANDRA-10938)
 * (cqlsh) Support timezone conversion using pytz (CASSANDRA-10397)
 * cqlsh: change default encoding to UTF-8 (CASSANDRA-11124)


2.2.5
 * maxPurgeableTimestamp needs to check memtables too (CASSANDRA-9949)
 * Apply change to compaction throughput in real time (CASSANDRA-10025)
 * Fix potential NPE on ORDER BY queries with IN (CASSANDRA-10955)
 * Avoid over-fetching during the page of range queries (CASSANDRA-8521)
 * Start L0 STCS-compactions even if there is a L0 -> L1 compaction
   going (CASSANDRA-10979)
 * Make UUID LSB unique per process (CASSANDRA-7925)
 * Avoid NPE when performing sstable tasks (scrub etc.) (CASSANDRA-10980)
 * Make sure client gets tombstone overwhelmed warning (CASSANDRA-9465)
 * Fix error streaming section more than 2GB (CASSANDRA-10961)
 * (cqlsh) Also apply --connect-timeout to control connection
   timeout (CASSANDRA-10959)
 * Histogram buckets exposed in jmx are sorted incorrectly (CASSANDRA-10975)
 * Enable GC logging by default (CASSANDRA-10140)
 * Optimize pending range computation (CASSANDRA-9258)
 * Skip commit log and saved cache directories in SSTable version startup check (CASSANDRA-10902)
 * drop/alter user should be case sensitive (CASSANDRA-10817)
 * jemalloc detection fails due to quoting issues in regexv (CASSANDRA-10946)
 * Support counter-columns for native aggregates (sum,avg,max,min) (CASSANDRA-9977)
 * (cqlsh) show correct column names for empty result sets (CASSANDRA-9813)
 * Add new types to Stress (CASSANDRA-9556)
 * Add property to allow listening on broadcast interface (CASSANDRA-9748)
 * Fix regression in split size on CqlInputFormat (CASSANDRA-10835)
 * Better handling of SSL connection errors inter-node (CASSANDRA-10816)
 * Disable reloading of GossipingPropertyFileSnitch (CASSANDRA-9474)
 * Verify tables in pseudo-system keyspaces at startup (CASSANDRA-10761)
 * (cqlsh) encode input correctly when saving history
Merged from 2.1:
 * Fix isJoined return true only after becoming cluster member (CASANDRA-11007)
 * Fix bad gossip generation seen in long-running clusters (CASSANDRA-10969)
 * Avoid NPE when incremental repair fails (CASSANDRA-10909)
 * Unmark sstables compacting once they are done in cleanup/scrub/upgradesstables (CASSANDRA-10829)
 * Allow simultaneous bootstrapping with strict consistency when no vnodes are used (CASSANDRA-11005)
 * Log a message when major compaction does not result in a single file (CASSANDRA-10847)
 * (cqlsh) fix cqlsh_copy_tests when vnodes are disabled (CASSANDRA-10997)
 * (cqlsh) Add request timeout option to cqlsh (CASSANDRA-10686)
 * Avoid AssertionError while submitting hint with LWT (CASSANDRA-10477)
 * If CompactionMetadata is not in stats file, use index summary instead (CASSANDRA-10676)
 * Retry sending gossip syn multiple times during shadow round (CASSANDRA-8072)
 * Fix pending range calculation during moves (CASSANDRA-10887)
 * Sane default (200Mbps) for inter-DC streaming througput (CASSANDRA-8708)
 * Match cassandra-loader options in COPY FROM (CASSANDRA-9303)
 * Fix binding to any address in CqlBulkRecordWriter (CASSANDRA-9309)
 * cqlsh fails to decode utf-8 characters for text typed columns (CASSANDRA-10875)
 * Log error when stream session fails (CASSANDRA-9294)
 * Fix bugs in commit log archiving startup behavior (CASSANDRA-10593)
 * (cqlsh) further optimise COPY FROM (CASSANDRA-9302)
 * Allow CREATE TABLE WITH ID (CASSANDRA-9179)
 * Make Stress compiles within eclipse (CASSANDRA-10807)
 * Cassandra Daemon should print JVM arguments (CASSANDRA-10764)
 * Allow cancellation of index summary redistribution (CASSANDRA-8805)
 * sstableloader will fail if there are collections in the schema tables (CASSANDRA-10700)
 * Disable reloading of GossipingPropertyFileSnitch (CASSANDRA-9474)
 * Fix Stress profile parsing on Windows (CASSANDRA-10808)


2.2.4
 * Show CQL help in cqlsh in web browser (CASSANDRA-7225)
 * Serialize on disk the proper SSTable compression ratio (CASSANDRA-10775)
 * Reject index queries while the index is building (CASSANDRA-8505)
 * CQL.textile syntax incorrectly includes optional keyspace for aggregate SFUNC and FINALFUNC (CASSANDRA-10747)
 * Fix JSON update with prepared statements (CASSANDRA-10631)
 * Don't do anticompaction after subrange repair (CASSANDRA-10422)
 * Fix SimpleDateType type compatibility (CASSANDRA-10027)
 * (Hadoop) fix splits calculation (CASSANDRA-10640)
 * (Hadoop) ensure that Cluster instances are always closed (CASSANDRA-10058)
 * (cqlsh) show partial trace if incomplete after max_trace_wait (CASSANDRA-7645)
 * Use most up-to-date version of schema for system tables (CASSANDRA-10652)
 * Deprecate memory_allocator in cassandra.yaml (CASSANDRA-10581,10628)
 * Expose phi values from failure detector via JMX and tweak debug
   and trace logging (CASSANDRA-9526)
 * Fix RangeNamesQueryPager (CASSANDRA-10509)
 * Deprecate Pig support (CASSANDRA-10542)
 * Reduce contention getting instances of CompositeType (CASSANDRA-10433)
 * Fix IllegalArgumentException in DataOutputBuffer.reallocate for large buffers (CASSANDRA-10592)
Merged from 2.1:
 * Fix incremental repair hang when replica is down (CASSANDRA-10288)
 * Avoid writing range tombstones after END_OF_ROW marker (CASSANDRA-10791)
 * Optimize the way we check if a token is repaired in anticompaction (CASSANDRA-10768)
 * Add proper error handling to stream receiver (CASSANDRA-10774)
 * Warn or fail when changing cluster topology live (CASSANDRA-10243)
 * Status command in debian/ubuntu init script doesn't work (CASSANDRA-10213)
 * Some DROP ... IF EXISTS incorrectly result in exceptions on non-existing KS (CASSANDRA-10658)
 * DeletionTime.compareTo wrong in rare cases (CASSANDRA-10749)
 * Force encoding when computing statement ids (CASSANDRA-10755)
 * Properly reject counters as map keys (CASSANDRA-10760)
 * Fix the sstable-needs-cleanup check (CASSANDRA-10740)
 * (cqlsh) Print column names before COPY operation (CASSANDRA-8935)
 * Make paging logic consistent between searcher impls (CASSANDRA-10683)
 * Fix CompressedInputStream for proper cleanup (CASSANDRA-10012)
 * (cqlsh) Support counters in COPY commands (CASSANDRA-9043)
 * Try next replica if not possible to connect to primary replica on
   ColumnFamilyRecordReader (CASSANDRA-2388)
 * Limit window size in DTCS (CASSANDRA-10280)
 * sstableloader does not use MAX_HEAP_SIZE env parameter (CASSANDRA-10188)
 * (cqlsh) Improve COPY TO performance and error handling (CASSANDRA-9304)
 * Don't remove level info when running upgradesstables (CASSANDRA-10692)
 * Create compression chunk for sending file only (CASSANDRA-10680)
 * Make buffered read size configurable (CASSANDRA-10249)
 * Forbid compact clustering column type changes in ALTER TABLE (CASSANDRA-8879)
 * Reject incremental repair with subrange repair (CASSANDRA-10422)
 * Add a nodetool command to refresh size_estimates (CASSANDRA-9579)
 * Shutdown compaction in drain to prevent leak (CASSANDRA-10079)
 * Invalidate cache after stream receive task is completed (CASSANDRA-10341)
 * Reject counter writes in CQLSSTableWriter (CASSANDRA-10258)
 * Remove superfluous COUNTER_MUTATION stage mapping (CASSANDRA-10605)
 * Improve json2sstable error reporting on nonexistent columns (CASSANDRA-10401)
 * (cqlsh) fix COPY using wrong variable name for time_format (CASSANDRA-10633)
 * Do not run SizeEstimatesRecorder if a node is not a member of the ring (CASSANDRA-9912)
 * Improve handling of dead nodes in gossip (CASSANDRA-10298)
 * Fix logback-tools.xml incorrectly configured for outputing to System.err
   (CASSANDRA-9937)
 * Fix streaming to catch exception so retry not fail (CASSANDRA-10557)
 * Add validation method to PerRowSecondaryIndex (CASSANDRA-10092)
 * Support encrypted and plain traffic on the same port (CASSANDRA-10559)
 * Do STCS in DTCS windows (CASSANDRA-10276)
 * Don't try to get ancestors from half-renamed sstables (CASSANDRA-10501)
 * Avoid repetition of JVM_OPTS in debian package (CASSANDRA-10251)
 * Fix potential NPE from handling result of SIM.highestSelectivityIndex (CASSANDRA-10550)
 * Fix paging issues with partitions containing only static columns data (CASSANDRA-10381)
 * Fix conditions on static columns (CASSANDRA-10264)
 * AssertionError: attempted to delete non-existing file CommitLog (CASSANDRA-10377)
 * (cqlsh) Distinguish negative and positive infinity in output (CASSANDRA-10523)
 * (cqlsh) allow custom time_format for COPY TO (CASSANDRA-8970)
 * Don't allow startup if the node's rack has changed (CASSANDRA-10242)
 * Fix sorting for queries with an IN condition on partition key columns (CASSANDRA-10363)


2.2.3
 * Avoid NoClassDefFoundError during DataDescriptor initialization on windows (CASSANDRA-10412)
 * Preserve case of quoted Role & User names (CASSANDRA-10394)
 * cqlsh pg-style-strings broken (CASSANDRA-10484)
 * Make Hadoop CF splits more polite to custom orderered partitioners (CASSANDRA-10400)
 * Fix the regression when using LIMIT with aggregates (CASSANDRA-10487)
Merged from 2.1:
 * Fix mmap file segment seeking to EOF (CASSANDRA-10478)
 * Allow LOCAL_JMX to be easily overridden (CASSANDRA-10275)
 * Mark nodes as dead even if they've already left (CASSANDRA-10205)
 * Update internal python driver used by cqlsh (CASSANDRA-10161, CASSANDRA-10507)


2.2.2
 * cqlsh prompt includes name of keyspace after failed `use` statement (CASSANDRA-10369)
 * Configurable page size in cqlsh (CASSANDRA-9855)
 * Defer default role manager setup until all nodes are on 2.2+ (CASSANDRA-9761)
 * Cancel transaction for sstables we wont redistribute index summary
   for (CASSANDRA-10270)
 * Handle missing RoleManager in config after upgrade to 2.2 (CASSANDRA-10209) 
 * Retry snapshot deletion after compaction and gc on Windows (CASSANDRA-10222)
 * Fix failure to start with space in directory path on Windows (CASSANDRA-10239)
 * Fix repair hang when snapshot failed (CASSANDRA-10057)
 * Fall back to 1/4 commitlog volume for commitlog_total_space on small disks
   (CASSANDRA-10199)
Merged from 2.1:
 * Bulk Loader API could not tolerate even node failure (CASSANDRA-10347)
 * Avoid misleading pushed notifications when multiple nodes
   share an rpc_address (CASSANDRA-10052)
 * Fix dropping undroppable when message queue is full (CASSANDRA-10113)
 * Fix potential ClassCastException during paging (CASSANDRA-10352)
 * Prevent ALTER TYPE from creating circular references (CASSANDRA-10339)
 * Fix cache handling of 2i and base tables (CASSANDRA-10155, 10359)
 * Fix NPE in nodetool compactionhistory (CASSANDRA-9758)
 * (Pig) support BulkOutputFormat as a URL parameter (CASSANDRA-7410)
 * BATCH statement is broken in cqlsh (CASSANDRA-10272)
 * Added configurable warning threshold for GC duration (CASSANDRA-8907)
 * (cqlsh) Make cqlsh PEP8 Compliant (CASSANDRA-10066)
 * (cqlsh) Fix error when starting cqlsh with --debug (CASSANDRA-10282)
 * Scrub, Cleanup and Upgrade do not unmark compacting until all operations
   have completed, regardless of the occurence of exceptions (CASSANDRA-10274)
 * Fix handling of streaming EOF (CASSANDRA-10206)
 * Only check KeyCache when it is enabled
 * Change streaming_socket_timeout_in_ms default to 1 hour (CASSANDRA-8611)
 * (cqlsh) update list of CQL keywords (CASSANDRA-9232)
 * Add nodetool gettraceprobability command (CASSANDRA-10234)
Merged from 2.0:
 * Fix rare race where older gossip states can be shadowed (CASSANDRA-10366)
 * Fix consolidating racks violating the RF contract (CASSANDRA-10238)
 * Disallow decommission when node is in drained state (CASSANDRA-8741)


2.2.1
 * Fix race during construction of commit log (CASSANDRA-10049)
 * Fix LeveledCompactionStrategyTest (CASSANDRA-9757)
 * Fix broken UnbufferedDataOutputStreamPlus.writeUTF (CASSANDRA-10203)
 * (cqlsh) add CLEAR command (CASSANDRA-10086)
 * Support string literals as Role names for compatibility (CASSANDRA-10135)
 * Allow count(*) and count(1) to be use as normal aggregation (CASSANDRA-10114)
 * An NPE is thrown if the column name is unknown for an IN relation (CASSANDRA-10043)
 * Apply commit_failure_policy to more errors on startup (CASSANDRA-9749)
 * Fix histogram overflow exception (CASSANDRA-9973)
 * Route gossip messages over dedicated socket (CASSANDRA-9237)
 * Add checksum to saved cache files (CASSANDRA-9265)
 * Log warning when using an aggregate without partition key (CASSANDRA-9737)
 * Avoid grouping sstables for anticompaction with DTCS (CASSANDRA-9900)
 * UDF / UDA execution time in trace (CASSANDRA-9723)
 * Fix broken internode SSL (CASSANDRA-9884)
Merged from 2.1:
 * Change streaming_socket_timeout_in_ms default to 1 hour (CASSANDRA-8611)
 * (cqlsh) update list of CQL keywords (CASSANDRA-9232)
 * Avoid race condition during read repair (CASSANDRA-9460)
 * (cqlsh) default load-from-file encoding to utf-8 (CASSANDRA-9898)
 * Avoid returning Permission.NONE when failing to query users table (CASSANDRA-10168)
 * (cqlsh) Allow encoding to be set through command line (CASSANDRA-10004)
 * Add new JMX methods to change local compaction strategy (CASSANDRA-9965)
 * Write hints for paxos commits (CASSANDRA-7342)
 * (cqlsh) Fix timestamps before 1970 on Windows, always
   use UTC for timestamp display (CASSANDRA-10000)
 * (cqlsh) Avoid overwriting new config file with old config
   when both exist (CASSANDRA-9777)
 * Release snapshot selfRef when doing snapshot repair (CASSANDRA-9998)
 * Cannot replace token does not exist - DN node removed as Fat Client (CASSANDRA-9871)
 * Fix handling of enable/disable autocompaction (CASSANDRA-9899)
 * Add consistency level to tracing ouput (CASSANDRA-9827)
 * Remove repair snapshot leftover on startup (CASSANDRA-7357)
 * Use random nodes for batch log when only 2 racks (CASSANDRA-8735)
 * Ensure atomicity inside thrift and stream session (CASSANDRA-7757)
 * Fix nodetool info error when the node is not joined (CASSANDRA-9031)
Merged from 2.0:
 * Make getFullyExpiredSSTables less expensive (CASSANDRA-9882)
 * Log when messages are dropped due to cross_node_timeout (CASSANDRA-9793)
 * Don't track hotness when opening from snapshot for validation (CASSANDRA-9382)


2.2.0
 * Allow the selection of columns together with aggregates (CASSANDRA-9767)
 * Fix cqlsh copy methods and other windows specific issues (CASSANDRA-9795)
 * Don't wrap byte arrays in SequentialWriter (CASSANDRA-9797)
 * sum() and avg() functions missing for smallint and tinyint types (CASSANDRA-9671)
 * Revert CASSANDRA-9542 (allow native functions in UDA) (CASSANDRA-9771)
Merged from 2.1:
 * Fix MarshalException when upgrading superColumn family (CASSANDRA-9582)
 * Fix broken logging for "empty" flushes in Memtable (CASSANDRA-9837)
 * Handle corrupt files on startup (CASSANDRA-9686)
 * Fix clientutil jar and tests (CASSANDRA-9760)
 * (cqlsh) Allow the SSL protocol version to be specified through the
   config file or environment variables (CASSANDRA-9544)
Merged from 2.0:
 * Add tool to find why expired sstables are not getting dropped (CASSANDRA-10015)
 * Remove erroneous pending HH tasks from tpstats/jmx (CASSANDRA-9129)
 * Don't cast expected bf size to an int (CASSANDRA-9959)
 * checkForEndpointCollision fails for legitimate collisions (CASSANDRA-9765)
 * Complete CASSANDRA-8448 fix (CASSANDRA-9519)
 * Don't include auth credentials in debug log (CASSANDRA-9682)
 * Can't transition from write survey to normal mode (CASSANDRA-9740)
 * Scrub (recover) sstables even when -Index.db is missing (CASSANDRA-9591)
 * Fix growing pending background compaction (CASSANDRA-9662)


2.2.0-rc2
 * Re-enable memory-mapped I/O on Windows (CASSANDRA-9658)
 * Warn when an extra-large partition is compacted (CASSANDRA-9643)
 * (cqlsh) Allow setting the initial connection timeout (CASSANDRA-9601)
 * BulkLoader has --transport-factory option but does not use it (CASSANDRA-9675)
 * Allow JMX over SSL directly from nodetool (CASSANDRA-9090)
 * Update cqlsh for UDFs (CASSANDRA-7556)
 * Change Windows kernel default timer resolution (CASSANDRA-9634)
 * Deprected sstable2json and json2sstable (CASSANDRA-9618)
 * Allow native functions in user-defined aggregates (CASSANDRA-9542)
 * Don't repair system_distributed by default (CASSANDRA-9621)
 * Fix mixing min, max, and count aggregates for blob type (CASSANRA-9622)
 * Rename class for DATE type in Java driver (CASSANDRA-9563)
 * Duplicate compilation of UDFs on coordinator (CASSANDRA-9475)
 * Fix connection leak in CqlRecordWriter (CASSANDRA-9576)
 * Mlockall before opening system sstables & remove boot_without_jna option (CASSANDRA-9573)
 * Add functions to convert timeuuid to date or time, deprecate dateOf and unixTimestampOf (CASSANDRA-9229)
 * Make sure we cancel non-compacting sstables from LifecycleTransaction (CASSANDRA-9566)
 * Fix deprecated repair JMX API (CASSANDRA-9570)
 * Add logback metrics (CASSANDRA-9378)
 * Update and refactor ant test/test-compression to run the tests in parallel (CASSANDRA-9583)
 * Fix upgrading to new directory for secondary index (CASSANDRA-9687)
Merged from 2.1:
 * (cqlsh) Fix bad check for CQL compatibility when DESCRIBE'ing
   COMPACT STORAGE tables with no clustering columns
 * Eliminate strong self-reference chains in sstable ref tidiers (CASSANDRA-9656)
 * Ensure StreamSession uses canonical sstable reader instances (CASSANDRA-9700) 
 * Ensure memtable book keeping is not corrupted in the event we shrink usage (CASSANDRA-9681)
 * Update internal python driver for cqlsh (CASSANDRA-9064)
 * Fix IndexOutOfBoundsException when inserting tuple with too many
   elements using the string literal notation (CASSANDRA-9559)
 * Enable describe on indices (CASSANDRA-7814)
 * Fix incorrect result for IN queries where column not found (CASSANDRA-9540)
 * ColumnFamilyStore.selectAndReference may block during compaction (CASSANDRA-9637)
 * Fix bug in cardinality check when compacting (CASSANDRA-9580)
 * Fix memory leak in Ref due to ConcurrentLinkedQueue.remove() behaviour (CASSANDRA-9549)
 * Make rebuild only run one at a time (CASSANDRA-9119)
Merged from 2.0:
 * Avoid NPE in AuthSuccess#decode (CASSANDRA-9727)
 * Add listen_address to system.local (CASSANDRA-9603)
 * Bug fixes to resultset metadata construction (CASSANDRA-9636)
 * Fix setting 'durable_writes' in ALTER KEYSPACE (CASSANDRA-9560)
 * Avoids ballot clash in Paxos (CASSANDRA-9649)
 * Improve trace messages for RR (CASSANDRA-9479)
 * Fix suboptimal secondary index selection when restricted
   clustering column is also indexed (CASSANDRA-9631)
 * (cqlsh) Add min_threshold to DTCS option autocomplete (CASSANDRA-9385)
 * Fix error message when attempting to create an index on a column
   in a COMPACT STORAGE table with clustering columns (CASSANDRA-9527)
 * 'WITH WITH' in alter keyspace statements causes NPE (CASSANDRA-9565)
 * Expose some internals of SelectStatement for inspection (CASSANDRA-9532)
 * ArrivalWindow should use primitives (CASSANDRA-9496)
 * Periodically submit background compaction tasks (CASSANDRA-9592)
 * Set HAS_MORE_PAGES flag to false when PagingState is null (CASSANDRA-9571)


2.2.0-rc1
 * Compressed commit log should measure compressed space used (CASSANDRA-9095)
 * Fix comparison bug in CassandraRoleManager#collectRoles (CASSANDRA-9551)
 * Add tinyint,smallint,time,date support for UDFs (CASSANDRA-9400)
 * Deprecates SSTableSimpleWriter and SSTableSimpleUnsortedWriter (CASSANDRA-9546)
 * Empty INITCOND treated as null in aggregate (CASSANDRA-9457)
 * Remove use of Cell in Thrift MapReduce classes (CASSANDRA-8609)
 * Integrate pre-release Java Driver 2.2-rc1, custom build (CASSANDRA-9493)
 * Clean up gossiper logic for old versions (CASSANDRA-9370)
 * Fix custom payload coding/decoding to match the spec (CASSANDRA-9515)
 * ant test-all results incomplete when parsed (CASSANDRA-9463)
 * Disallow frozen<> types in function arguments and return types for
   clarity (CASSANDRA-9411)
 * Static Analysis to warn on unsafe use of Autocloseable instances (CASSANDRA-9431)
 * Update commitlog archiving examples now that commitlog segments are
   not recycled (CASSANDRA-9350)
 * Extend Transactional API to sstable lifecycle management (CASSANDRA-8568)
 * (cqlsh) Add support for native protocol 4 (CASSANDRA-9399)
 * Ensure that UDF and UDAs are keyspace-isolated (CASSANDRA-9409)
 * Revert CASSANDRA-7807 (tracing completion client notifications) (CASSANDRA-9429)
 * Add ability to stop compaction by ID (CASSANDRA-7207)
 * Let CassandraVersion handle SNAPSHOT version (CASSANDRA-9438)
Merged from 2.1:
 * (cqlsh) Fix using COPY through SOURCE or -f (CASSANDRA-9083)
 * Fix occasional lack of `system` keyspace in schema tables (CASSANDRA-8487)
 * Use ProtocolError code instead of ServerError code for native protocol
   error responses to unsupported protocol versions (CASSANDRA-9451)
 * Default commitlog_sync_batch_window_in_ms changed to 2ms (CASSANDRA-9504)
 * Fix empty partition assertion in unsorted sstable writing tools (CASSANDRA-9071)
 * Ensure truncate without snapshot cannot produce corrupt responses (CASSANDRA-9388) 
 * Consistent error message when a table mixes counter and non-counter
   columns (CASSANDRA-9492)
 * Avoid getting unreadable keys during anticompaction (CASSANDRA-9508)
 * (cqlsh) Better float precision by default (CASSANDRA-9224)
 * Improve estimated row count (CASSANDRA-9107)
 * Optimize range tombstone memory footprint (CASSANDRA-8603)
 * Use configured gcgs in anticompaction (CASSANDRA-9397)
Merged from 2.0:
 * Don't accumulate more range than necessary in RangeTombstone.Tracker (CASSANDRA-9486)
 * Add broadcast and rpc addresses to system.local (CASSANDRA-9436)
 * Always mark sstable suspect when corrupted (CASSANDRA-9478)
 * Add database users and permissions to CQL3 documentation (CASSANDRA-7558)
 * Allow JVM_OPTS to be passed to standalone tools (CASSANDRA-5969)
 * Fix bad condition in RangeTombstoneList (CASSANDRA-9485)
 * Fix potential StackOverflow when setting CrcCheckChance over JMX (CASSANDRA-9488)
 * Fix null static columns in pages after the first, paged reversed
   queries (CASSANDRA-8502)
 * Fix counting cache serialization in request metrics (CASSANDRA-9466)
 * Add option not to validate atoms during scrub (CASSANDRA-9406)


2.2.0-beta1
 * Introduce Transactional API for internal state changes (CASSANDRA-8984)
 * Add a flag in cassandra.yaml to enable UDFs (CASSANDRA-9404)
 * Better support of null for UDF (CASSANDRA-8374)
 * Use ecj instead of javassist for UDFs (CASSANDRA-8241)
 * faster async logback configuration for tests (CASSANDRA-9376)
 * Add `smallint` and `tinyint` data types (CASSANDRA-8951)
 * Avoid thrift schema creation when native driver is used in stress tool (CASSANDRA-9374)
 * Make Functions.declared thread-safe
 * Add client warnings to native protocol v4 (CASSANDRA-8930)
 * Allow roles cache to be invalidated (CASSANDRA-8967)
 * Upgrade Snappy (CASSANDRA-9063)
 * Don't start Thrift rpc by default (CASSANDRA-9319)
 * Only stream from unrepaired sstables with incremental repair (CASSANDRA-8267)
 * Aggregate UDFs allow SFUNC return type to differ from STYPE if FFUNC specified (CASSANDRA-9321)
 * Remove Thrift dependencies in bundled tools (CASSANDRA-8358)
 * Disable memory mapping of hsperfdata file for JVM statistics (CASSANDRA-9242)
 * Add pre-startup checks to detect potential incompatibilities (CASSANDRA-8049)
 * Distinguish between null and unset in protocol v4 (CASSANDRA-7304)
 * Add user/role permissions for user-defined functions (CASSANDRA-7557)
 * Allow cassandra config to be updated to restart daemon without unloading classes (CASSANDRA-9046)
 * Don't initialize compaction writer before checking if iter is empty (CASSANDRA-9117)
 * Don't execute any functions at prepare-time (CASSANDRA-9037)
 * Share file handles between all instances of a SegmentedFile (CASSANDRA-8893)
 * Make it possible to major compact LCS (CASSANDRA-7272)
 * Make FunctionExecutionException extend RequestExecutionException
   (CASSANDRA-9055)
 * Add support for SELECT JSON, INSERT JSON syntax and new toJson(), fromJson()
   functions (CASSANDRA-7970)
 * Optimise max purgeable timestamp calculation in compaction (CASSANDRA-8920)
 * Constrain internode message buffer sizes, and improve IO class hierarchy (CASSANDRA-8670) 
 * New tool added to validate all sstables in a node (CASSANDRA-5791)
 * Push notification when tracing completes for an operation (CASSANDRA-7807)
 * Delay "node up" and "node added" notifications until native protocol server is started (CASSANDRA-8236)
 * Compressed Commit Log (CASSANDRA-6809)
 * Optimise IntervalTree (CASSANDRA-8988)
 * Add a key-value payload for third party usage (CASSANDRA-8553, 9212)
 * Bump metrics-reporter-config dependency for metrics 3.0 (CASSANDRA-8149)
 * Partition intra-cluster message streams by size, not type (CASSANDRA-8789)
 * Add WriteFailureException to native protocol, notify coordinator of
   write failures (CASSANDRA-8592)
 * Convert SequentialWriter to nio (CASSANDRA-8709)
 * Add role based access control (CASSANDRA-7653, 8650, 7216, 8760, 8849, 8761, 8850)
 * Record client ip address in tracing sessions (CASSANDRA-8162)
 * Indicate partition key columns in response metadata for prepared
   statements (CASSANDRA-7660)
 * Merge UUIDType and TimeUUIDType parse logic (CASSANDRA-8759)
 * Avoid memory allocation when searching index summary (CASSANDRA-8793)
 * Optimise (Time)?UUIDType Comparisons (CASSANDRA-8730)
 * Make CRC32Ex into a separate maven dependency (CASSANDRA-8836)
 * Use preloaded jemalloc w/ Unsafe (CASSANDRA-8714, 9197)
 * Avoid accessing partitioner through StorageProxy (CASSANDRA-8244, 8268)
 * Upgrade Metrics library and remove depricated metrics (CASSANDRA-5657)
 * Serializing Row cache alternative, fully off heap (CASSANDRA-7438)
 * Duplicate rows returned when in clause has repeated values (CASSANDRA-6706)
 * Make CassandraException unchecked, extend RuntimeException (CASSANDRA-8560)
 * Support direct buffer decompression for reads (CASSANDRA-8464)
 * DirectByteBuffer compatible LZ4 methods (CASSANDRA-7039)
 * Group sstables for anticompaction correctly (CASSANDRA-8578)
 * Add ReadFailureException to native protocol, respond
   immediately when replicas encounter errors while handling
   a read request (CASSANDRA-7886)
 * Switch CommitLogSegment from RandomAccessFile to nio (CASSANDRA-8308)
 * Allow mixing token and partition key restrictions (CASSANDRA-7016)
 * Support index key/value entries on map collections (CASSANDRA-8473)
 * Modernize schema tables (CASSANDRA-8261)
 * Support for user-defined aggregation functions (CASSANDRA-8053)
 * Fix NPE in SelectStatement with empty IN values (CASSANDRA-8419)
 * Refactor SelectStatement, return IN results in natural order instead
   of IN value list order and ignore duplicate values in partition key IN restrictions (CASSANDRA-7981)
 * Support UDTs, tuples, and collections in user-defined
   functions (CASSANDRA-7563)
 * Fix aggregate fn results on empty selection, result column name,
   and cqlsh parsing (CASSANDRA-8229)
 * Mark sstables as repaired after full repair (CASSANDRA-7586)
 * Extend Descriptor to include a format value and refactor reader/writer
   APIs (CASSANDRA-7443)
 * Integrate JMH for microbenchmarks (CASSANDRA-8151)
 * Keep sstable levels when bootstrapping (CASSANDRA-7460)
 * Add Sigar library and perform basic OS settings check on startup (CASSANDRA-7838)
 * Support for aggregation functions (CASSANDRA-4914)
 * Remove cassandra-cli (CASSANDRA-7920)
 * Accept dollar quoted strings in CQL (CASSANDRA-7769)
 * Make assassinate a first class command (CASSANDRA-7935)
 * Support IN clause on any partition key column (CASSANDRA-7855)
 * Support IN clause on any clustering column (CASSANDRA-4762)
 * Improve compaction logging (CASSANDRA-7818)
 * Remove YamlFileNetworkTopologySnitch (CASSANDRA-7917)
 * Do anticompaction in groups (CASSANDRA-6851)
 * Support user-defined functions (CASSANDRA-7395, 7526, 7562, 7740, 7781, 7929,
   7924, 7812, 8063, 7813, 7708)
 * Permit configurable timestamps with cassandra-stress (CASSANDRA-7416)
 * Move sstable RandomAccessReader to nio2, which allows using the
   FILE_SHARE_DELETE flag on Windows (CASSANDRA-4050)
 * Remove CQL2 (CASSANDRA-5918)
 * Optimize fetching multiple cells by name (CASSANDRA-6933)
 * Allow compilation in java 8 (CASSANDRA-7028)
 * Make incremental repair default (CASSANDRA-7250)
 * Enable code coverage thru JaCoCo (CASSANDRA-7226)
 * Switch external naming of 'column families' to 'tables' (CASSANDRA-4369) 
 * Shorten SSTable path (CASSANDRA-6962)
 * Use unsafe mutations for most unit tests (CASSANDRA-6969)
 * Fix race condition during calculation of pending ranges (CASSANDRA-7390)
 * Fail on very large batch sizes (CASSANDRA-8011)
 * Improve concurrency of repair (CASSANDRA-6455, 8208, 9145)
 * Select optimal CRC32 implementation at runtime (CASSANDRA-8614)
 * Evaluate MurmurHash of Token once per query (CASSANDRA-7096)
 * Generalize progress reporting (CASSANDRA-8901)
 * Resumable bootstrap streaming (CASSANDRA-8838, CASSANDRA-8942)
 * Allow scrub for secondary index (CASSANDRA-5174)
 * Save repair data to system table (CASSANDRA-5839)
 * fix nodetool names that reference column families (CASSANDRA-8872)
 Merged from 2.1:
 * Warn on misuse of unlogged batches (CASSANDRA-9282)
 * Failure detector detects and ignores local pauses (CASSANDRA-9183)
 * Add utility class to support for rate limiting a given log statement (CASSANDRA-9029)
 * Add missing consistency levels to cassandra-stess (CASSANDRA-9361)
 * Fix commitlog getCompletedTasks to not increment (CASSANDRA-9339)
 * Fix for harmless exceptions logged as ERROR (CASSANDRA-8564)
 * Delete processed sstables in sstablesplit/sstableupgrade (CASSANDRA-8606)
 * Improve sstable exclusion from partition tombstones (CASSANDRA-9298)
 * Validate the indexed column rather than the cell's contents for 2i (CASSANDRA-9057)
 * Add support for top-k custom 2i queries (CASSANDRA-8717)
 * Fix error when dropping table during compaction (CASSANDRA-9251)
 * cassandra-stress supports validation operations over user profiles (CASSANDRA-8773)
 * Add support for rate limiting log messages (CASSANDRA-9029)
 * Log the partition key with tombstone warnings (CASSANDRA-8561)
 * Reduce runWithCompactionsDisabled poll interval to 1ms (CASSANDRA-9271)
 * Fix PITR commitlog replay (CASSANDRA-9195)
 * GCInspector logs very different times (CASSANDRA-9124)
 * Fix deleting from an empty list (CASSANDRA-9198)
 * Update tuple and collection types that use a user-defined type when that UDT
   is modified (CASSANDRA-9148, CASSANDRA-9192)
 * Use higher timeout for prepair and snapshot in repair (CASSANDRA-9261)
 * Fix anticompaction blocking ANTI_ENTROPY stage (CASSANDRA-9151)
 * Repair waits for anticompaction to finish (CASSANDRA-9097)
 * Fix streaming not holding ref when stream error (CASSANDRA-9295)
 * Fix canonical view returning early opened SSTables (CASSANDRA-9396)
Merged from 2.0:
 * (cqlsh) Add LOGIN command to switch users (CASSANDRA-7212)
 * Clone SliceQueryFilter in AbstractReadCommand implementations (CASSANDRA-8940)
 * Push correct protocol notification for DROP INDEX (CASSANDRA-9310)
 * token-generator - generated tokens too long (CASSANDRA-9300)
 * Fix counting of tombstones for TombstoneOverwhelmingException (CASSANDRA-9299)
 * Fix ReconnectableSnitch reconnecting to peers during upgrade (CASSANDRA-6702)
 * Include keyspace and table name in error log for collections over the size
   limit (CASSANDRA-9286)
 * Avoid potential overlap in LCS with single-partition sstables (CASSANDRA-9322)
 * Log warning message when a table is queried before the schema has fully
   propagated (CASSANDRA-9136)
 * Overload SecondaryIndex#indexes to accept the column definition (CASSANDRA-9314)
 * (cqlsh) Add SERIAL and LOCAL_SERIAL consistency levels (CASSANDRA-8051)
 * Fix index selection during rebuild with certain table layouts (CASSANDRA-9281)
 * Fix partition-level-delete-only workload accounting (CASSANDRA-9194)
 * Allow scrub to handle corrupted compressed chunks (CASSANDRA-9140)
 * Fix assertion error when resetlocalschema is run during repair (CASSANDRA-9249)
 * Disable single sstable tombstone compactions for DTCS by default (CASSANDRA-9234)
 * IncomingTcpConnection thread is not named (CASSANDRA-9262)
 * Close incoming connections when MessagingService is stopped (CASSANDRA-9238)
 * Fix streaming hang when retrying (CASSANDRA-9132)


2.1.5
 * Re-add deprecated cold_reads_to_omit param for backwards compat (CASSANDRA-9203)
 * Make anticompaction visible in compactionstats (CASSANDRA-9098)
 * Improve nodetool getendpoints documentation about the partition
   key parameter (CASSANDRA-6458)
 * Don't check other keyspaces for schema changes when an user-defined
   type is altered (CASSANDRA-9187)
 * Add generate-idea-files target to build.xml (CASSANDRA-9123)
 * Allow takeColumnFamilySnapshot to take a list of tables (CASSANDRA-8348)
 * Limit major sstable operations to their canonical representation (CASSANDRA-8669)
 * cqlsh: Add tests for INSERT and UPDATE tab completion (CASSANDRA-9125)
 * cqlsh: quote column names when needed in COPY FROM inserts (CASSANDRA-9080)
 * Do not load read meter for offline operations (CASSANDRA-9082)
 * cqlsh: Make CompositeType data readable (CASSANDRA-8919)
 * cqlsh: Fix display of triggers (CASSANDRA-9081)
 * Fix NullPointerException when deleting or setting an element by index on
   a null list collection (CASSANDRA-9077)
 * Buffer bloom filter serialization (CASSANDRA-9066)
 * Fix anti-compaction target bloom filter size (CASSANDRA-9060)
 * Make FROZEN and TUPLE unreserved keywords in CQL (CASSANDRA-9047)
 * Prevent AssertionError from SizeEstimatesRecorder (CASSANDRA-9034)
 * Avoid overwriting index summaries for sstables with an older format that
   does not support downsampling; rebuild summaries on startup when this
   is detected (CASSANDRA-8993)
 * Fix potential data loss in CompressedSequentialWriter (CASSANDRA-8949)
 * Make PasswordAuthenticator number of hashing rounds configurable (CASSANDRA-8085)
 * Fix AssertionError when binding nested collections in DELETE (CASSANDRA-8900)
 * Check for overlap with non-early sstables in LCS (CASSANDRA-8739)
 * Only calculate max purgable timestamp if we have to (CASSANDRA-8914)
 * (cqlsh) Greatly improve performance of COPY FROM (CASSANDRA-8225)
 * IndexSummary effectiveIndexInterval is now a guideline, not a rule (CASSANDRA-8993)
 * Use correct bounds for page cache eviction of compressed files (CASSANDRA-8746)
 * SSTableScanner enforces its bounds (CASSANDRA-8946)
 * Cleanup cell equality (CASSANDRA-8947)
 * Introduce intra-cluster message coalescing (CASSANDRA-8692)
 * DatabaseDescriptor throws NPE when rpc_interface is used (CASSANDRA-8839)
 * Don't check if an sstable is live for offline compactions (CASSANDRA-8841)
 * Don't set clientMode in SSTableLoader (CASSANDRA-8238)
 * Fix SSTableRewriter with disabled early open (CASSANDRA-8535)
 * Fix cassandra-stress so it respects the CL passed in user mode (CASSANDRA-8948)
 * Fix rare NPE in ColumnDefinition#hasIndexOption() (CASSANDRA-8786)
 * cassandra-stress reports per-operation statistics, plus misc (CASSANDRA-8769)
 * Add SimpleDate (cql date) and Time (cql time) types (CASSANDRA-7523)
 * Use long for key count in cfstats (CASSANDRA-8913)
 * Make SSTableRewriter.abort() more robust to failure (CASSANDRA-8832)
 * Remove cold_reads_to_omit from STCS (CASSANDRA-8860)
 * Make EstimatedHistogram#percentile() use ceil instead of floor (CASSANDRA-8883)
 * Fix top partitions reporting wrong cardinality (CASSANDRA-8834)
 * Fix rare NPE in KeyCacheSerializer (CASSANDRA-8067)
 * Pick sstables for validation as late as possible inc repairs (CASSANDRA-8366)
 * Fix commitlog getPendingTasks to not increment (CASSANDRA-8862)
 * Fix parallelism adjustment in range and secondary index queries
   when the first fetch does not satisfy the limit (CASSANDRA-8856)
 * Check if the filtered sstables is non-empty in STCS (CASSANDRA-8843)
 * Upgrade java-driver used for cassandra-stress (CASSANDRA-8842)
 * Fix CommitLog.forceRecycleAllSegments() memory access error (CASSANDRA-8812)
 * Improve assertions in Memory (CASSANDRA-8792)
 * Fix SSTableRewriter cleanup (CASSANDRA-8802)
 * Introduce SafeMemory for CompressionMetadata.Writer (CASSANDRA-8758)
 * 'nodetool info' prints exception against older node (CASSANDRA-8796)
 * Ensure SSTableReader.last corresponds exactly with the file end (CASSANDRA-8750)
 * Make SSTableWriter.openEarly more robust and obvious (CASSANDRA-8747)
 * Enforce SSTableReader.first/last (CASSANDRA-8744)
 * Cleanup SegmentedFile API (CASSANDRA-8749)
 * Avoid overlap with early compaction replacement (CASSANDRA-8683)
 * Safer Resource Management++ (CASSANDRA-8707)
 * Write partition size estimates into a system table (CASSANDRA-7688)
 * cqlsh: Fix keys() and full() collection indexes in DESCRIBE output
   (CASSANDRA-8154)
 * Show progress of streaming in nodetool netstats (CASSANDRA-8886)
 * IndexSummaryBuilder utilises offheap memory, and shares data between
   each IndexSummary opened from it (CASSANDRA-8757)
 * markCompacting only succeeds if the exact SSTableReader instances being 
   marked are in the live set (CASSANDRA-8689)
 * cassandra-stress support for varint (CASSANDRA-8882)
 * Fix Adler32 digest for compressed sstables (CASSANDRA-8778)
 * Add nodetool statushandoff/statusbackup (CASSANDRA-8912)
 * Use stdout for progress and stats in sstableloader (CASSANDRA-8982)
 * Correctly identify 2i datadir from older versions (CASSANDRA-9116)
Merged from 2.0:
 * Ignore gossip SYNs after shutdown (CASSANDRA-9238)
 * Avoid overflow when calculating max sstable size in LCS (CASSANDRA-9235)
 * Make sstable blacklisting work with compression (CASSANDRA-9138)
 * Do not attempt to rebuild indexes if no index accepts any column (CASSANDRA-9196)
 * Don't initiate snitch reconnection for dead states (CASSANDRA-7292)
 * Fix ArrayIndexOutOfBoundsException in CQLSSTableWriter (CASSANDRA-8978)
 * Add shutdown gossip state to prevent timeouts during rolling restarts (CASSANDRA-8336)
 * Fix running with java.net.preferIPv6Addresses=true (CASSANDRA-9137)
 * Fix failed bootstrap/replace attempts being persisted in system.peers (CASSANDRA-9180)
 * Flush system.IndexInfo after marking index built (CASSANDRA-9128)
 * Fix updates to min/max_compaction_threshold through cassandra-cli
   (CASSANDRA-8102)
 * Don't include tmp files when doing offline relevel (CASSANDRA-9088)
 * Use the proper CAS WriteType when finishing a previous round during Paxos
   preparation (CASSANDRA-8672)
 * Avoid race in cancelling compactions (CASSANDRA-9070)
 * More aggressive check for expired sstables in DTCS (CASSANDRA-8359)
 * Fix ignored index_interval change in ALTER TABLE statements (CASSANDRA-7976)
 * Do more aggressive compaction in old time windows in DTCS (CASSANDRA-8360)
 * java.lang.AssertionError when reading saved cache (CASSANDRA-8740)
 * "disk full" when running cleanup (CASSANDRA-9036)
 * Lower logging level from ERROR to DEBUG when a scheduled schema pull
   cannot be completed due to a node being down (CASSANDRA-9032)
 * Fix MOVED_NODE client event (CASSANDRA-8516)
 * Allow overriding MAX_OUTSTANDING_REPLAY_COUNT (CASSANDRA-7533)
 * Fix malformed JMX ObjectName containing IPv6 addresses (CASSANDRA-9027)
 * (cqlsh) Allow increasing CSV field size limit through
   cqlshrc config option (CASSANDRA-8934)
 * Stop logging range tombstones when exceeding the threshold
   (CASSANDRA-8559)
 * Fix NullPointerException when nodetool getendpoints is run
   against invalid keyspaces or tables (CASSANDRA-8950)
 * Allow specifying the tmp dir (CASSANDRA-7712)
 * Improve compaction estimated tasks estimation (CASSANDRA-8904)
 * Fix duplicate up/down messages sent to native clients (CASSANDRA-7816)
 * Expose commit log archive status via JMX (CASSANDRA-8734)
 * Provide better exceptions for invalid replication strategy parameters
   (CASSANDRA-8909)
 * Fix regression in mixed single and multi-column relation support for
   SELECT statements (CASSANDRA-8613)
 * Add ability to limit number of native connections (CASSANDRA-8086)
 * Fix CQLSSTableWriter throwing exception and spawning threads
   (CASSANDRA-8808)
 * Fix MT mismatch between empty and GC-able data (CASSANDRA-8979)
 * Fix incorrect validation when snapshotting single table (CASSANDRA-8056)
 * Add offline tool to relevel sstables (CASSANDRA-8301)
 * Preserve stream ID for more protocol errors (CASSANDRA-8848)
 * Fix combining token() function with multi-column relations on
   clustering columns (CASSANDRA-8797)
 * Make CFS.markReferenced() resistant to bad refcounting (CASSANDRA-8829)
 * Fix StreamTransferTask abort/complete bad refcounting (CASSANDRA-8815)
 * Fix AssertionError when querying a DESC clustering ordered
   table with ASC ordering and paging (CASSANDRA-8767)
 * AssertionError: "Memory was freed" when running cleanup (CASSANDRA-8716)
 * Make it possible to set max_sstable_age to fractional days (CASSANDRA-8406)
 * Fix some multi-column relations with indexes on some clustering
   columns (CASSANDRA-8275)
 * Fix memory leak in SSTableSimple*Writer and SSTableReader.validate()
   (CASSANDRA-8748)
 * Throw OOM if allocating memory fails to return a valid pointer (CASSANDRA-8726)
 * Fix SSTableSimpleUnsortedWriter ConcurrentModificationException (CASSANDRA-8619)
 * 'nodetool info' prints exception against older node (CASSANDRA-8796)
 * Ensure SSTableSimpleUnsortedWriter.close() terminates if
   disk writer has crashed (CASSANDRA-8807)


2.1.4
 * Bind JMX to localhost unless explicitly configured otherwise (CASSANDRA-9085)


2.1.3
 * Fix HSHA/offheap_objects corruption (CASSANDRA-8719)
 * Upgrade libthrift to 0.9.2 (CASSANDRA-8685)
 * Don't use the shared ref in sstableloader (CASSANDRA-8704)
 * Purge internal prepared statements if related tables or
   keyspaces are dropped (CASSANDRA-8693)
 * (cqlsh) Handle unicode BOM at start of files (CASSANDRA-8638)
 * Stop compactions before exiting offline tools (CASSANDRA-8623)
 * Update tools/stress/README.txt to match current behaviour (CASSANDRA-7933)
 * Fix schema from Thrift conversion with empty metadata (CASSANDRA-8695)
 * Safer Resource Management (CASSANDRA-7705)
 * Make sure we compact highly overlapping cold sstables with
   STCS (CASSANDRA-8635)
 * rpc_interface and listen_interface generate NPE on startup when specified
   interface doesn't exist (CASSANDRA-8677)
 * Fix ArrayIndexOutOfBoundsException in nodetool cfhistograms (CASSANDRA-8514)
 * Switch from yammer metrics for nodetool cf/proxy histograms (CASSANDRA-8662)
 * Make sure we don't add tmplink files to the compaction
   strategy (CASSANDRA-8580)
 * (cqlsh) Handle maps with blob keys (CASSANDRA-8372)
 * (cqlsh) Handle DynamicCompositeType schemas correctly (CASSANDRA-8563)
 * Duplicate rows returned when in clause has repeated values (CASSANDRA-6706)
 * Add tooling to detect hot partitions (CASSANDRA-7974)
 * Fix cassandra-stress user-mode truncation of partition generation (CASSANDRA-8608)
 * Only stream from unrepaired sstables during inc repair (CASSANDRA-8267)
 * Don't allow starting multiple inc repairs on the same sstables (CASSANDRA-8316)
 * Invalidate prepared BATCH statements when related tables
   or keyspaces are dropped (CASSANDRA-8652)
 * Fix missing results in secondary index queries on collections
   with ALLOW FILTERING (CASSANDRA-8421)
 * Expose EstimatedHistogram metrics for range slices (CASSANDRA-8627)
 * (cqlsh) Escape clqshrc passwords properly (CASSANDRA-8618)
 * Fix NPE when passing wrong argument in ALTER TABLE statement (CASSANDRA-8355)
 * Pig: Refactor and deprecate CqlStorage (CASSANDRA-8599)
 * Don't reuse the same cleanup strategy for all sstables (CASSANDRA-8537)
 * Fix case-sensitivity of index name on CREATE and DROP INDEX
   statements (CASSANDRA-8365)
 * Better detection/logging for corruption in compressed sstables (CASSANDRA-8192)
 * Use the correct repairedAt value when closing writer (CASSANDRA-8570)
 * (cqlsh) Handle a schema mismatch being detected on startup (CASSANDRA-8512)
 * Properly calculate expected write size during compaction (CASSANDRA-8532)
 * Invalidate affected prepared statements when a table's columns
   are altered (CASSANDRA-7910)
 * Stress - user defined writes should populate sequentally (CASSANDRA-8524)
 * Fix regression in SSTableRewriter causing some rows to become unreadable 
   during compaction (CASSANDRA-8429)
 * Run major compactions for repaired/unrepaired in parallel (CASSANDRA-8510)
 * (cqlsh) Fix compression options in DESCRIBE TABLE output when compression
   is disabled (CASSANDRA-8288)
 * (cqlsh) Fix DESCRIBE output after keyspaces are altered (CASSANDRA-7623)
 * Make sure we set lastCompactedKey correctly (CASSANDRA-8463)
 * (cqlsh) Fix output of CONSISTENCY command (CASSANDRA-8507)
 * (cqlsh) Fixed the handling of LIST statements (CASSANDRA-8370)
 * Make sstablescrub check leveled manifest again (CASSANDRA-8432)
 * Check first/last keys in sstable when giving out positions (CASSANDRA-8458)
 * Disable mmap on Windows (CASSANDRA-6993)
 * Add missing ConsistencyLevels to cassandra-stress (CASSANDRA-8253)
 * Add auth support to cassandra-stress (CASSANDRA-7985)
 * Fix ArrayIndexOutOfBoundsException when generating error message
   for some CQL syntax errors (CASSANDRA-8455)
 * Scale memtable slab allocation logarithmically (CASSANDRA-7882)
 * cassandra-stress simultaneous inserts over same seed (CASSANDRA-7964)
 * Reduce cassandra-stress sampling memory requirements (CASSANDRA-7926)
 * Ensure memtable flush cannot expire commit log entries from its future (CASSANDRA-8383)
 * Make read "defrag" async to reclaim memtables (CASSANDRA-8459)
 * Remove tmplink files for offline compactions (CASSANDRA-8321)
 * Reduce maxHintsInProgress (CASSANDRA-8415)
 * BTree updates may call provided update function twice (CASSANDRA-8018)
 * Release sstable references after anticompaction (CASSANDRA-8386)
 * Handle abort() in SSTableRewriter properly (CASSANDRA-8320)
 * Centralize shared executors (CASSANDRA-8055)
 * Fix filtering for CONTAINS (KEY) relations on frozen collection
   clustering columns when the query is restricted to a single
   partition (CASSANDRA-8203)
 * Do more aggressive entire-sstable TTL expiry checks (CASSANDRA-8243)
 * Add more log info if readMeter is null (CASSANDRA-8238)
 * add check of the system wall clock time at startup (CASSANDRA-8305)
 * Support for frozen collections (CASSANDRA-7859)
 * Fix overflow on histogram computation (CASSANDRA-8028)
 * Have paxos reuse the timestamp generation of normal queries (CASSANDRA-7801)
 * Fix incremental repair not remove parent session on remote (CASSANDRA-8291)
 * Improve JBOD disk utilization (CASSANDRA-7386)
 * Log failed host when preparing incremental repair (CASSANDRA-8228)
 * Force config client mode in CQLSSTableWriter (CASSANDRA-8281)
 * Fix sstableupgrade throws exception (CASSANDRA-8688)
 * Fix hang when repairing empty keyspace (CASSANDRA-8694)
Merged from 2.0:
 * Fix IllegalArgumentException in dynamic snitch (CASSANDRA-8448)
 * Add support for UPDATE ... IF EXISTS (CASSANDRA-8610)
 * Fix reversal of list prepends (CASSANDRA-8733)
 * Prevent non-zero default_time_to_live on tables with counters
   (CASSANDRA-8678)
 * Fix SSTableSimpleUnsortedWriter ConcurrentModificationException
   (CASSANDRA-8619)
 * Round up time deltas lower than 1ms in BulkLoader (CASSANDRA-8645)
 * Add batch remove iterator to ABSC (CASSANDRA-8414, 8666)
 * Round up time deltas lower than 1ms in BulkLoader (CASSANDRA-8645)
 * Fix isClientMode check in Keyspace (CASSANDRA-8687)
 * Use more efficient slice size for querying internal secondary
   index tables (CASSANDRA-8550)
 * Fix potentially returning deleted rows with range tombstone (CASSANDRA-8558)
 * Check for available disk space before starting a compaction (CASSANDRA-8562)
 * Fix DISTINCT queries with LIMITs or paging when some partitions
   contain only tombstones (CASSANDRA-8490)
 * Introduce background cache refreshing to permissions cache
   (CASSANDRA-8194)
 * Fix race condition in StreamTransferTask that could lead to
   infinite loops and premature sstable deletion (CASSANDRA-7704)
 * Add an extra version check to MigrationTask (CASSANDRA-8462)
 * Ensure SSTableWriter cleans up properly after failure (CASSANDRA-8499)
 * Increase bf true positive count on key cache hit (CASSANDRA-8525)
 * Move MeteredFlusher to its own thread (CASSANDRA-8485)
 * Fix non-distinct results in DISTNCT queries on static columns when
   paging is enabled (CASSANDRA-8087)
 * Move all hints related tasks to hints internal executor (CASSANDRA-8285)
 * Fix paging for multi-partition IN queries (CASSANDRA-8408)
 * Fix MOVED_NODE topology event never being emitted when a node
   moves its token (CASSANDRA-8373)
 * Fix validation of indexes in COMPACT tables (CASSANDRA-8156)
 * Avoid StackOverflowError when a large list of IN values
   is used for a clustering column (CASSANDRA-8410)
 * Fix NPE when writetime() or ttl() calls are wrapped by
   another function call (CASSANDRA-8451)
 * Fix NPE after dropping a keyspace (CASSANDRA-8332)
 * Fix error message on read repair timeouts (CASSANDRA-7947)
 * Default DTCS base_time_seconds changed to 60 (CASSANDRA-8417)
 * Refuse Paxos operation with more than one pending endpoint (CASSANDRA-8346, 8640)
 * Throw correct exception when trying to bind a keyspace or table
   name (CASSANDRA-6952)
 * Make HHOM.compact synchronized (CASSANDRA-8416)
 * cancel latency-sampling task when CF is dropped (CASSANDRA-8401)
 * don't block SocketThread for MessagingService (CASSANDRA-8188)
 * Increase quarantine delay on replacement (CASSANDRA-8260)
 * Expose off-heap memory usage stats (CASSANDRA-7897)
 * Ignore Paxos commits for truncated tables (CASSANDRA-7538)
 * Validate size of indexed column values (CASSANDRA-8280)
 * Make LCS split compaction results over all data directories (CASSANDRA-8329)
 * Fix some failing queries that use multi-column relations
   on COMPACT STORAGE tables (CASSANDRA-8264)
 * Fix InvalidRequestException with ORDER BY (CASSANDRA-8286)
 * Disable SSLv3 for POODLE (CASSANDRA-8265)
 * Fix millisecond timestamps in Tracing (CASSANDRA-8297)
 * Include keyspace name in error message when there are insufficient
   live nodes to stream from (CASSANDRA-8221)
 * Avoid overlap in L1 when L0 contains many nonoverlapping
   sstables (CASSANDRA-8211)
 * Improve PropertyFileSnitch logging (CASSANDRA-8183)
 * Add DC-aware sequential repair (CASSANDRA-8193)
 * Use live sstables in snapshot repair if possible (CASSANDRA-8312)
 * Fix hints serialized size calculation (CASSANDRA-8587)


2.1.2
 * (cqlsh) parse_for_table_meta errors out on queries with undefined
   grammars (CASSANDRA-8262)
 * (cqlsh) Fix SELECT ... TOKEN() function broken in C* 2.1.1 (CASSANDRA-8258)
 * Fix Cassandra crash when running on JDK8 update 40 (CASSANDRA-8209)
 * Optimize partitioner tokens (CASSANDRA-8230)
 * Improve compaction of repaired/unrepaired sstables (CASSANDRA-8004)
 * Make cache serializers pluggable (CASSANDRA-8096)
 * Fix issues with CONTAINS (KEY) queries on secondary indexes
   (CASSANDRA-8147)
 * Fix read-rate tracking of sstables for some queries (CASSANDRA-8239)
 * Fix default timestamp in QueryOptions (CASSANDRA-8246)
 * Set socket timeout when reading remote version (CASSANDRA-8188)
 * Refactor how we track live size (CASSANDRA-7852)
 * Make sure unfinished compaction files are removed (CASSANDRA-8124)
 * Fix shutdown when run as Windows service (CASSANDRA-8136)
 * Fix DESCRIBE TABLE with custom indexes (CASSANDRA-8031)
 * Fix race in RecoveryManagerTest (CASSANDRA-8176)
 * Avoid IllegalArgumentException while sorting sstables in
   IndexSummaryManager (CASSANDRA-8182)
 * Shutdown JVM on file descriptor exhaustion (CASSANDRA-7579)
 * Add 'die' policy for commit log and disk failure (CASSANDRA-7927)
 * Fix installing as service on Windows (CASSANDRA-8115)
 * Fix CREATE TABLE for CQL2 (CASSANDRA-8144)
 * Avoid boxing in ColumnStats min/max trackers (CASSANDRA-8109)
Merged from 2.0:
 * Correctly handle non-text column names in cql3 (CASSANDRA-8178)
 * Fix deletion for indexes on primary key columns (CASSANDRA-8206)
 * Add 'nodetool statusgossip' (CASSANDRA-8125)
 * Improve client notification that nodes are ready for requests (CASSANDRA-7510)
 * Handle negative timestamp in writetime method (CASSANDRA-8139)
 * Pig: Remove errant LIMIT clause in CqlNativeStorage (CASSANDRA-8166)
 * Throw ConfigurationException when hsha is used with the default
   rpc_max_threads setting of 'unlimited' (CASSANDRA-8116)
 * Allow concurrent writing of the same table in the same JVM using
   CQLSSTableWriter (CASSANDRA-7463)
 * Fix totalDiskSpaceUsed calculation (CASSANDRA-8205)


2.1.1
 * Fix spin loop in AtomicSortedColumns (CASSANDRA-7546)
 * Dont notify when replacing tmplink files (CASSANDRA-8157)
 * Fix validation with multiple CONTAINS clause (CASSANDRA-8131)
 * Fix validation of collections in TriggerExecutor (CASSANDRA-8146)
 * Fix IllegalArgumentException when a list of IN values containing tuples
   is passed as a single arg to a prepared statement with the v1 or v2
   protocol (CASSANDRA-8062)
 * Fix ClassCastException in DISTINCT query on static columns with
   query paging (CASSANDRA-8108)
 * Fix NPE on null nested UDT inside a set (CASSANDRA-8105)
 * Fix exception when querying secondary index on set items or map keys
   when some clustering columns are specified (CASSANDRA-8073)
 * Send proper error response when there is an error during native
   protocol message decode (CASSANDRA-8118)
 * Gossip should ignore generation numbers too far in the future (CASSANDRA-8113)
 * Fix NPE when creating a table with frozen sets, lists (CASSANDRA-8104)
 * Fix high memory use due to tracking reads on incrementally opened sstable
   readers (CASSANDRA-8066)
 * Fix EXECUTE request with skipMetadata=false returning no metadata
   (CASSANDRA-8054)
 * Allow concurrent use of CQLBulkOutputFormat (CASSANDRA-7776)
 * Shutdown JVM on OOM (CASSANDRA-7507)
 * Upgrade netty version and enable epoll event loop (CASSANDRA-7761)
 * Don't duplicate sstables smaller than split size when using
   the sstablesplitter tool (CASSANDRA-7616)
 * Avoid re-parsing already prepared statements (CASSANDRA-7923)
 * Fix some Thrift slice deletions and updates of COMPACT STORAGE
   tables with some clustering columns omitted (CASSANDRA-7990)
 * Fix filtering for CONTAINS on sets (CASSANDRA-8033)
 * Properly track added size (CASSANDRA-7239)
 * Allow compilation in java 8 (CASSANDRA-7208)
 * Fix Assertion error on RangeTombstoneList diff (CASSANDRA-8013)
 * Release references to overlapping sstables during compaction (CASSANDRA-7819)
 * Send notification when opening compaction results early (CASSANDRA-8034)
 * Make native server start block until properly bound (CASSANDRA-7885)
 * (cqlsh) Fix IPv6 support (CASSANDRA-7988)
 * Ignore fat clients when checking for endpoint collision (CASSANDRA-7939)
 * Make sstablerepairedset take a list of files (CASSANDRA-7995)
 * (cqlsh) Tab completeion for indexes on map keys (CASSANDRA-7972)
 * (cqlsh) Fix UDT field selection in select clause (CASSANDRA-7891)
 * Fix resource leak in event of corrupt sstable
 * (cqlsh) Add command line option for cqlshrc file path (CASSANDRA-7131)
 * Provide visibility into prepared statements churn (CASSANDRA-7921, CASSANDRA-7930)
 * Invalidate prepared statements when their keyspace or table is
   dropped (CASSANDRA-7566)
 * cassandra-stress: fix support for NetworkTopologyStrategy (CASSANDRA-7945)
 * Fix saving caches when a table is dropped (CASSANDRA-7784)
 * Add better error checking of new stress profile (CASSANDRA-7716)
 * Use ThreadLocalRandom and remove FBUtilities.threadLocalRandom (CASSANDRA-7934)
 * Prevent operator mistakes due to simultaneous bootstrap (CASSANDRA-7069)
 * cassandra-stress supports whitelist mode for node config (CASSANDRA-7658)
 * GCInspector more closely tracks GC; cassandra-stress and nodetool report it (CASSANDRA-7916)
 * nodetool won't output bogus ownership info without a keyspace (CASSANDRA-7173)
 * Add human readable option to nodetool commands (CASSANDRA-5433)
 * Don't try to set repairedAt on old sstables (CASSANDRA-7913)
 * Add metrics for tracking PreparedStatement use (CASSANDRA-7719)
 * (cqlsh) tab-completion for triggers (CASSANDRA-7824)
 * (cqlsh) Support for query paging (CASSANDRA-7514)
 * (cqlsh) Show progress of COPY operations (CASSANDRA-7789)
 * Add syntax to remove multiple elements from a map (CASSANDRA-6599)
 * Support non-equals conditions in lightweight transactions (CASSANDRA-6839)
 * Add IF [NOT] EXISTS to create/drop triggers (CASSANDRA-7606)
 * (cqlsh) Display the current logged-in user (CASSANDRA-7785)
 * (cqlsh) Don't ignore CTRL-C during COPY FROM execution (CASSANDRA-7815)
 * (cqlsh) Order UDTs according to cross-type dependencies in DESCRIBE
   output (CASSANDRA-7659)
 * (cqlsh) Fix handling of CAS statement results (CASSANDRA-7671)
 * (cqlsh) COPY TO/FROM improvements (CASSANDRA-7405)
 * Support list index operations with conditions (CASSANDRA-7499)
 * Add max live/tombstoned cells to nodetool cfstats output (CASSANDRA-7731)
 * Validate IPv6 wildcard addresses properly (CASSANDRA-7680)
 * (cqlsh) Error when tracing query (CASSANDRA-7613)
 * Avoid IOOBE when building SyntaxError message snippet (CASSANDRA-7569)
 * SSTableExport uses correct validator to create string representation of partition
   keys (CASSANDRA-7498)
 * Avoid NPEs when receiving type changes for an unknown keyspace (CASSANDRA-7689)
 * Add support for custom 2i validation (CASSANDRA-7575)
 * Pig support for hadoop CqlInputFormat (CASSANDRA-6454)
 * Add duration mode to cassandra-stress (CASSANDRA-7468)
 * Add listen_interface and rpc_interface options (CASSANDRA-7417)
 * Improve schema merge performance (CASSANDRA-7444)
 * Adjust MT depth based on # of partition validating (CASSANDRA-5263)
 * Optimise NativeCell comparisons (CASSANDRA-6755)
 * Configurable client timeout for cqlsh (CASSANDRA-7516)
 * Include snippet of CQL query near syntax error in messages (CASSANDRA-7111)
 * Make repair -pr work with -local (CASSANDRA-7450)
 * Fix error in sstableloader with -cph > 1 (CASSANDRA-8007)
 * Fix snapshot repair error on indexed tables (CASSANDRA-8020)
 * Do not exit nodetool repair when receiving JMX NOTIF_LOST (CASSANDRA-7909)
 * Stream to private IP when available (CASSANDRA-8084)
Merged from 2.0:
 * Reject conditions on DELETE unless full PK is given (CASSANDRA-6430)
 * Properly reject the token function DELETE (CASSANDRA-7747)
 * Force batchlog replay before decommissioning a node (CASSANDRA-7446)
 * Fix hint replay with many accumulated expired hints (CASSANDRA-6998)
 * Fix duplicate results in DISTINCT queries on static columns with query
   paging (CASSANDRA-8108)
 * Add DateTieredCompactionStrategy (CASSANDRA-6602)
 * Properly validate ascii and utf8 string literals in CQL queries (CASSANDRA-8101)
 * (cqlsh) Fix autocompletion for alter keyspace (CASSANDRA-8021)
 * Create backup directories for commitlog archiving during startup (CASSANDRA-8111)
 * Reduce totalBlockFor() for LOCAL_* consistency levels (CASSANDRA-8058)
 * Fix merging schemas with re-dropped keyspaces (CASSANDRA-7256)
 * Fix counters in supercolumns during live upgrades from 1.2 (CASSANDRA-7188)
 * Notify DT subscribers when a column family is truncated (CASSANDRA-8088)
 * Add sanity check of $JAVA on startup (CASSANDRA-7676)
 * Schedule fat client schema pull on join (CASSANDRA-7993)
 * Don't reset nodes' versions when closing IncomingTcpConnections
   (CASSANDRA-7734)
 * Record the real messaging version in all cases in OutboundTcpConnection
   (CASSANDRA-8057)
 * SSL does not work in cassandra-cli (CASSANDRA-7899)
 * Fix potential exception when using ReversedType in DynamicCompositeType
   (CASSANDRA-7898)
 * Better validation of collection values (CASSANDRA-7833)
 * Track min/max timestamps correctly (CASSANDRA-7969)
 * Fix possible overflow while sorting CL segments for replay (CASSANDRA-7992)
 * Increase nodetool Xmx (CASSANDRA-7956)
 * Archive any commitlog segments present at startup (CASSANDRA-6904)
 * CrcCheckChance should adjust based on live CFMetadata not 
   sstable metadata (CASSANDRA-7978)
 * token() should only accept columns in the partitioning
   key order (CASSANDRA-6075)
 * Add method to invalidate permission cache via JMX (CASSANDRA-7977)
 * Allow propagating multiple gossip states atomically (CASSANDRA-6125)
 * Log exceptions related to unclean native protocol client disconnects
   at DEBUG or INFO (CASSANDRA-7849)
 * Allow permissions cache to be set via JMX (CASSANDRA-7698)
 * Include schema_triggers CF in readable system resources (CASSANDRA-7967)
 * Fix RowIndexEntry to report correct serializedSize (CASSANDRA-7948)
 * Make CQLSSTableWriter sync within partitions (CASSANDRA-7360)
 * Potentially use non-local replicas in CqlConfigHelper (CASSANDRA-7906)
 * Explicitly disallow mixing multi-column and single-column
   relations on clustering columns (CASSANDRA-7711)
 * Better error message when condition is set on PK column (CASSANDRA-7804)
 * Don't send schema change responses and events for no-op DDL
   statements (CASSANDRA-7600)
 * (Hadoop) fix cluster initialisation for a split fetching (CASSANDRA-7774)
 * Throw InvalidRequestException when queries contain relations on entire
   collection columns (CASSANDRA-7506)
 * (cqlsh) enable CTRL-R history search with libedit (CASSANDRA-7577)
 * (Hadoop) allow ACFRW to limit nodes to local DC (CASSANDRA-7252)
 * (cqlsh) cqlsh should automatically disable tracing when selecting
   from system_traces (CASSANDRA-7641)
 * (Hadoop) Add CqlOutputFormat (CASSANDRA-6927)
 * Don't depend on cassandra config for nodetool ring (CASSANDRA-7508)
 * (cqlsh) Fix failing cqlsh formatting tests (CASSANDRA-7703)
 * Fix IncompatibleClassChangeError from hadoop2 (CASSANDRA-7229)
 * Add 'nodetool sethintedhandoffthrottlekb' (CASSANDRA-7635)
 * (cqlsh) Add tab-completion for CREATE/DROP USER IF [NOT] EXISTS (CASSANDRA-7611)
 * Catch errors when the JVM pulls the rug out from GCInspector (CASSANDRA-5345)
 * cqlsh fails when version number parts are not int (CASSANDRA-7524)
 * Fix NPE when table dropped during streaming (CASSANDRA-7946)
 * Fix wrong progress when streaming uncompressed (CASSANDRA-7878)
 * Fix possible infinite loop in creating repair range (CASSANDRA-7983)
 * Fix unit in nodetool for streaming throughput (CASSANDRA-7375)
Merged from 1.2:
 * Don't index tombstones (CASSANDRA-7828)
 * Improve PasswordAuthenticator default super user setup (CASSANDRA-7788)


2.1.0
 * (cqlsh) Removed "ALTER TYPE <name> RENAME TO <name>" from tab-completion
   (CASSANDRA-7895)
 * Fixed IllegalStateException in anticompaction (CASSANDRA-7892)
 * cqlsh: DESCRIBE support for frozen UDTs, tuples (CASSANDRA-7863)
 * Avoid exposing internal classes over JMX (CASSANDRA-7879)
 * Add null check for keys when freezing collection (CASSANDRA-7869)
 * Improve stress workload realism (CASSANDRA-7519)
Merged from 2.0:
 * Configure system.paxos with LeveledCompactionStrategy (CASSANDRA-7753)
 * Fix ALTER clustering column type from DateType to TimestampType when
   using DESC clustering order (CASSANRDA-7797)
 * Throw EOFException if we run out of chunks in compressed datafile
   (CASSANDRA-7664)
 * Fix PRSI handling of CQL3 row markers for row cleanup (CASSANDRA-7787)
 * Fix dropping collection when it's the last regular column (CASSANDRA-7744)
 * Make StreamReceiveTask thread safe and gc friendly (CASSANDRA-7795)
 * Validate empty cell names from counter updates (CASSANDRA-7798)
Merged from 1.2:
 * Don't allow compacted sstables to be marked as compacting (CASSANDRA-7145)
 * Track expired tombstones (CASSANDRA-7810)


2.1.0-rc7
 * Add frozen keyword and require UDT to be frozen (CASSANDRA-7857)
 * Track added sstable size correctly (CASSANDRA-7239)
 * (cqlsh) Fix case insensitivity (CASSANDRA-7834)
 * Fix failure to stream ranges when moving (CASSANDRA-7836)
 * Correctly remove tmplink files (CASSANDRA-7803)
 * (cqlsh) Fix column name formatting for functions, CAS operations,
   and UDT field selections (CASSANDRA-7806)
 * (cqlsh) Fix COPY FROM handling of null/empty primary key
   values (CASSANDRA-7792)
 * Fix ordering of static cells (CASSANDRA-7763)
Merged from 2.0:
 * Forbid re-adding dropped counter columns (CASSANDRA-7831)
 * Fix CFMetaData#isThriftCompatible() for PK-only tables (CASSANDRA-7832)
 * Always reject inequality on the partition key without token()
   (CASSANDRA-7722)
 * Always send Paxos commit to all replicas (CASSANDRA-7479)
 * Make disruptor_thrift_server invocation pool configurable (CASSANDRA-7594)
 * Make repair no-op when RF=1 (CASSANDRA-7864)


2.1.0-rc6
 * Fix OOM issue from netty caching over time (CASSANDRA-7743)
 * json2sstable couldn't import JSON for CQL table (CASSANDRA-7477)
 * Invalidate all caches on table drop (CASSANDRA-7561)
 * Skip strict endpoint selection for ranges if RF == nodes (CASSANRA-7765)
 * Fix Thrift range filtering without 2ary index lookups (CASSANDRA-7741)
 * Add tracing entries about concurrent range requests (CASSANDRA-7599)
 * (cqlsh) Fix DESCRIBE for NTS keyspaces (CASSANDRA-7729)
 * Remove netty buffer ref-counting (CASSANDRA-7735)
 * Pass mutated cf to index updater for use by PRSI (CASSANDRA-7742)
 * Include stress yaml example in release and deb (CASSANDRA-7717)
 * workaround for netty issue causing corrupted data off the wire (CASSANDRA-7695)
 * cqlsh DESC CLUSTER fails retrieving ring information (CASSANDRA-7687)
 * Fix binding null values inside UDT (CASSANDRA-7685)
 * Fix UDT field selection with empty fields (CASSANDRA-7670)
 * Bogus deserialization of static cells from sstable (CASSANDRA-7684)
 * Fix NPE on compaction leftover cleanup for dropped table (CASSANDRA-7770)
Merged from 2.0:
 * Fix race condition in StreamTransferTask that could lead to
   infinite loops and premature sstable deletion (CASSANDRA-7704)
 * (cqlsh) Wait up to 10 sec for a tracing session (CASSANDRA-7222)
 * Fix NPE in FileCacheService.sizeInBytes (CASSANDRA-7756)
 * Remove duplicates from StorageService.getJoiningNodes (CASSANDRA-7478)
 * Clone token map outside of hot gossip loops (CASSANDRA-7758)
 * Fix MS expiring map timeout for Paxos messages (CASSANDRA-7752)
 * Do not flush on truncate if durable_writes is false (CASSANDRA-7750)
 * Give CRR a default input_cql Statement (CASSANDRA-7226)
 * Better error message when adding a collection with the same name
   than a previously dropped one (CASSANDRA-6276)
 * Fix validation when adding static columns (CASSANDRA-7730)
 * (Thrift) fix range deletion of supercolumns (CASSANDRA-7733)
 * Fix potential AssertionError in RangeTombstoneList (CASSANDRA-7700)
 * Validate arguments of blobAs* functions (CASSANDRA-7707)
 * Fix potential AssertionError with 2ndary indexes (CASSANDRA-6612)
 * Avoid logging CompactionInterrupted at ERROR (CASSANDRA-7694)
 * Minor leak in sstable2jon (CASSANDRA-7709)
 * Add cassandra.auto_bootstrap system property (CASSANDRA-7650)
 * Update java driver (for hadoop) (CASSANDRA-7618)
 * Remove CqlPagingRecordReader/CqlPagingInputFormat (CASSANDRA-7570)
 * Support connecting to ipv6 jmx with nodetool (CASSANDRA-7669)


2.1.0-rc5
 * Reject counters inside user types (CASSANDRA-7672)
 * Switch to notification-based GCInspector (CASSANDRA-7638)
 * (cqlsh) Handle nulls in UDTs and tuples correctly (CASSANDRA-7656)
 * Don't use strict consistency when replacing (CASSANDRA-7568)
 * Fix min/max cell name collection on 2.0 SSTables with range
   tombstones (CASSANDRA-7593)
 * Tolerate min/max cell names of different lengths (CASSANDRA-7651)
 * Filter cached results correctly (CASSANDRA-7636)
 * Fix tracing on the new SEPExecutor (CASSANDRA-7644)
 * Remove shuffle and taketoken (CASSANDRA-7601)
 * Clean up Windows batch scripts (CASSANDRA-7619)
 * Fix native protocol drop user type notification (CASSANDRA-7571)
 * Give read access to system.schema_usertypes to all authenticated users
   (CASSANDRA-7578)
 * (cqlsh) Fix cqlsh display when zero rows are returned (CASSANDRA-7580)
 * Get java version correctly when JAVA_TOOL_OPTIONS is set (CASSANDRA-7572)
 * Fix NPE when dropping index from non-existent keyspace, AssertionError when
   dropping non-existent index with IF EXISTS (CASSANDRA-7590)
 * Fix sstablelevelresetter hang (CASSANDRA-7614)
 * (cqlsh) Fix deserialization of blobs (CASSANDRA-7603)
 * Use "keyspace updated" schema change message for UDT changes in v1 and
   v2 protocols (CASSANDRA-7617)
 * Fix tracing of range slices and secondary index lookups that are local
   to the coordinator (CASSANDRA-7599)
 * Set -Dcassandra.storagedir for all tool shell scripts (CASSANDRA-7587)
 * Don't swap max/min col names when mutating sstable metadata (CASSANDRA-7596)
 * (cqlsh) Correctly handle paged result sets (CASSANDRA-7625)
 * (cqlsh) Improve waiting for a trace to complete (CASSANDRA-7626)
 * Fix tracing of concurrent range slices and 2ary index queries (CASSANDRA-7626)
 * Fix scrub against collection type (CASSANDRA-7665)
Merged from 2.0:
 * Set gc_grace_seconds to seven days for system schema tables (CASSANDRA-7668)
 * SimpleSeedProvider no longer caches seeds forever (CASSANDRA-7663)
 * Always flush on truncate (CASSANDRA-7511)
 * Fix ReversedType(DateType) mapping to native protocol (CASSANDRA-7576)
 * Always merge ranges owned by a single node (CASSANDRA-6930)
 * Track max/min timestamps for range tombstones (CASSANDRA-7647)
 * Fix NPE when listing saved caches dir (CASSANDRA-7632)


2.1.0-rc4
 * Fix word count hadoop example (CASSANDRA-7200)
 * Updated memtable_cleanup_threshold and memtable_flush_writers defaults 
   (CASSANDRA-7551)
 * (Windows) fix startup when WMI memory query fails (CASSANDRA-7505)
 * Anti-compaction proceeds if any part of the repair failed (CASSANDRA-7521)
 * Add missing table name to DROP INDEX responses and notifications (CASSANDRA-7539)
 * Bump CQL version to 3.2.0 and update CQL documentation (CASSANDRA-7527)
 * Fix configuration error message when running nodetool ring (CASSANDRA-7508)
 * Support conditional updates, tuple type, and the v3 protocol in cqlsh (CASSANDRA-7509)
 * Handle queries on multiple secondary index types (CASSANDRA-7525)
 * Fix cqlsh authentication with v3 native protocol (CASSANDRA-7564)
 * Fix NPE when unknown prepared statement ID is used (CASSANDRA-7454)
Merged from 2.0:
 * (Windows) force range-based repair to non-sequential mode (CASSANDRA-7541)
 * Fix range merging when DES scores are zero (CASSANDRA-7535)
 * Warn when SSL certificates have expired (CASSANDRA-7528)
 * Fix error when doing reversed queries with static columns (CASSANDRA-7490)
Merged from 1.2:
 * Set correct stream ID on responses when non-Exception Throwables
   are thrown while handling native protocol messages (CASSANDRA-7470)


2.1.0-rc3
 * Consider expiry when reconciling otherwise equal cells (CASSANDRA-7403)
 * Introduce CQL support for stress tool (CASSANDRA-6146)
 * Fix ClassCastException processing expired messages (CASSANDRA-7496)
 * Fix prepared marker for collections inside UDT (CASSANDRA-7472)
 * Remove left-over populate_io_cache_on_flush and replicate_on_write
   uses (CASSANDRA-7493)
 * (Windows) handle spaces in path names (CASSANDRA-7451)
 * Ensure writes have completed after dropping a table, before recycling
   commit log segments (CASSANDRA-7437)
 * Remove left-over rows_per_partition_to_cache (CASSANDRA-7493)
 * Fix error when CONTAINS is used with a bind marker (CASSANDRA-7502)
 * Properly reject unknown UDT field (CASSANDRA-7484)
Merged from 2.0:
 * Fix CC#collectTimeOrderedData() tombstone optimisations (CASSANDRA-7394)
 * Support DISTINCT for static columns and fix behaviour when DISTINC is
   not use (CASSANDRA-7305).
 * Workaround JVM NPE on JMX bind failure (CASSANDRA-7254)
 * Fix race in FileCacheService RemovalListener (CASSANDRA-7278)
 * Fix inconsistent use of consistencyForCommit that allowed LOCAL_QUORUM
   operations to incorrect become full QUORUM (CASSANDRA-7345)
 * Properly handle unrecognized opcodes and flags (CASSANDRA-7440)
 * (Hadoop) close CqlRecordWriter clients when finished (CASSANDRA-7459)
 * Commit disk failure policy (CASSANDRA-7429)
 * Make sure high level sstables get compacted (CASSANDRA-7414)
 * Fix AssertionError when using empty clustering columns and static columns
   (CASSANDRA-7455)
 * Add option to disable STCS in L0 (CASSANDRA-6621)
 * Upgrade to snappy-java 1.0.5.2 (CASSANDRA-7476)


2.1.0-rc2
 * Fix heap size calculation for CompoundSparseCellName and 
   CompoundSparseCellName.WithCollection (CASSANDRA-7421)
 * Allow counter mutations in UNLOGGED batches (CASSANDRA-7351)
 * Modify reconcile logic to always pick a tombstone over a counter cell
   (CASSANDRA-7346)
 * Avoid incremental compaction on Windows (CASSANDRA-7365)
 * Fix exception when querying a composite-keyed table with a collection index
   (CASSANDRA-7372)
 * Use node's host id in place of counter ids (CASSANDRA-7366)
 * Fix error when doing reversed queries with static columns (CASSANDRA-7490)
 * Backport CASSANDRA-6747 (CASSANDRA-7560)
 * Track max/min timestamps for range tombstones (CASSANDRA-7647)
 * Fix NPE when listing saved caches dir (CASSANDRA-7632)
 * Fix sstableloader unable to connect encrypted node (CASSANDRA-7585)
Merged from 1.2:
 * Clone token map outside of hot gossip loops (CASSANDRA-7758)
 * Add stop method to EmbeddedCassandraService (CASSANDRA-7595)
 * Support connecting to ipv6 jmx with nodetool (CASSANDRA-7669)
 * Set gc_grace_seconds to seven days for system schema tables (CASSANDRA-7668)
 * SimpleSeedProvider no longer caches seeds forever (CASSANDRA-7663)
 * Set correct stream ID on responses when non-Exception Throwables
   are thrown while handling native protocol messages (CASSANDRA-7470)
 * Fix row size miscalculation in LazilyCompactedRow (CASSANDRA-7543)
 * Fix race in background compaction check (CASSANDRA-7745)
 * Don't clear out range tombstones during compaction (CASSANDRA-7808)


2.1.0-rc1
 * Revert flush directory (CASSANDRA-6357)
 * More efficient executor service for fast operations (CASSANDRA-4718)
 * Move less common tools into a new cassandra-tools package (CASSANDRA-7160)
 * Support more concurrent requests in native protocol (CASSANDRA-7231)
 * Add tab-completion to debian nodetool packaging (CASSANDRA-6421)
 * Change concurrent_compactors defaults (CASSANDRA-7139)
 * Add PowerShell Windows launch scripts (CASSANDRA-7001)
 * Make commitlog archive+restore more robust (CASSANDRA-6974)
 * Fix marking commitlogsegments clean (CASSANDRA-6959)
 * Add snapshot "manifest" describing files included (CASSANDRA-6326)
 * Parallel streaming for sstableloader (CASSANDRA-3668)
 * Fix bugs in supercolumns handling (CASSANDRA-7138)
 * Fix ClassClassException on composite dense tables (CASSANDRA-7112)
 * Cleanup and optimize collation and slice iterators (CASSANDRA-7107)
 * Upgrade NBHM lib (CASSANDRA-7128)
 * Optimize netty server (CASSANDRA-6861)
 * Fix repair hang when given CF does not exist (CASSANDRA-7189)
 * Allow c* to be shutdown in an embedded mode (CASSANDRA-5635)
 * Add server side batching to native transport (CASSANDRA-5663)
 * Make batchlog replay asynchronous (CASSANDRA-6134)
 * remove unused classes (CASSANDRA-7197)
 * Limit user types to the keyspace they are defined in (CASSANDRA-6643)
 * Add validate method to CollectionType (CASSANDRA-7208)
 * New serialization format for UDT values (CASSANDRA-7209, CASSANDRA-7261)
 * Fix nodetool netstats (CASSANDRA-7270)
 * Fix potential ClassCastException in HintedHandoffManager (CASSANDRA-7284)
 * Use prepared statements internally (CASSANDRA-6975)
 * Fix broken paging state with prepared statement (CASSANDRA-7120)
 * Fix IllegalArgumentException in CqlStorage (CASSANDRA-7287)
 * Allow nulls/non-existant fields in UDT (CASSANDRA-7206)
 * Add Thrift MultiSliceRequest (CASSANDRA-6757, CASSANDRA-7027)
 * Handle overlapping MultiSlices (CASSANDRA-7279)
 * Fix DataOutputTest on Windows (CASSANDRA-7265)
 * Embedded sets in user defined data-types are not updating (CASSANDRA-7267)
 * Add tuple type to CQL/native protocol (CASSANDRA-7248)
 * Fix CqlPagingRecordReader on tables with few rows (CASSANDRA-7322)
Merged from 2.0:
 * Copy compaction options to make sure they are reloaded (CASSANDRA-7290)
 * Add option to do more aggressive tombstone compactions (CASSANDRA-6563)
 * Don't try to compact already-compacting files in HHOM (CASSANDRA-7288)
 * Always reallocate buffers in HSHA (CASSANDRA-6285)
 * (Hadoop) support authentication in CqlRecordReader (CASSANDRA-7221)
 * (Hadoop) Close java driver Cluster in CQLRR.close (CASSANDRA-7228)
 * Warn when 'USING TIMESTAMP' is used on a CAS BATCH (CASSANDRA-7067)
 * return all cpu values from BackgroundActivityMonitor.readAndCompute (CASSANDRA-7183)
 * Correctly delete scheduled range xfers (CASSANDRA-7143)
 * return all cpu values from BackgroundActivityMonitor.readAndCompute (CASSANDRA-7183)  
 * reduce garbage creation in calculatePendingRanges (CASSANDRA-7191)
 * fix c* launch issues on Russian os's due to output of linux 'free' cmd (CASSANDRA-6162)
 * Fix disabling autocompaction (CASSANDRA-7187)
 * Fix potential NumberFormatException when deserializing IntegerType (CASSANDRA-7088)
 * cqlsh can't tab-complete disabling compaction (CASSANDRA-7185)
 * cqlsh: Accept and execute CQL statement(s) from command-line parameter (CASSANDRA-7172)
 * Fix IllegalStateException in CqlPagingRecordReader (CASSANDRA-7198)
 * Fix the InvertedIndex trigger example (CASSANDRA-7211)
 * Add --resolve-ip option to 'nodetool ring' (CASSANDRA-7210)
 * reduce garbage on codec flag deserialization (CASSANDRA-7244) 
 * Fix duplicated error messages on directory creation error at startup (CASSANDRA-5818)
 * Proper null handle for IF with map element access (CASSANDRA-7155)
 * Improve compaction visibility (CASSANDRA-7242)
 * Correctly delete scheduled range xfers (CASSANDRA-7143)
 * Make batchlog replica selection rack-aware (CASSANDRA-6551)
 * Fix CFMetaData#getColumnDefinitionFromColumnName() (CASSANDRA-7074)
 * Fix writetime/ttl functions for static columns (CASSANDRA-7081)
 * Suggest CTRL-C or semicolon after three blank lines in cqlsh (CASSANDRA-7142)
 * Fix 2ndary index queries with DESC clustering order (CASSANDRA-6950)
 * Invalid key cache entries on DROP (CASSANDRA-6525)
 * Fix flapping RecoveryManagerTest (CASSANDRA-7084)
 * Add missing iso8601 patterns for date strings (CASSANDRA-6973)
 * Support selecting multiple rows in a partition using IN (CASSANDRA-6875)
 * Add authentication support to shuffle (CASSANDRA-6484)
 * Swap local and global default read repair chances (CASSANDRA-7320)
 * Add conditional CREATE/DROP USER support (CASSANDRA-7264)
 * Cqlsh counts non-empty lines for "Blank lines" warning (CASSANDRA-7325)
Merged from 1.2:
 * Add Cloudstack snitch (CASSANDRA-7147)
 * Update system.peers correctly when relocating tokens (CASSANDRA-7126)
 * Add Google Compute Engine snitch (CASSANDRA-7132)
 * remove duplicate query for local tokens (CASSANDRA-7182)
 * exit CQLSH with error status code if script fails (CASSANDRA-6344)
 * Fix bug with some IN queries missig results (CASSANDRA-7105)
 * Fix availability validation for LOCAL_ONE CL (CASSANDRA-7319)
 * Hint streaming can cause decommission to fail (CASSANDRA-7219)


2.1.0-beta2
 * Increase default CL space to 8GB (CASSANDRA-7031)
 * Add range tombstones to read repair digests (CASSANDRA-6863)
 * Fix BTree.clear for large updates (CASSANDRA-6943)
 * Fail write instead of logging a warning when unable to append to CL
   (CASSANDRA-6764)
 * Eliminate possibility of CL segment appearing twice in active list 
   (CASSANDRA-6557)
 * Apply DONTNEED fadvise to commitlog segments (CASSANDRA-6759)
 * Switch CRC component to Adler and include it for compressed sstables 
   (CASSANDRA-4165)
 * Allow cassandra-stress to set compaction strategy options (CASSANDRA-6451)
 * Add broadcast_rpc_address option to cassandra.yaml (CASSANDRA-5899)
 * Auto reload GossipingPropertyFileSnitch config (CASSANDRA-5897)
 * Fix overflow of memtable_total_space_in_mb (CASSANDRA-6573)
 * Fix ABTC NPE and apply update function correctly (CASSANDRA-6692)
 * Allow nodetool to use a file or prompt for password (CASSANDRA-6660)
 * Fix AIOOBE when concurrently accessing ABSC (CASSANDRA-6742)
 * Fix assertion error in ALTER TYPE RENAME (CASSANDRA-6705)
 * Scrub should not always clear out repaired status (CASSANDRA-5351)
 * Improve handling of range tombstone for wide partitions (CASSANDRA-6446)
 * Fix ClassCastException for compact table with composites (CASSANDRA-6738)
 * Fix potentially repairing with wrong nodes (CASSANDRA-6808)
 * Change caching option syntax (CASSANDRA-6745)
 * Fix stress to do proper counter reads (CASSANDRA-6835)
 * Fix help message for stress counter_write (CASSANDRA-6824)
 * Fix stress smart Thrift client to pick servers correctly (CASSANDRA-6848)
 * Add logging levels (minimal, normal or verbose) to stress tool (CASSANDRA-6849)
 * Fix race condition in Batch CLE (CASSANDRA-6860)
 * Improve cleanup/scrub/upgradesstables failure handling (CASSANDRA-6774)
 * ByteBuffer write() methods for serializing sstables (CASSANDRA-6781)
 * Proper compare function for CollectionType (CASSANDRA-6783)
 * Update native server to Netty 4 (CASSANDRA-6236)
 * Fix off-by-one error in stress (CASSANDRA-6883)
 * Make OpOrder AutoCloseable (CASSANDRA-6901)
 * Remove sync repair JMX interface (CASSANDRA-6900)
 * Add multiple memory allocation options for memtables (CASSANDRA-6689, 6694)
 * Remove adjusted op rate from stress output (CASSANDRA-6921)
 * Add optimized CF.hasColumns() implementations (CASSANDRA-6941)
 * Serialize batchlog mutations with the version of the target node
   (CASSANDRA-6931)
 * Optimize CounterColumn#reconcile() (CASSANDRA-6953)
 * Properly remove 1.2 sstable support in 2.1 (CASSANDRA-6869)
 * Lock counter cells, not partitions (CASSANDRA-6880)
 * Track presence of legacy counter shards in sstables (CASSANDRA-6888)
 * Ensure safe resource cleanup when replacing sstables (CASSANDRA-6912)
 * Add failure handler to async callback (CASSANDRA-6747)
 * Fix AE when closing SSTable without releasing reference (CASSANDRA-7000)
 * Clean up IndexInfo on keyspace/table drops (CASSANDRA-6924)
 * Only snapshot relative SSTables when sequential repair (CASSANDRA-7024)
 * Require nodetool rebuild_index to specify index names (CASSANDRA-7038)
 * fix cassandra stress errors on reads with native protocol (CASSANDRA-7033)
 * Use OpOrder to guard sstable references for reads (CASSANDRA-6919)
 * Preemptive opening of compaction result (CASSANDRA-6916)
 * Multi-threaded scrub/cleanup/upgradesstables (CASSANDRA-5547)
 * Optimize cellname comparison (CASSANDRA-6934)
 * Native protocol v3 (CASSANDRA-6855)
 * Optimize Cell liveness checks and clean up Cell (CASSANDRA-7119)
 * Support consistent range movements (CASSANDRA-2434)
 * Display min timestamp in sstablemetadata viewer (CASSANDRA-6767)
Merged from 2.0:
 * Avoid race-prone second "scrub" of system keyspace (CASSANDRA-6797)
 * Pool CqlRecordWriter clients by inetaddress rather than Range
   (CASSANDRA-6665)
 * Fix compaction_history timestamps (CASSANDRA-6784)
 * Compare scores of full replica ordering in DES (CASSANDRA-6683)
 * fix CME in SessionInfo updateProgress affecting netstats (CASSANDRA-6577)
 * Allow repairing between specific replicas (CASSANDRA-6440)
 * Allow per-dc enabling of hints (CASSANDRA-6157)
 * Add compatibility for Hadoop 0.2.x (CASSANDRA-5201)
 * Fix EstimatedHistogram races (CASSANDRA-6682)
 * Failure detector correctly converts initial value to nanos (CASSANDRA-6658)
 * Add nodetool taketoken to relocate vnodes (CASSANDRA-4445)
 * Expose bulk loading progress over JMX (CASSANDRA-4757)
 * Correctly handle null with IF conditions and TTL (CASSANDRA-6623)
 * Account for range/row tombstones in tombstone drop
   time histogram (CASSANDRA-6522)
 * Stop CommitLogSegment.close() from calling sync() (CASSANDRA-6652)
 * Make commitlog failure handling configurable (CASSANDRA-6364)
 * Avoid overlaps in LCS (CASSANDRA-6688)
 * Improve support for paginating over composites (CASSANDRA-4851)
 * Fix count(*) queries in a mixed cluster (CASSANDRA-6707)
 * Improve repair tasks(snapshot, differencing) concurrency (CASSANDRA-6566)
 * Fix replaying pre-2.0 commit logs (CASSANDRA-6714)
 * Add static columns to CQL3 (CASSANDRA-6561)
 * Optimize single partition batch statements (CASSANDRA-6737)
 * Disallow post-query re-ordering when paging (CASSANDRA-6722)
 * Fix potential paging bug with deleted columns (CASSANDRA-6748)
 * Fix NPE on BulkLoader caused by losing StreamEvent (CASSANDRA-6636)
 * Fix truncating compression metadata (CASSANDRA-6791)
 * Add CMSClassUnloadingEnabled JVM option (CASSANDRA-6541)
 * Catch memtable flush exceptions during shutdown (CASSANDRA-6735)
 * Fix upgradesstables NPE for non-CF-based indexes (CASSANDRA-6645)
 * Fix UPDATE updating PRIMARY KEY columns implicitly (CASSANDRA-6782)
 * Fix IllegalArgumentException when updating from 1.2 with SuperColumns
   (CASSANDRA-6733)
 * FBUtilities.singleton() should use the CF comparator (CASSANDRA-6778)
 * Fix CQLSStableWriter.addRow(Map<String, Object>) (CASSANDRA-6526)
 * Fix HSHA server introducing corrupt data (CASSANDRA-6285)
 * Fix CAS conditions for COMPACT STORAGE tables (CASSANDRA-6813)
 * Starting threads in OutboundTcpConnectionPool constructor causes race conditions (CASSANDRA-7177)
 * Allow overriding cassandra-rackdc.properties file (CASSANDRA-7072)
 * Set JMX RMI port to 7199 (CASSANDRA-7087)
 * Use LOCAL_QUORUM for data reads at LOCAL_SERIAL (CASSANDRA-6939)
 * Log a warning for large batches (CASSANDRA-6487)
 * Put nodes in hibernate when join_ring is false (CASSANDRA-6961)
 * Avoid early loading of non-system keyspaces before compaction-leftovers 
   cleanup at startup (CASSANDRA-6913)
 * Restrict Windows to parallel repairs (CASSANDRA-6907)
 * (Hadoop) Allow manually specifying start/end tokens in CFIF (CASSANDRA-6436)
 * Fix NPE in MeteredFlusher (CASSANDRA-6820)
 * Fix race processing range scan responses (CASSANDRA-6820)
 * Allow deleting snapshots from dropped keyspaces (CASSANDRA-6821)
 * Add uuid() function (CASSANDRA-6473)
 * Omit tombstones from schema digests (CASSANDRA-6862)
 * Include correct consistencyLevel in LWT timeout (CASSANDRA-6884)
 * Lower chances for losing new SSTables during nodetool refresh and
   ColumnFamilyStore.loadNewSSTables (CASSANDRA-6514)
 * Add support for DELETE ... IF EXISTS to CQL3 (CASSANDRA-5708)
 * Update hadoop_cql3_word_count example (CASSANDRA-6793)
 * Fix handling of RejectedExecution in sync Thrift server (CASSANDRA-6788)
 * Log more information when exceeding tombstone_warn_threshold (CASSANDRA-6865)
 * Fix truncate to not abort due to unreachable fat clients (CASSANDRA-6864)
 * Fix schema concurrency exceptions (CASSANDRA-6841)
 * Fix leaking validator FH in StreamWriter (CASSANDRA-6832)
 * Fix saving triggers to schema (CASSANDRA-6789)
 * Fix trigger mutations when base mutation list is immutable (CASSANDRA-6790)
 * Fix accounting in FileCacheService to allow re-using RAR (CASSANDRA-6838)
 * Fix static counter columns (CASSANDRA-6827)
 * Restore expiring->deleted (cell) compaction optimization (CASSANDRA-6844)
 * Fix CompactionManager.needsCleanup (CASSANDRA-6845)
 * Correctly compare BooleanType values other than 0 and 1 (CASSANDRA-6779)
 * Read message id as string from earlier versions (CASSANDRA-6840)
 * Properly use the Paxos consistency for (non-protocol) batch (CASSANDRA-6837)
 * Add paranoid disk failure option (CASSANDRA-6646)
 * Improve PerRowSecondaryIndex performance (CASSANDRA-6876)
 * Extend triggers to support CAS updates (CASSANDRA-6882)
 * Static columns with IF NOT EXISTS don't always work as expected (CASSANDRA-6873)
 * Fix paging with SELECT DISTINCT (CASSANDRA-6857)
 * Fix UnsupportedOperationException on CAS timeout (CASSANDRA-6923)
 * Improve MeteredFlusher handling of MF-unaffected column families
   (CASSANDRA-6867)
 * Add CqlRecordReader using native pagination (CASSANDRA-6311)
 * Add QueryHandler interface (CASSANDRA-6659)
 * Track liveRatio per-memtable, not per-CF (CASSANDRA-6945)
 * Make sure upgradesstables keeps sstable level (CASSANDRA-6958)
 * Fix LIMIT with static columns (CASSANDRA-6956)
 * Fix clash with CQL column name in thrift validation (CASSANDRA-6892)
 * Fix error with super columns in mixed 1.2-2.0 clusters (CASSANDRA-6966)
 * Fix bad skip of sstables on slice query with composite start/finish (CASSANDRA-6825)
 * Fix unintended update with conditional statement (CASSANDRA-6893)
 * Fix map element access in IF (CASSANDRA-6914)
 * Avoid costly range calculations for range queries on system keyspaces
   (CASSANDRA-6906)
 * Fix SSTable not released if stream session fails (CASSANDRA-6818)
 * Avoid build failure due to ANTLR timeout (CASSANDRA-6991)
 * Queries on compact tables can return more rows that requested (CASSANDRA-7052)
 * USING TIMESTAMP for batches does not work (CASSANDRA-7053)
 * Fix performance regression from CASSANDRA-5614 (CASSANDRA-6949)
 * Ensure that batchlog and hint timeouts do not produce hints (CASSANDRA-7058)
 * Merge groupable mutations in TriggerExecutor#execute() (CASSANDRA-7047)
 * Plug holes in resource release when wiring up StreamSession (CASSANDRA-7073)
 * Re-add parameter columns to tracing session (CASSANDRA-6942)
 * Preserves CQL metadata when updating table from thrift (CASSANDRA-6831)
Merged from 1.2:
 * Fix nodetool display with vnodes (CASSANDRA-7082)
 * Add UNLOGGED, COUNTER options to BATCH documentation (CASSANDRA-6816)
 * add extra SSL cipher suites (CASSANDRA-6613)
 * fix nodetool getsstables for blob PK (CASSANDRA-6803)
 * Fix BatchlogManager#deleteBatch() use of millisecond timestamps
   (CASSANDRA-6822)
 * Continue assassinating even if the endpoint vanishes (CASSANDRA-6787)
 * Schedule schema pulls on change (CASSANDRA-6971)
 * Non-droppable verbs shouldn't be dropped from OTC (CASSANDRA-6980)
 * Shutdown batchlog executor in SS#drain() (CASSANDRA-7025)
 * Fix batchlog to account for CF truncation records (CASSANDRA-6999)
 * Fix CQLSH parsing of functions and BLOB literals (CASSANDRA-7018)
 * Properly load trustore in the native protocol (CASSANDRA-6847)
 * Always clean up references in SerializingCache (CASSANDRA-6994)
 * Don't shut MessagingService down when replacing a node (CASSANDRA-6476)
 * fix npe when doing -Dcassandra.fd_initial_value_ms (CASSANDRA-6751)


2.1.0-beta1
 * Add flush directory distinct from compaction directories (CASSANDRA-6357)
 * Require JNA by default (CASSANDRA-6575)
 * add listsnapshots command to nodetool (CASSANDRA-5742)
 * Introduce AtomicBTreeColumns (CASSANDRA-6271, 6692)
 * Multithreaded commitlog (CASSANDRA-3578)
 * allocate fixed index summary memory pool and resample cold index summaries 
   to use less memory (CASSANDRA-5519)
 * Removed multithreaded compaction (CASSANDRA-6142)
 * Parallelize fetching rows for low-cardinality indexes (CASSANDRA-1337)
 * change logging from log4j to logback (CASSANDRA-5883)
 * switch to LZ4 compression for internode communication (CASSANDRA-5887)
 * Stop using Thrift-generated Index* classes internally (CASSANDRA-5971)
 * Remove 1.2 network compatibility code (CASSANDRA-5960)
 * Remove leveled json manifest migration code (CASSANDRA-5996)
 * Remove CFDefinition (CASSANDRA-6253)
 * Use AtomicIntegerFieldUpdater in RefCountedMemory (CASSANDRA-6278)
 * User-defined types for CQL3 (CASSANDRA-5590)
 * Use of o.a.c.metrics in nodetool (CASSANDRA-5871, 6406)
 * Batch read from OTC's queue and cleanup (CASSANDRA-1632)
 * Secondary index support for collections (CASSANDRA-4511, 6383)
 * SSTable metadata(Stats.db) format change (CASSANDRA-6356)
 * Push composites support in the storage engine
   (CASSANDRA-5417, CASSANDRA-6520)
 * Add snapshot space used to cfstats (CASSANDRA-6231)
 * Add cardinality estimator for key count estimation (CASSANDRA-5906)
 * CF id is changed to be non-deterministic. Data dir/key cache are created
   uniquely for CF id (CASSANDRA-5202)
 * New counters implementation (CASSANDRA-6504)
 * Replace UnsortedColumns, EmptyColumns, TreeMapBackedSortedColumns with new
   ArrayBackedSortedColumns (CASSANDRA-6630, CASSANDRA-6662, CASSANDRA-6690)
 * Add option to use row cache with a given amount of rows (CASSANDRA-5357)
 * Avoid repairing already repaired data (CASSANDRA-5351)
 * Reject counter updates with USING TTL/TIMESTAMP (CASSANDRA-6649)
 * Replace index_interval with min/max_index_interval (CASSANDRA-6379)
 * Lift limitation that order by columns must be selected for IN queries (CASSANDRA-4911)


2.0.5
 * Reduce garbage generated by bloom filter lookups (CASSANDRA-6609)
 * Add ks.cf names to tombstone logging (CASSANDRA-6597)
 * Use LOCAL_QUORUM for LWT operations at LOCAL_SERIAL (CASSANDRA-6495)
 * Wait for gossip to settle before accepting client connections (CASSANDRA-4288)
 * Delete unfinished compaction incrementally (CASSANDRA-6086)
 * Allow specifying custom secondary index options in CQL3 (CASSANDRA-6480)
 * Improve replica pinning for cache efficiency in DES (CASSANDRA-6485)
 * Fix LOCAL_SERIAL from thrift (CASSANDRA-6584)
 * Don't special case received counts in CAS timeout exceptions (CASSANDRA-6595)
 * Add support for 2.1 global counter shards (CASSANDRA-6505)
 * Fix NPE when streaming connection is not yet established (CASSANDRA-6210)
 * Avoid rare duplicate read repair triggering (CASSANDRA-6606)
 * Fix paging discardFirst (CASSANDRA-6555)
 * Fix ArrayIndexOutOfBoundsException in 2ndary index query (CASSANDRA-6470)
 * Release sstables upon rebuilding 2i (CASSANDRA-6635)
 * Add AbstractCompactionStrategy.startup() method (CASSANDRA-6637)
 * SSTableScanner may skip rows during cleanup (CASSANDRA-6638)
 * sstables from stalled repair sessions can resurrect deleted data (CASSANDRA-6503)
 * Switch stress to use ITransportFactory (CASSANDRA-6641)
 * Fix IllegalArgumentException during prepare (CASSANDRA-6592)
 * Fix possible loss of 2ndary index entries during compaction (CASSANDRA-6517)
 * Fix direct Memory on architectures that do not support unaligned long access
   (CASSANDRA-6628)
 * Let scrub optionally skip broken counter partitions (CASSANDRA-5930)
Merged from 1.2:
 * fsync compression metadata (CASSANDRA-6531)
 * Validate CF existence on execution for prepared statement (CASSANDRA-6535)
 * Add ability to throttle batchlog replay (CASSANDRA-6550)
 * Fix executing LOCAL_QUORUM with SimpleStrategy (CASSANDRA-6545)
 * Avoid StackOverflow when using large IN queries (CASSANDRA-6567)
 * Nodetool upgradesstables includes secondary indexes (CASSANDRA-6598)
 * Paginate batchlog replay (CASSANDRA-6569)
 * skip blocking on streaming during drain (CASSANDRA-6603)
 * Improve error message when schema doesn't match loaded sstable (CASSANDRA-6262)
 * Add properties to adjust FD initial value and max interval (CASSANDRA-4375)
 * Fix preparing with batch and delete from collection (CASSANDRA-6607)
 * Fix ABSC reverse iterator's remove() method (CASSANDRA-6629)
 * Handle host ID conflicts properly (CASSANDRA-6615)
 * Move handling of migration event source to solve bootstrap race. (CASSANDRA-6648)
 * Make sure compaction throughput value doesn't overflow with int math (CASSANDRA-6647)


2.0.4
 * Allow removing snapshots of no-longer-existing CFs (CASSANDRA-6418)
 * add StorageService.stopDaemon() (CASSANDRA-4268)
 * add IRE for invalid CF supplied to get_count (CASSANDRA-5701)
 * add client encryption support to sstableloader (CASSANDRA-6378)
 * Fix accept() loop for SSL sockets post-shutdown (CASSANDRA-6468)
 * Fix size-tiered compaction in LCS L0 (CASSANDRA-6496)
 * Fix assertion failure in filterColdSSTables (CASSANDRA-6483)
 * Fix row tombstones in larger-than-memory compactions (CASSANDRA-6008)
 * Fix cleanup ClassCastException (CASSANDRA-6462)
 * Reduce gossip memory use by interning VersionedValue strings (CASSANDRA-6410)
 * Allow specifying datacenters to participate in a repair (CASSANDRA-6218)
 * Fix divide-by-zero in PCI (CASSANDRA-6403)
 * Fix setting last compacted key in the wrong level for LCS (CASSANDRA-6284)
 * Add millisecond precision formats to the timestamp parser (CASSANDRA-6395)
 * Expose a total memtable size metric for a CF (CASSANDRA-6391)
 * cqlsh: handle symlinks properly (CASSANDRA-6425)
 * Fix potential infinite loop when paging query with IN (CASSANDRA-6464)
 * Fix assertion error in AbstractQueryPager.discardFirst (CASSANDRA-6447)
 * Fix streaming older SSTable yields unnecessary tombstones (CASSANDRA-6527)
Merged from 1.2:
 * Improved error message on bad properties in DDL queries (CASSANDRA-6453)
 * Randomize batchlog candidates selection (CASSANDRA-6481)
 * Fix thundering herd on endpoint cache invalidation (CASSANDRA-6345, 6485)
 * Improve batchlog write performance with vnodes (CASSANDRA-6488)
 * cqlsh: quote single quotes in strings inside collections (CASSANDRA-6172)
 * Improve gossip performance for typical messages (CASSANDRA-6409)
 * Throw IRE if a prepared statement has more markers than supported 
   (CASSANDRA-5598)
 * Expose Thread metrics for the native protocol server (CASSANDRA-6234)
 * Change snapshot response message verb to INTERNAL to avoid dropping it 
   (CASSANDRA-6415)
 * Warn when collection read has > 65K elements (CASSANDRA-5428)
 * Fix cache persistence when both row and key cache are enabled 
   (CASSANDRA-6413)
 * (Hadoop) add describe_local_ring (CASSANDRA-6268)
 * Fix handling of concurrent directory creation failure (CASSANDRA-6459)
 * Allow executing CREATE statements multiple times (CASSANDRA-6471)
 * Don't send confusing info with timeouts (CASSANDRA-6491)
 * Don't resubmit counter mutation runnables internally (CASSANDRA-6427)
 * Don't drop local mutations without a hint (CASSANDRA-6510)
 * Don't allow null max_hint_window_in_ms (CASSANDRA-6419)
 * Validate SliceRange start and finish lengths (CASSANDRA-6521)


2.0.3
 * Fix FD leak on slice read path (CASSANDRA-6275)
 * Cancel read meter task when closing SSTR (CASSANDRA-6358)
 * free off-heap IndexSummary during bulk (CASSANDRA-6359)
 * Recover from IOException in accept() thread (CASSANDRA-6349)
 * Improve Gossip tolerance of abnormally slow tasks (CASSANDRA-6338)
 * Fix trying to hint timed out counter writes (CASSANDRA-6322)
 * Allow restoring specific columnfamilies from archived CL (CASSANDRA-4809)
 * Avoid flushing compaction_history after each operation (CASSANDRA-6287)
 * Fix repair assertion error when tombstones expire (CASSANDRA-6277)
 * Skip loading corrupt key cache (CASSANDRA-6260)
 * Fixes for compacting larger-than-memory rows (CASSANDRA-6274)
 * Compact hottest sstables first and optionally omit coldest from
   compaction entirely (CASSANDRA-6109)
 * Fix modifying column_metadata from thrift (CASSANDRA-6182)
 * cqlsh: fix LIST USERS output (CASSANDRA-6242)
 * Add IRequestSink interface (CASSANDRA-6248)
 * Update memtable size while flushing (CASSANDRA-6249)
 * Provide hooks around CQL2/CQL3 statement execution (CASSANDRA-6252)
 * Require Permission.SELECT for CAS updates (CASSANDRA-6247)
 * New CQL-aware SSTableWriter (CASSANDRA-5894)
 * Reject CAS operation when the protocol v1 is used (CASSANDRA-6270)
 * Correctly throw error when frame too large (CASSANDRA-5981)
 * Fix serialization bug in PagedRange with 2ndary indexes (CASSANDRA-6299)
 * Fix CQL3 table validation in Thrift (CASSANDRA-6140)
 * Fix bug missing results with IN clauses (CASSANDRA-6327)
 * Fix paging with reversed slices (CASSANDRA-6343)
 * Set minTimestamp correctly to be able to drop expired sstables (CASSANDRA-6337)
 * Support NaN and Infinity as float literals (CASSANDRA-6003)
 * Remove RF from nodetool ring output (CASSANDRA-6289)
 * Fix attempting to flush empty rows (CASSANDRA-6374)
 * Fix potential out of bounds exception when paging (CASSANDRA-6333)
Merged from 1.2:
 * Optimize FD phi calculation (CASSANDRA-6386)
 * Improve initial FD phi estimate when starting up (CASSANDRA-6385)
 * Don't list CQL3 table in CLI describe even if named explicitely 
   (CASSANDRA-5750)
 * Invalidate row cache when dropping CF (CASSANDRA-6351)
 * add non-jamm path for cached statements (CASSANDRA-6293)
 * add windows bat files for shell commands (CASSANDRA-6145)
 * Require logging in for Thrift CQL2/3 statement preparation (CASSANDRA-6254)
 * restrict max_num_tokens to 1536 (CASSANDRA-6267)
 * Nodetool gets default JMX port from cassandra-env.sh (CASSANDRA-6273)
 * make calculatePendingRanges asynchronous (CASSANDRA-6244)
 * Remove blocking flushes in gossip thread (CASSANDRA-6297)
 * Fix potential socket leak in connectionpool creation (CASSANDRA-6308)
 * Allow LOCAL_ONE/LOCAL_QUORUM to work with SimpleStrategy (CASSANDRA-6238)
 * cqlsh: handle 'null' as session duration (CASSANDRA-6317)
 * Fix json2sstable handling of range tombstones (CASSANDRA-6316)
 * Fix missing one row in reverse query (CASSANDRA-6330)
 * Fix reading expired row value from row cache (CASSANDRA-6325)
 * Fix AssertionError when doing set element deletion (CASSANDRA-6341)
 * Make CL code for the native protocol match the one in C* 2.0
   (CASSANDRA-6347)
 * Disallow altering CQL3 table from thrift (CASSANDRA-6370)
 * Fix size computation of prepared statement (CASSANDRA-6369)


2.0.2
 * Update FailureDetector to use nanontime (CASSANDRA-4925)
 * Fix FileCacheService regressions (CASSANDRA-6149)
 * Never return WriteTimeout for CL.ANY (CASSANDRA-6132)
 * Fix race conditions in bulk loader (CASSANDRA-6129)
 * Add configurable metrics reporting (CASSANDRA-4430)
 * drop queries exceeding a configurable number of tombstones (CASSANDRA-6117)
 * Track and persist sstable read activity (CASSANDRA-5515)
 * Fixes for speculative retry (CASSANDRA-5932, CASSANDRA-6194)
 * Improve memory usage of metadata min/max column names (CASSANDRA-6077)
 * Fix thrift validation refusing row markers on CQL3 tables (CASSANDRA-6081)
 * Fix insertion of collections with CAS (CASSANDRA-6069)
 * Correctly send metadata on SELECT COUNT (CASSANDRA-6080)
 * Track clients' remote addresses in ClientState (CASSANDRA-6070)
 * Create snapshot dir if it does not exist when migrating
   leveled manifest (CASSANDRA-6093)
 * make sequential nodetool repair the default (CASSANDRA-5950)
 * Add more hooks for compaction strategy implementations (CASSANDRA-6111)
 * Fix potential NPE on composite 2ndary indexes (CASSANDRA-6098)
 * Delete can potentially be skipped in batch (CASSANDRA-6115)
 * Allow alter keyspace on system_traces (CASSANDRA-6016)
 * Disallow empty column names in cql (CASSANDRA-6136)
 * Use Java7 file-handling APIs and fix file moving on Windows (CASSANDRA-5383)
 * Save compaction history to system keyspace (CASSANDRA-5078)
 * Fix NPE if StorageService.getOperationMode() is executed before full startup (CASSANDRA-6166)
 * CQL3: support pre-epoch longs for TimestampType (CASSANDRA-6212)
 * Add reloadtriggers command to nodetool (CASSANDRA-4949)
 * cqlsh: ignore empty 'value alias' in DESCRIBE (CASSANDRA-6139)
 * Fix sstable loader (CASSANDRA-6205)
 * Reject bootstrapping if the node already exists in gossip (CASSANDRA-5571)
 * Fix NPE while loading paxos state (CASSANDRA-6211)
 * cqlsh: add SHOW SESSION <tracing-session> command (CASSANDRA-6228)
Merged from 1.2:
 * (Hadoop) Require CFRR batchSize to be at least 2 (CASSANDRA-6114)
 * Add a warning for small LCS sstable size (CASSANDRA-6191)
 * Add ability to list specific KS/CF combinations in nodetool cfstats (CASSANDRA-4191)
 * Mark CF clean if a mutation raced the drop and got it marked dirty (CASSANDRA-5946)
 * Add a LOCAL_ONE consistency level (CASSANDRA-6202)
 * Limit CQL prepared statement cache by size instead of count (CASSANDRA-6107)
 * Tracing should log write failure rather than raw exceptions (CASSANDRA-6133)
 * lock access to TM.endpointToHostIdMap (CASSANDRA-6103)
 * Allow estimated memtable size to exceed slab allocator size (CASSANDRA-6078)
 * Start MeteredFlusher earlier to prevent OOM during CL replay (CASSANDRA-6087)
 * Avoid sending Truncate command to fat clients (CASSANDRA-6088)
 * Allow where clause conditions to be in parenthesis (CASSANDRA-6037)
 * Do not open non-ssl storage port if encryption option is all (CASSANDRA-3916)
 * Move batchlog replay to its own executor (CASSANDRA-6079)
 * Add tombstone debug threshold and histogram (CASSANDRA-6042, 6057)
 * Enable tcp keepalive on incoming connections (CASSANDRA-4053)
 * Fix fat client schema pull NPE (CASSANDRA-6089)
 * Fix memtable flushing for indexed tables (CASSANDRA-6112)
 * Fix skipping columns with multiple slices (CASSANDRA-6119)
 * Expose connected thrift + native client counts (CASSANDRA-5084)
 * Optimize auth setup (CASSANDRA-6122)
 * Trace index selection (CASSANDRA-6001)
 * Update sstablesPerReadHistogram to use biased sampling (CASSANDRA-6164)
 * Log UnknownColumnfamilyException when closing socket (CASSANDRA-5725)
 * Properly error out on CREATE INDEX for counters table (CASSANDRA-6160)
 * Handle JMX notification failure for repair (CASSANDRA-6097)
 * (Hadoop) Fetch no more than 128 splits in parallel (CASSANDRA-6169)
 * stress: add username/password authentication support (CASSANDRA-6068)
 * Fix indexed queries with row cache enabled on parent table (CASSANDRA-5732)
 * Fix compaction race during columnfamily drop (CASSANDRA-5957)
 * Fix validation of empty column names for compact tables (CASSANDRA-6152)
 * Skip replaying mutations that pass CRC but fail to deserialize (CASSANDRA-6183)
 * Rework token replacement to use replace_address (CASSANDRA-5916)
 * Fix altering column types (CASSANDRA-6185)
 * cqlsh: fix CREATE/ALTER WITH completion (CASSANDRA-6196)
 * add windows bat files for shell commands (CASSANDRA-6145)
 * Fix potential stack overflow during range tombstones insertion (CASSANDRA-6181)
 * (Hadoop) Make LOCAL_ONE the default consistency level (CASSANDRA-6214)


2.0.1
 * Fix bug that could allow reading deleted data temporarily (CASSANDRA-6025)
 * Improve memory use defaults (CASSANDRA-6059)
 * Make ThriftServer more easlly extensible (CASSANDRA-6058)
 * Remove Hadoop dependency from ITransportFactory (CASSANDRA-6062)
 * add file_cache_size_in_mb setting (CASSANDRA-5661)
 * Improve error message when yaml contains invalid properties (CASSANDRA-5958)
 * Improve leveled compaction's ability to find non-overlapping L0 compactions
   to work on concurrently (CASSANDRA-5921)
 * Notify indexer of columns shadowed by range tombstones (CASSANDRA-5614)
 * Log Merkle tree stats (CASSANDRA-2698)
 * Switch from crc32 to adler32 for compressed sstable checksums (CASSANDRA-5862)
 * Improve offheap memcpy performance (CASSANDRA-5884)
 * Use a range aware scanner for cleanup (CASSANDRA-2524)
 * Cleanup doesn't need to inspect sstables that contain only local data
   (CASSANDRA-5722)
 * Add ability for CQL3 to list partition keys (CASSANDRA-4536)
 * Improve native protocol serialization (CASSANDRA-5664)
 * Upgrade Thrift to 0.9.1 (CASSANDRA-5923)
 * Require superuser status for adding triggers (CASSANDRA-5963)
 * Make standalone scrubber handle old and new style leveled manifest
   (CASSANDRA-6005)
 * Fix paxos bugs (CASSANDRA-6012, 6013, 6023)
 * Fix paged ranges with multiple replicas (CASSANDRA-6004)
 * Fix potential AssertionError during tracing (CASSANDRA-6041)
 * Fix NPE in sstablesplit (CASSANDRA-6027)
 * Migrate pre-2.0 key/value/column aliases to system.schema_columns
   (CASSANDRA-6009)
 * Paging filter empty rows too agressively (CASSANDRA-6040)
 * Support variadic parameters for IN clauses (CASSANDRA-4210)
 * cqlsh: return the result of CAS writes (CASSANDRA-5796)
 * Fix validation of IN clauses with 2ndary indexes (CASSANDRA-6050)
 * Support named bind variables in CQL (CASSANDRA-6033)
Merged from 1.2:
 * Allow cache-keys-to-save to be set at runtime (CASSANDRA-5980)
 * Avoid second-guessing out-of-space state (CASSANDRA-5605)
 * Tuning knobs for dealing with large blobs and many CFs (CASSANDRA-5982)
 * (Hadoop) Fix CQLRW for thrift tables (CASSANDRA-6002)
 * Fix possible divide-by-zero in HHOM (CASSANDRA-5990)
 * Allow local batchlog writes for CL.ANY (CASSANDRA-5967)
 * Upgrade metrics-core to version 2.2.0 (CASSANDRA-5947)
 * Fix CqlRecordWriter with composite keys (CASSANDRA-5949)
 * Add snitch, schema version, cluster, partitioner to JMX (CASSANDRA-5881)
 * Allow disabling SlabAllocator (CASSANDRA-5935)
 * Make user-defined compaction JMX blocking (CASSANDRA-4952)
 * Fix streaming does not transfer wrapped range (CASSANDRA-5948)
 * Fix loading index summary containing empty key (CASSANDRA-5965)
 * Correctly handle limits in CompositesSearcher (CASSANDRA-5975)
 * Pig: handle CQL collections (CASSANDRA-5867)
 * Pass the updated cf to the PRSI index() method (CASSANDRA-5999)
 * Allow empty CQL3 batches (as no-op) (CASSANDRA-5994)
 * Support null in CQL3 functions (CASSANDRA-5910)
 * Replace the deprecated MapMaker with CacheLoader (CASSANDRA-6007)
 * Add SSTableDeletingNotification to DataTracker (CASSANDRA-6010)
 * Fix snapshots in use get deleted during snapshot repair (CASSANDRA-6011)
 * Move hints and exception count to o.a.c.metrics (CASSANDRA-6017)
 * Fix memory leak in snapshot repair (CASSANDRA-6047)
 * Fix sstable2sjon for CQL3 tables (CASSANDRA-5852)


2.0.0
 * Fix thrift validation when inserting into CQL3 tables (CASSANDRA-5138)
 * Fix periodic memtable flushing behavior with clean memtables (CASSANDRA-5931)
 * Fix dateOf() function for pre-2.0 timestamp columns (CASSANDRA-5928)
 * Fix SSTable unintentionally loads BF when opened for batch (CASSANDRA-5938)
 * Add stream session progress to JMX (CASSANDRA-4757)
 * Fix NPE during CAS operation (CASSANDRA-5925)
Merged from 1.2:
 * Fix getBloomFilterDiskSpaceUsed for AlwaysPresentFilter (CASSANDRA-5900)
 * Don't announce schema version until we've loaded the changes locally
   (CASSANDRA-5904)
 * Fix to support off heap bloom filters size greater than 2 GB (CASSANDRA-5903)
 * Properly handle parsing huge map and set literals (CASSANDRA-5893)


2.0.0-rc2
 * enable vnodes by default (CASSANDRA-5869)
 * fix CAS contention timeout (CASSANDRA-5830)
 * fix HsHa to respect max frame size (CASSANDRA-4573)
 * Fix (some) 2i on composite components omissions (CASSANDRA-5851)
 * cqlsh: add DESCRIBE FULL SCHEMA variant (CASSANDRA-5880)
Merged from 1.2:
 * Correctly validate sparse composite cells in scrub (CASSANDRA-5855)
 * Add KeyCacheHitRate metric to CF metrics (CASSANDRA-5868)
 * cqlsh: add support for multiline comments (CASSANDRA-5798)
 * Handle CQL3 SELECT duplicate IN restrictions on clustering columns
   (CASSANDRA-5856)


2.0.0-rc1
 * improve DecimalSerializer performance (CASSANDRA-5837)
 * fix potential spurious wakeup in AsyncOneResponse (CASSANDRA-5690)
 * fix schema-related trigger issues (CASSANDRA-5774)
 * Better validation when accessing CQL3 table from thrift (CASSANDRA-5138)
 * Fix assertion error during repair (CASSANDRA-5801)
 * Fix range tombstone bug (CASSANDRA-5805)
 * DC-local CAS (CASSANDRA-5797)
 * Add a native_protocol_version column to the system.local table (CASSANRDA-5819)
 * Use index_interval from cassandra.yaml when upgraded (CASSANDRA-5822)
 * Fix buffer underflow on socket close (CASSANDRA-5792)
Merged from 1.2:
 * Fix reading DeletionTime from 1.1-format sstables (CASSANDRA-5814)
 * cqlsh: add collections support to COPY (CASSANDRA-5698)
 * retry important messages for any IOException (CASSANDRA-5804)
 * Allow empty IN relations in SELECT/UPDATE/DELETE statements (CASSANDRA-5626)
 * cqlsh: fix crashing on Windows due to libedit detection (CASSANDRA-5812)
 * fix bulk-loading compressed sstables (CASSANDRA-5820)
 * (Hadoop) fix quoting in CqlPagingRecordReader and CqlRecordWriter 
   (CASSANDRA-5824)
 * update default LCS sstable size to 160MB (CASSANDRA-5727)
 * Allow compacting 2Is via nodetool (CASSANDRA-5670)
 * Hex-encode non-String keys in OPP (CASSANDRA-5793)
 * nodetool history logging (CASSANDRA-5823)
 * (Hadoop) fix support for Thrift tables in CqlPagingRecordReader 
   (CASSANDRA-5752)
 * add "all time blocked" to StatusLogger output (CASSANDRA-5825)
 * Future-proof inter-major-version schema migrations (CASSANDRA-5845)
 * (Hadoop) add CqlPagingRecordReader support for ReversedType in Thrift table
   (CASSANDRA-5718)
 * Add -no-snapshot option to scrub (CASSANDRA-5891)
 * Fix to support off heap bloom filters size greater than 2 GB (CASSANDRA-5903)
 * Properly handle parsing huge map and set literals (CASSANDRA-5893)
 * Fix LCS L0 compaction may overlap in L1 (CASSANDRA-5907)
 * New sstablesplit tool to split large sstables offline (CASSANDRA-4766)
 * Fix potential deadlock in native protocol server (CASSANDRA-5926)
 * Disallow incompatible type change in CQL3 (CASSANDRA-5882)
Merged from 1.1:
 * Correctly validate sparse composite cells in scrub (CASSANDRA-5855)


2.0.0-beta2
 * Replace countPendingHints with Hints Created metric (CASSANDRA-5746)
 * Allow nodetool with no args, and with help to run without a server (CASSANDRA-5734)
 * Cleanup AbstractType/TypeSerializer classes (CASSANDRA-5744)
 * Remove unimplemented cli option schema-mwt (CASSANDRA-5754)
 * Support range tombstones in thrift (CASSANDRA-5435)
 * Normalize table-manipulating CQL3 statements' class names (CASSANDRA-5759)
 * cqlsh: add missing table options to DESCRIBE output (CASSANDRA-5749)
 * Fix assertion error during repair (CASSANDRA-5757)
 * Fix bulkloader (CASSANDRA-5542)
 * Add LZ4 compression to the native protocol (CASSANDRA-5765)
 * Fix bugs in the native protocol v2 (CASSANDRA-5770)
 * CAS on 'primary key only' table (CASSANDRA-5715)
 * Support streaming SSTables of old versions (CASSANDRA-5772)
 * Always respect protocol version in native protocol (CASSANDRA-5778)
 * Fix ConcurrentModificationException during streaming (CASSANDRA-5782)
 * Update deletion timestamp in Commit#updatesWithPaxosTime (CASSANDRA-5787)
 * Thrift cas() method crashes if input columns are not sorted (CASSANDRA-5786)
 * Order columns names correctly when querying for CAS (CASSANDRA-5788)
 * Fix streaming retry (CASSANDRA-5775)
Merged from 1.2:
 * if no seeds can be a reached a node won't start in a ring by itself (CASSANDRA-5768)
 * add cassandra.unsafesystem property (CASSANDRA-5704)
 * (Hadoop) quote identifiers in CqlPagingRecordReader (CASSANDRA-5763)
 * Add replace_node functionality for vnodes (CASSANDRA-5337)
 * Add timeout events to query traces (CASSANDRA-5520)
 * Fix serialization of the LEFT gossip value (CASSANDRA-5696)
 * Pig: support for cql3 tables (CASSANDRA-5234)
 * Fix skipping range tombstones with reverse queries (CASSANDRA-5712)
 * Expire entries out of ThriftSessionManager (CASSANDRA-5719)
 * Don't keep ancestor information in memory (CASSANDRA-5342)
 * Expose native protocol server status in nodetool info (CASSANDRA-5735)
 * Fix pathetic performance of range tombstones (CASSANDRA-5677)
 * Fix querying with an empty (impossible) range (CASSANDRA-5573)
 * cqlsh: handle CUSTOM 2i in DESCRIBE output (CASSANDRA-5760)
 * Fix minor bug in Range.intersects(Bound) (CASSANDRA-5771)
 * cqlsh: handle disabled compression in DESCRIBE output (CASSANDRA-5766)
 * Ensure all UP events are notified on the native protocol (CASSANDRA-5769)
 * Fix formatting of sstable2json with multiple -k arguments (CASSANDRA-5781)
 * Don't rely on row marker for queries in general to hide lost markers
   after TTL expires (CASSANDRA-5762)
 * Sort nodetool help output (CASSANDRA-5776)
 * Fix column expiring during 2 phases compaction (CASSANDRA-5799)
 * now() is being rejected in INSERTs when inside collections (CASSANDRA-5795)


2.0.0-beta1
 * Add support for indexing clustered columns (CASSANDRA-5125)
 * Removed on-heap row cache (CASSANDRA-5348)
 * use nanotime consistently for node-local timeouts (CASSANDRA-5581)
 * Avoid unnecessary second pass on name-based queries (CASSANDRA-5577)
 * Experimental triggers (CASSANDRA-1311)
 * JEMalloc support for off-heap allocation (CASSANDRA-3997)
 * Single-pass compaction (CASSANDRA-4180)
 * Removed token range bisection (CASSANDRA-5518)
 * Removed compatibility with pre-1.2.5 sstables and network messages
   (CASSANDRA-5511)
 * removed PBSPredictor (CASSANDRA-5455)
 * CAS support (CASSANDRA-5062, 5441, 5442, 5443, 5619, 5667)
 * Leveled compaction performs size-tiered compactions in L0 
   (CASSANDRA-5371, 5439)
 * Add yaml network topology snitch for mixed ec2/other envs (CASSANDRA-5339)
 * Log when a node is down longer than the hint window (CASSANDRA-4554)
 * Optimize tombstone creation for ExpiringColumns (CASSANDRA-4917)
 * Improve LeveledScanner work estimation (CASSANDRA-5250, 5407)
 * Replace compaction lock with runWithCompactionsDisabled (CASSANDRA-3430)
 * Change Message IDs to ints (CASSANDRA-5307)
 * Move sstable level information into the Stats component, removing the
   need for a separate Manifest file (CASSANDRA-4872)
 * avoid serializing to byte[] on commitlog append (CASSANDRA-5199)
 * make index_interval configurable per columnfamily (CASSANDRA-3961, CASSANDRA-5650)
 * add default_time_to_live (CASSANDRA-3974)
 * add memtable_flush_period_in_ms (CASSANDRA-4237)
 * replace supercolumns internally by composites (CASSANDRA-3237, 5123)
 * upgrade thrift to 0.9.0 (CASSANDRA-3719)
 * drop unnecessary keyspace parameter from user-defined compaction API 
   (CASSANDRA-5139)
 * more robust solution to incomplete compactions + counters (CASSANDRA-5151)
 * Change order of directory searching for c*.in.sh (CASSANDRA-3983)
 * Add tool to reset SSTable compaction level for LCS (CASSANDRA-5271)
 * Allow custom configuration loader (CASSANDRA-5045)
 * Remove memory emergency pressure valve logic (CASSANDRA-3534)
 * Reduce request latency with eager retry (CASSANDRA-4705)
 * cqlsh: Remove ASSUME command (CASSANDRA-5331)
 * Rebuild BF when loading sstables if bloom_filter_fp_chance
   has changed since compaction (CASSANDRA-5015)
 * remove row-level bloom filters (CASSANDRA-4885)
 * Change Kernel Page Cache skipping into row preheating (disabled by default)
   (CASSANDRA-4937)
 * Improve repair by deciding on a gcBefore before sending
   out TreeRequests (CASSANDRA-4932)
 * Add an official way to disable compactions (CASSANDRA-5074)
 * Reenable ALTER TABLE DROP with new semantics (CASSANDRA-3919)
 * Add binary protocol versioning (CASSANDRA-5436)
 * Swap THshaServer for TThreadedSelectorServer (CASSANDRA-5530)
 * Add alias support to SELECT statement (CASSANDRA-5075)
 * Don't create empty RowMutations in CommitLogReplayer (CASSANDRA-5541)
 * Use range tombstones when dropping cfs/columns from schema (CASSANDRA-5579)
 * cqlsh: drop CQL2/CQL3-beta support (CASSANDRA-5585)
 * Track max/min column names in sstables to be able to optimize slice
   queries (CASSANDRA-5514, CASSANDRA-5595, CASSANDRA-5600)
 * Binary protocol: allow batching already prepared statements (CASSANDRA-4693)
 * Allow preparing timestamp, ttl and limit in CQL3 queries (CASSANDRA-4450)
 * Support native link w/o JNA in Java7 (CASSANDRA-3734)
 * Use SASL authentication in binary protocol v2 (CASSANDRA-5545)
 * Replace Thrift HsHa with LMAX Disruptor based implementation (CASSANDRA-5582)
 * cqlsh: Add row count to SELECT output (CASSANDRA-5636)
 * Include a timestamp with all read commands to determine column expiration
   (CASSANDRA-5149)
 * Streaming 2.0 (CASSANDRA-5286, 5699)
 * Conditional create/drop ks/table/index statements in CQL3 (CASSANDRA-2737)
 * more pre-table creation property validation (CASSANDRA-5693)
 * Redesign repair messages (CASSANDRA-5426)
 * Fix ALTER RENAME post-5125 (CASSANDRA-5702)
 * Disallow renaming a 2ndary indexed column (CASSANDRA-5705)
 * Rename Table to Keyspace (CASSANDRA-5613)
 * Ensure changing column_index_size_in_kb on different nodes don't corrupt the
   sstable (CASSANDRA-5454)
 * Move resultset type information into prepare, not execute (CASSANDRA-5649)
 * Auto paging in binary protocol (CASSANDRA-4415, 5714)
 * Don't tie client side use of AbstractType to JDBC (CASSANDRA-4495)
 * Adds new TimestampType to replace DateType (CASSANDRA-5723, CASSANDRA-5729)
Merged from 1.2:
 * make starting native protocol server idempotent (CASSANDRA-5728)
 * Fix loading key cache when a saved entry is no longer valid (CASSANDRA-5706)
 * Fix serialization of the LEFT gossip value (CASSANDRA-5696)
 * cqlsh: Don't show 'null' in place of empty values (CASSANDRA-5675)
 * Race condition in detecting version on a mixed 1.1/1.2 cluster
   (CASSANDRA-5692)
 * Fix skipping range tombstones with reverse queries (CASSANDRA-5712)
 * Expire entries out of ThriftSessionManager (CASSANRDA-5719)
 * Don't keep ancestor information in memory (CASSANDRA-5342)
 * cqlsh: fix handling of semicolons inside BATCH queries (CASSANDRA-5697)


1.2.6
 * Fix tracing when operation completes before all responses arrive 
   (CASSANDRA-5668)
 * Fix cross-DC mutation forwarding (CASSANDRA-5632)
 * Reduce SSTableLoader memory usage (CASSANDRA-5555)
 * Scale hinted_handoff_throttle_in_kb to cluster size (CASSANDRA-5272)
 * (Hadoop) Add CQL3 input/output formats (CASSANDRA-4421, 5622)
 * (Hadoop) Fix InputKeyRange in CFIF (CASSANDRA-5536)
 * Fix dealing with ridiculously large max sstable sizes in LCS (CASSANDRA-5589)
 * Ignore pre-truncate hints (CASSANDRA-4655)
 * Move System.exit on OOM into a separate thread (CASSANDRA-5273)
 * Write row markers when serializing schema (CASSANDRA-5572)
 * Check only SSTables for the requested range when streaming (CASSANDRA-5569)
 * Improve batchlog replay behavior and hint ttl handling (CASSANDRA-5314)
 * Exclude localTimestamp from validation for tombstones (CASSANDRA-5398)
 * cqlsh: add custom prompt support (CASSANDRA-5539)
 * Reuse prepared statements in hot auth queries (CASSANDRA-5594)
 * cqlsh: add vertical output option (see EXPAND) (CASSANDRA-5597)
 * Add a rate limit option to stress (CASSANDRA-5004)
 * have BulkLoader ignore snapshots directories (CASSANDRA-5587) 
 * fix SnitchProperties logging context (CASSANDRA-5602)
 * Expose whether jna is enabled and memory is locked via JMX (CASSANDRA-5508)
 * cqlsh: fix COPY FROM with ReversedType (CASSANDRA-5610)
 * Allow creating CUSTOM indexes on collections (CASSANDRA-5615)
 * Evaluate now() function at execution time (CASSANDRA-5616)
 * Expose detailed read repair metrics (CASSANDRA-5618)
 * Correct blob literal + ReversedType parsing (CASSANDRA-5629)
 * Allow GPFS to prefer the internal IP like EC2MRS (CASSANDRA-5630)
 * fix help text for -tspw cassandra-cli (CASSANDRA-5643)
 * don't throw away initial causes exceptions for internode encryption issues 
   (CASSANDRA-5644)
 * Fix message spelling errors for cql select statements (CASSANDRA-5647)
 * Suppress custom exceptions thru jmx (CASSANDRA-5652)
 * Update CREATE CUSTOM INDEX syntax (CASSANDRA-5639)
 * Fix PermissionDetails.equals() method (CASSANDRA-5655)
 * Never allow partition key ranges in CQL3 without token() (CASSANDRA-5666)
 * Gossiper incorrectly drops AppState for an upgrading node (CASSANDRA-5660)
 * Connection thrashing during multi-region ec2 during upgrade, due to 
   messaging version (CASSANDRA-5669)
 * Avoid over reconnecting in EC2MRS (CASSANDRA-5678)
 * Fix ReadResponseSerializer.serializedSize() for digest reads (CASSANDRA-5476)
 * allow sstable2json on 2i CFs (CASSANDRA-5694)
Merged from 1.1:
 * Remove buggy thrift max message length option (CASSANDRA-5529)
 * Fix NPE in Pig's widerow mode (CASSANDRA-5488)
 * Add split size parameter to Pig and disable split combination (CASSANDRA-5544)


1.2.5
 * make BytesToken.toString only return hex bytes (CASSANDRA-5566)
 * Ensure that submitBackground enqueues at least one task (CASSANDRA-5554)
 * fix 2i updates with identical values and timestamps (CASSANDRA-5540)
 * fix compaction throttling bursty-ness (CASSANDRA-4316)
 * reduce memory consumption of IndexSummary (CASSANDRA-5506)
 * remove per-row column name bloom filters (CASSANDRA-5492)
 * Include fatal errors in trace events (CASSANDRA-5447)
 * Ensure that PerRowSecondaryIndex is notified of row-level deletes
   (CASSANDRA-5445)
 * Allow empty blob literals in CQL3 (CASSANDRA-5452)
 * Fix streaming RangeTombstones at column index boundary (CASSANDRA-5418)
 * Fix preparing statements when current keyspace is not set (CASSANDRA-5468)
 * Fix SemanticVersion.isSupportedBy minor/patch handling (CASSANDRA-5496)
 * Don't provide oldCfId for post-1.1 system cfs (CASSANDRA-5490)
 * Fix primary range ignores replication strategy (CASSANDRA-5424)
 * Fix shutdown of binary protocol server (CASSANDRA-5507)
 * Fix repair -snapshot not working (CASSANDRA-5512)
 * Set isRunning flag later in binary protocol server (CASSANDRA-5467)
 * Fix use of CQL3 functions with descending clustering order (CASSANDRA-5472)
 * Disallow renaming columns one at a time for thrift table in CQL3
   (CASSANDRA-5531)
 * cqlsh: add CLUSTERING ORDER BY support to DESCRIBE (CASSANDRA-5528)
 * Add custom secondary index support to CQL3 (CASSANDRA-5484)
 * Fix repair hanging silently on unexpected error (CASSANDRA-5229)
 * Fix Ec2Snitch regression introduced by CASSANDRA-5171 (CASSANDRA-5432)
 * Add nodetool enablebackup/disablebackup (CASSANDRA-5556)
 * cqlsh: fix DESCRIBE after case insensitive USE (CASSANDRA-5567)
Merged from 1.1
 * Add retry mechanism to OTC for non-droppable_verbs (CASSANDRA-5393)
 * Use allocator information to improve memtable memory usage estimate
   (CASSANDRA-5497)
 * Fix trying to load deleted row into row cache on startup (CASSANDRA-4463)
 * fsync leveled manifest to avoid corruption (CASSANDRA-5535)
 * Fix Bound intersection computation (CASSANDRA-5551)
 * sstablescrub now respects max memory size in cassandra.in.sh (CASSANDRA-5562)


1.2.4
 * Ensure that PerRowSecondaryIndex updates see the most recent values
   (CASSANDRA-5397)
 * avoid duplicate index entries ind PrecompactedRow and 
   ParallelCompactionIterable (CASSANDRA-5395)
 * remove the index entry on oldColumn when new column is a tombstone 
   (CASSANDRA-5395)
 * Change default stream throughput from 400 to 200 mbps (CASSANDRA-5036)
 * Gossiper logs DOWN for symmetry with UP (CASSANDRA-5187)
 * Fix mixing prepared statements between keyspaces (CASSANDRA-5352)
 * Fix consistency level during bootstrap - strike 3 (CASSANDRA-5354)
 * Fix transposed arguments in AlreadyExistsException (CASSANDRA-5362)
 * Improve asynchronous hint delivery (CASSANDRA-5179)
 * Fix Guava dependency version (12.0 -> 13.0.1) for Maven (CASSANDRA-5364)
 * Validate that provided CQL3 collection value are < 64K (CASSANDRA-5355)
 * Make upgradeSSTable skip current version sstables by default (CASSANDRA-5366)
 * Optimize min/max timestamp collection (CASSANDRA-5373)
 * Invalid streamId in cql binary protocol when using invalid CL 
   (CASSANDRA-5164)
 * Fix validation for IN where clauses with collections (CASSANDRA-5376)
 * Copy resultSet on count query to avoid ConcurrentModificationException 
   (CASSANDRA-5382)
 * Correctly typecheck in CQL3 even with ReversedType (CASSANDRA-5386)
 * Fix streaming compressed files when using encryption (CASSANDRA-5391)
 * cassandra-all 1.2.0 pom missing netty dependency (CASSANDRA-5392)
 * Fix writetime/ttl functions on null values (CASSANDRA-5341)
 * Fix NPE during cql3 select with token() (CASSANDRA-5404)
 * IndexHelper.skipBloomFilters won't skip non-SHA filters (CASSANDRA-5385)
 * cqlsh: Print maps ordered by key, sort sets (CASSANDRA-5413)
 * Add null syntax support in CQL3 for inserts (CASSANDRA-3783)
 * Allow unauthenticated set_keyspace() calls (CASSANDRA-5423)
 * Fix potential incremental backups race (CASSANDRA-5410)
 * Fix prepared BATCH statements with batch-level timestamps (CASSANDRA-5415)
 * Allow overriding superuser setup delay (CASSANDRA-5430)
 * cassandra-shuffle with JMX usernames and passwords (CASSANDRA-5431)
Merged from 1.1:
 * cli: Quote ks and cf names in schema output when needed (CASSANDRA-5052)
 * Fix bad default for min/max timestamp in SSTableMetadata (CASSANDRA-5372)
 * Fix cf name extraction from manifest in Directories.migrateFile() 
   (CASSANDRA-5242)
 * Support pluggable internode authentication (CASSANDRA-5401)


1.2.3
 * add check for sstable overlap within a level on startup (CASSANDRA-5327)
 * replace ipv6 colons in jmx object names (CASSANDRA-5298, 5328)
 * Avoid allocating SSTableBoundedScanner during repair when the range does 
   not intersect the sstable (CASSANDRA-5249)
 * Don't lowercase property map keys (this breaks NTS) (CASSANDRA-5292)
 * Fix composite comparator with super columns (CASSANDRA-5287)
 * Fix insufficient validation of UPDATE queries against counter cfs
   (CASSANDRA-5300)
 * Fix PropertyFileSnitch default DC/Rack behavior (CASSANDRA-5285)
 * Handle null values when executing prepared statement (CASSANDRA-5081)
 * Add netty to pom dependencies (CASSANDRA-5181)
 * Include type arguments in Thrift CQLPreparedResult (CASSANDRA-5311)
 * Fix compaction not removing columns when bf_fp_ratio is 1 (CASSANDRA-5182)
 * cli: Warn about missing CQL3 tables in schema descriptions (CASSANDRA-5309)
 * Re-enable unknown option in replication/compaction strategies option for
   backward compatibility (CASSANDRA-4795)
 * Add binary protocol support to stress (CASSANDRA-4993)
 * cqlsh: Fix COPY FROM value quoting and null handling (CASSANDRA-5305)
 * Fix repair -pr for vnodes (CASSANDRA-5329)
 * Relax CL for auth queries for non-default users (CASSANDRA-5310)
 * Fix AssertionError during repair (CASSANDRA-5245)
 * Don't announce migrations to pre-1.2 nodes (CASSANDRA-5334)
Merged from 1.1:
 * Update offline scrub for 1.0 -> 1.1 directory structure (CASSANDRA-5195)
 * add tmp flag to Descriptor hashcode (CASSANDRA-4021)
 * fix logging of "Found table data in data directories" when only system tables
   are present (CASSANDRA-5289)
 * cli: Add JMX authentication support (CASSANDRA-5080)
 * nodetool: ability to repair specific range (CASSANDRA-5280)
 * Fix possible assertion triggered in SliceFromReadCommand (CASSANDRA-5284)
 * cqlsh: Add inet type support on Windows (ipv4-only) (CASSANDRA-4801)
 * Fix race when initializing ColumnFamilyStore (CASSANDRA-5350)
 * Add UseTLAB JVM flag (CASSANDRA-5361)


1.2.2
 * fix potential for multiple concurrent compactions of the same sstables
   (CASSANDRA-5256)
 * avoid no-op caching of byte[] on commitlog append (CASSANDRA-5199)
 * fix symlinks under data dir not working (CASSANDRA-5185)
 * fix bug in compact storage metadata handling (CASSANDRA-5189)
 * Validate login for USE queries (CASSANDRA-5207)
 * cli: remove default username and password (CASSANDRA-5208)
 * configure populate_io_cache_on_flush per-CF (CASSANDRA-4694)
 * allow configuration of internode socket buffer (CASSANDRA-3378)
 * Make sstable directory picking blacklist-aware again (CASSANDRA-5193)
 * Correctly expire gossip states for edge cases (CASSANDRA-5216)
 * Improve handling of directory creation failures (CASSANDRA-5196)
 * Expose secondary indicies to the rest of nodetool (CASSANDRA-4464)
 * Binary protocol: avoid sending notification for 0.0.0.0 (CASSANDRA-5227)
 * add UseCondCardMark XX jvm settings on jdk 1.7 (CASSANDRA-4366)
 * CQL3 refactor to allow conversion function (CASSANDRA-5226)
 * Fix drop of sstables in some circumstance (CASSANDRA-5232)
 * Implement caching of authorization results (CASSANDRA-4295)
 * Add support for LZ4 compression (CASSANDRA-5038)
 * Fix missing columns in wide rows queries (CASSANDRA-5225)
 * Simplify auth setup and make system_auth ks alterable (CASSANDRA-5112)
 * Stop compactions from hanging during bootstrap (CASSANDRA-5244)
 * fix compressed streaming sending extra chunk (CASSANDRA-5105)
 * Add CQL3-based implementations of IAuthenticator and IAuthorizer
   (CASSANDRA-4898)
 * Fix timestamp-based tomstone removal logic (CASSANDRA-5248)
 * cli: Add JMX authentication support (CASSANDRA-5080)
 * Fix forceFlush behavior (CASSANDRA-5241)
 * cqlsh: Add username autocompletion (CASSANDRA-5231)
 * Fix CQL3 composite partition key error (CASSANDRA-5240)
 * Allow IN clause on last clustering key (CASSANDRA-5230)
Merged from 1.1:
 * fix start key/end token validation for wide row iteration (CASSANDRA-5168)
 * add ConfigHelper support for Thrift frame and max message sizes (CASSANDRA-5188)
 * fix nodetool repair not fail on node down (CASSANDRA-5203)
 * always collect tombstone hints (CASSANDRA-5068)
 * Fix error when sourcing file in cqlsh (CASSANDRA-5235)


1.2.1
 * stream undelivered hints on decommission (CASSANDRA-5128)
 * GossipingPropertyFileSnitch loads saved dc/rack info if needed (CASSANDRA-5133)
 * drain should flush system CFs too (CASSANDRA-4446)
 * add inter_dc_tcp_nodelay setting (CASSANDRA-5148)
 * re-allow wrapping ranges for start_token/end_token range pairitspwng (CASSANDRA-5106)
 * fix validation compaction of empty rows (CASSANDRA-5136)
 * nodetool methods to enable/disable hint storage/delivery (CASSANDRA-4750)
 * disallow bloom filter false positive chance of 0 (CASSANDRA-5013)
 * add threadpool size adjustment methods to JMXEnabledThreadPoolExecutor and 
   CompactionManagerMBean (CASSANDRA-5044)
 * fix hinting for dropped local writes (CASSANDRA-4753)
 * off-heap cache doesn't need mutable column container (CASSANDRA-5057)
 * apply disk_failure_policy to bad disks on initial directory creation 
   (CASSANDRA-4847)
 * Optimize name-based queries to use ArrayBackedSortedColumns (CASSANDRA-5043)
 * Fall back to old manifest if most recent is unparseable (CASSANDRA-5041)
 * pool [Compressed]RandomAccessReader objects on the partitioned read path
   (CASSANDRA-4942)
 * Add debug logging to list filenames processed by Directories.migrateFile 
   method (CASSANDRA-4939)
 * Expose black-listed directories via JMX (CASSANDRA-4848)
 * Log compaction merge counts (CASSANDRA-4894)
 * Minimize byte array allocation by AbstractData{Input,Output} (CASSANDRA-5090)
 * Add SSL support for the binary protocol (CASSANDRA-5031)
 * Allow non-schema system ks modification for shuffle to work (CASSANDRA-5097)
 * cqlsh: Add default limit to SELECT statements (CASSANDRA-4972)
 * cqlsh: fix DESCRIBE for 1.1 cfs in CQL3 (CASSANDRA-5101)
 * Correctly gossip with nodes >= 1.1.7 (CASSANDRA-5102)
 * Ensure CL guarantees on digest mismatch (CASSANDRA-5113)
 * Validate correctly selects on composite partition key (CASSANDRA-5122)
 * Fix exception when adding collection (CASSANDRA-5117)
 * Handle states for non-vnode clusters correctly (CASSANDRA-5127)
 * Refuse unrecognized replication and compaction strategy options (CASSANDRA-4795)
 * Pick the correct value validator in sstable2json for cql3 tables (CASSANDRA-5134)
 * Validate login for describe_keyspace, describe_keyspaces and set_keyspace
   (CASSANDRA-5144)
 * Fix inserting empty maps (CASSANDRA-5141)
 * Don't remove tokens from System table for node we know (CASSANDRA-5121)
 * fix streaming progress report for compresed files (CASSANDRA-5130)
 * Coverage analysis for low-CL queries (CASSANDRA-4858)
 * Stop interpreting dates as valid timeUUID value (CASSANDRA-4936)
 * Adds E notation for floating point numbers (CASSANDRA-4927)
 * Detect (and warn) unintentional use of the cql2 thrift methods when cql3 was
   intended (CASSANDRA-5172)
 * cli: Quote ks and cf names in schema output when needed (CASSANDRA-5052)
 * Fix cf name extraction from manifest in Directories.migrateFile() (CASSANDRA-5242)
 * Replace mistaken usage of commons-logging with slf4j (CASSANDRA-5464)
 * Ensure Jackson dependency matches lib (CASSANDRA-5126)
 * Expose droppable tombstone ratio stats over JMX (CASSANDRA-5159)
Merged from 1.1:
 * Simplify CompressedRandomAccessReader to work around JDK FD bug (CASSANDRA-5088)
 * Improve handling a changing target throttle rate mid-compaction (CASSANDRA-5087)
 * Pig: correctly decode row keys in widerow mode (CASSANDRA-5098)
 * nodetool repair command now prints progress (CASSANDRA-4767)
 * fix user defined compaction to run against 1.1 data directory (CASSANDRA-5118)
 * Fix CQL3 BATCH authorization caching (CASSANDRA-5145)
 * fix get_count returns incorrect value with TTL (CASSANDRA-5099)
 * better handling for mid-compaction failure (CASSANDRA-5137)
 * convert default marshallers list to map for better readability (CASSANDRA-5109)
 * fix ConcurrentModificationException in getBootstrapSource (CASSANDRA-5170)
 * fix sstable maxtimestamp for row deletes and pre-1.1.1 sstables (CASSANDRA-5153)
 * Fix thread growth on node removal (CASSANDRA-5175)
 * Make Ec2Region's datacenter name configurable (CASSANDRA-5155)


1.2.0
 * Disallow counters in collections (CASSANDRA-5082)
 * cqlsh: add unit tests (CASSANDRA-3920)
 * fix default bloom_filter_fp_chance for LeveledCompactionStrategy (CASSANDRA-5093)
Merged from 1.1:
 * add validation for get_range_slices with start_key and end_token (CASSANDRA-5089)


1.2.0-rc2
 * fix nodetool ownership display with vnodes (CASSANDRA-5065)
 * cqlsh: add DESCRIBE KEYSPACES command (CASSANDRA-5060)
 * Fix potential infinite loop when reloading CFS (CASSANDRA-5064)
 * Fix SimpleAuthorizer example (CASSANDRA-5072)
 * cqlsh: force CL.ONE for tracing and system.schema* queries (CASSANDRA-5070)
 * Includes cassandra-shuffle in the debian package (CASSANDRA-5058)
Merged from 1.1:
 * fix multithreaded compaction deadlock (CASSANDRA-4492)
 * fix temporarily missing schema after upgrade from pre-1.1.5 (CASSANDRA-5061)
 * Fix ALTER TABLE overriding compression options with defaults
   (CASSANDRA-4996, 5066)
 * fix specifying and altering crc_check_chance (CASSANDRA-5053)
 * fix Murmur3Partitioner ownership% calculation (CASSANDRA-5076)
 * Don't expire columns sooner than they should in 2ndary indexes (CASSANDRA-5079)


1.2-rc1
 * rename rpc_timeout settings to request_timeout (CASSANDRA-5027)
 * add BF with 0.1 FP to LCS by default (CASSANDRA-5029)
 * Fix preparing insert queries (CASSANDRA-5016)
 * Fix preparing queries with counter increment (CASSANDRA-5022)
 * Fix preparing updates with collections (CASSANDRA-5017)
 * Don't generate UUID based on other node address (CASSANDRA-5002)
 * Fix message when trying to alter a clustering key type (CASSANDRA-5012)
 * Update IAuthenticator to match the new IAuthorizer (CASSANDRA-5003)
 * Fix inserting only a key in CQL3 (CASSANDRA-5040)
 * Fix CQL3 token() function when used with strings (CASSANDRA-5050)
Merged from 1.1:
 * reduce log spam from invalid counter shards (CASSANDRA-5026)
 * Improve schema propagation performance (CASSANDRA-5025)
 * Fix for IndexHelper.IndexFor throws OOB Exception (CASSANDRA-5030)
 * cqlsh: make it possible to describe thrift CFs (CASSANDRA-4827)
 * cqlsh: fix timestamp formatting on some platforms (CASSANDRA-5046)


1.2-beta3
 * make consistency level configurable in cqlsh (CASSANDRA-4829)
 * fix cqlsh rendering of blob fields (CASSANDRA-4970)
 * fix cqlsh DESCRIBE command (CASSANDRA-4913)
 * save truncation position in system table (CASSANDRA-4906)
 * Move CompressionMetadata off-heap (CASSANDRA-4937)
 * allow CLI to GET cql3 columnfamily data (CASSANDRA-4924)
 * Fix rare race condition in getExpireTimeForEndpoint (CASSANDRA-4402)
 * acquire references to overlapping sstables during compaction so bloom filter
   doesn't get free'd prematurely (CASSANDRA-4934)
 * Don't share slice query filter in CQL3 SelectStatement (CASSANDRA-4928)
 * Separate tracing from Log4J (CASSANDRA-4861)
 * Exclude gcable tombstones from merkle-tree computation (CASSANDRA-4905)
 * Better printing of AbstractBounds for tracing (CASSANDRA-4931)
 * Optimize mostRecentTombstone check in CC.collectAllData (CASSANDRA-4883)
 * Change stream session ID to UUID to avoid collision from same node (CASSANDRA-4813)
 * Use Stats.db when bulk loading if present (CASSANDRA-4957)
 * Skip repair on system_trace and keyspaces with RF=1 (CASSANDRA-4956)
 * (cql3) Remove arbitrary SELECT limit (CASSANDRA-4918)
 * Correctly handle prepared operation on collections (CASSANDRA-4945)
 * Fix CQL3 LIMIT (CASSANDRA-4877)
 * Fix Stress for CQL3 (CASSANDRA-4979)
 * Remove cassandra specific exceptions from JMX interface (CASSANDRA-4893)
 * (CQL3) Force using ALLOW FILTERING on potentially inefficient queries (CASSANDRA-4915)
 * (cql3) Fix adding column when the table has collections (CASSANDRA-4982)
 * (cql3) Fix allowing collections with compact storage (CASSANDRA-4990)
 * (cql3) Refuse ttl/writetime function on collections (CASSANDRA-4992)
 * Replace IAuthority with new IAuthorizer (CASSANDRA-4874)
 * clqsh: fix KEY pseudocolumn escaping when describing Thrift tables
   in CQL3 mode (CASSANDRA-4955)
 * add basic authentication support for Pig CassandraStorage (CASSANDRA-3042)
 * fix CQL2 ALTER TABLE compaction_strategy_class altering (CASSANDRA-4965)
Merged from 1.1:
 * Fall back to old describe_splits if d_s_ex is not available (CASSANDRA-4803)
 * Improve error reporting when streaming ranges fail (CASSANDRA-5009)
 * Fix cqlsh timestamp formatting of timezone info (CASSANDRA-4746)
 * Fix assertion failure with leveled compaction (CASSANDRA-4799)
 * Check for null end_token in get_range_slice (CASSANDRA-4804)
 * Remove all remnants of removed nodes (CASSANDRA-4840)
 * Add aut-reloading of the log4j file in debian package (CASSANDRA-4855)
 * Fix estimated row cache entry size (CASSANDRA-4860)
 * reset getRangeSlice filter after finishing a row for get_paged_slice
   (CASSANDRA-4919)
 * expunge row cache post-truncate (CASSANDRA-4940)
 * Allow static CF definition with compact storage (CASSANDRA-4910)
 * Fix endless loop/compaction of schema_* CFs due to broken timestamps (CASSANDRA-4880)
 * Fix 'wrong class type' assertion in CounterColumn (CASSANDRA-4976)


1.2-beta2
 * fp rate of 1.0 disables BF entirely; LCS defaults to 1.0 (CASSANDRA-4876)
 * off-heap bloom filters for row keys (CASSANDRA_4865)
 * add extension point for sstable components (CASSANDRA-4049)
 * improve tracing output (CASSANDRA-4852, 4862)
 * make TRACE verb droppable (CASSANDRA-4672)
 * fix BulkLoader recognition of CQL3 columnfamilies (CASSANDRA-4755)
 * Sort commitlog segments for replay by id instead of mtime (CASSANDRA-4793)
 * Make hint delivery asynchronous (CASSANDRA-4761)
 * Pluggable Thrift transport factories for CLI and cqlsh (CASSANDRA-4609, 4610)
 * cassandra-cli: allow Double value type to be inserted to a column (CASSANDRA-4661)
 * Add ability to use custom TServerFactory implementations (CASSANDRA-4608)
 * optimize batchlog flushing to skip successful batches (CASSANDRA-4667)
 * include metadata for system keyspace itself in schema tables (CASSANDRA-4416)
 * add check to PropertyFileSnitch to verify presence of location for
   local node (CASSANDRA-4728)
 * add PBSPredictor consistency modeler (CASSANDRA-4261)
 * remove vestiges of Thrift unframed mode (CASSANDRA-4729)
 * optimize single-row PK lookups (CASSANDRA-4710)
 * adjust blockFor calculation to account for pending ranges due to node 
   movement (CASSANDRA-833)
 * Change CQL version to 3.0.0 and stop accepting 3.0.0-beta1 (CASSANDRA-4649)
 * (CQL3) Make prepared statement global instead of per connection 
   (CASSANDRA-4449)
 * Fix scrubbing of CQL3 created tables (CASSANDRA-4685)
 * (CQL3) Fix validation when using counter and regular columns in the same 
   table (CASSANDRA-4706)
 * Fix bug starting Cassandra with simple authentication (CASSANDRA-4648)
 * Add support for batchlog in CQL3 (CASSANDRA-4545, 4738)
 * Add support for multiple column family outputs in CFOF (CASSANDRA-4208)
 * Support repairing only the local DC nodes (CASSANDRA-4747)
 * Use rpc_address for binary protocol and change default port (CASSANDRA-4751)
 * Fix use of collections in prepared statements (CASSANDRA-4739)
 * Store more information into peers table (CASSANDRA-4351, 4814)
 * Configurable bucket size for size tiered compaction (CASSANDRA-4704)
 * Run leveled compaction in parallel (CASSANDRA-4310)
 * Fix potential NPE during CFS reload (CASSANDRA-4786)
 * Composite indexes may miss results (CASSANDRA-4796)
 * Move consistency level to the protocol level (CASSANDRA-4734, 4824)
 * Fix Subcolumn slice ends not respected (CASSANDRA-4826)
 * Fix Assertion error in cql3 select (CASSANDRA-4783)
 * Fix list prepend logic (CQL3) (CASSANDRA-4835)
 * Add booleans as literals in CQL3 (CASSANDRA-4776)
 * Allow renaming PK columns in CQL3 (CASSANDRA-4822)
 * Fix binary protocol NEW_NODE event (CASSANDRA-4679)
 * Fix potential infinite loop in tombstone compaction (CASSANDRA-4781)
 * Remove system tables accounting from schema (CASSANDRA-4850)
 * (cql3) Force provided columns in clustering key order in 
   'CLUSTERING ORDER BY' (CASSANDRA-4881)
 * Fix composite index bug (CASSANDRA-4884)
 * Fix short read protection for CQL3 (CASSANDRA-4882)
 * Add tracing support to the binary protocol (CASSANDRA-4699)
 * (cql3) Don't allow prepared marker inside collections (CASSANDRA-4890)
 * Re-allow order by on non-selected columns (CASSANDRA-4645)
 * Bug when composite index is created in a table having collections (CASSANDRA-4909)
 * log index scan subject in CompositesSearcher (CASSANDRA-4904)
Merged from 1.1:
 * add get[Row|Key]CacheEntries to CacheServiceMBean (CASSANDRA-4859)
 * fix get_paged_slice to wrap to next row correctly (CASSANDRA-4816)
 * fix indexing empty column values (CASSANDRA-4832)
 * allow JdbcDate to compose null Date objects (CASSANDRA-4830)
 * fix possible stackoverflow when compacting 1000s of sstables
   (CASSANDRA-4765)
 * fix wrong leveled compaction progress calculation (CASSANDRA-4807)
 * add a close() method to CRAR to prevent leaking file descriptors (CASSANDRA-4820)
 * fix potential infinite loop in get_count (CASSANDRA-4833)
 * fix compositeType.{get/from}String methods (CASSANDRA-4842)
 * (CQL) fix CREATE COLUMNFAMILY permissions check (CASSANDRA-4864)
 * Fix DynamicCompositeType same type comparison (CASSANDRA-4711)
 * Fix duplicate SSTable reference when stream session failed (CASSANDRA-3306)
 * Allow static CF definition with compact storage (CASSANDRA-4910)
 * Fix endless loop/compaction of schema_* CFs due to broken timestamps (CASSANDRA-4880)
 * Fix 'wrong class type' assertion in CounterColumn (CASSANDRA-4976)


1.2-beta1
 * add atomic_batch_mutate (CASSANDRA-4542, -4635)
 * increase default max_hint_window_in_ms to 3h (CASSANDRA-4632)
 * include message initiation time to replicas so they can more
   accurately drop timed-out requests (CASSANDRA-2858)
 * fix clientutil.jar dependencies (CASSANDRA-4566)
 * optimize WriteResponse (CASSANDRA-4548)
 * new metrics (CASSANDRA-4009)
 * redesign KEYS indexes to avoid read-before-write (CASSANDRA-2897)
 * debug tracing (CASSANDRA-1123)
 * parallelize row cache loading (CASSANDRA-4282)
 * Make compaction, flush JBOD-aware (CASSANDRA-4292)
 * run local range scans on the read stage (CASSANDRA-3687)
 * clean up ioexceptions (CASSANDRA-2116)
 * add disk_failure_policy (CASSANDRA-2118)
 * Introduce new json format with row level deletion (CASSANDRA-4054)
 * remove redundant "name" column from schema_keyspaces (CASSANDRA-4433)
 * improve "nodetool ring" handling of multi-dc clusters (CASSANDRA-3047)
 * update NTS calculateNaturalEndpoints to be O(N log N) (CASSANDRA-3881)
 * split up rpc timeout by operation type (CASSANDRA-2819)
 * rewrite key cache save/load to use only sequential i/o (CASSANDRA-3762)
 * update MS protocol with a version handshake + broadcast address id
   (CASSANDRA-4311)
 * multithreaded hint replay (CASSANDRA-4189)
 * add inter-node message compression (CASSANDRA-3127)
 * remove COPP (CASSANDRA-2479)
 * Track tombstone expiration and compact when tombstone content is
   higher than a configurable threshold, default 20% (CASSANDRA-3442, 4234)
 * update MurmurHash to version 3 (CASSANDRA-2975)
 * (CLI) track elapsed time for `delete' operation (CASSANDRA-4060)
 * (CLI) jline version is bumped to 1.0 to properly  support
   'delete' key function (CASSANDRA-4132)
 * Save IndexSummary into new SSTable 'Summary' component (CASSANDRA-2392, 4289)
 * Add support for range tombstones (CASSANDRA-3708)
 * Improve MessagingService efficiency (CASSANDRA-3617)
 * Avoid ID conflicts from concurrent schema changes (CASSANDRA-3794)
 * Set thrift HSHA server thread limit to unlimited by default (CASSANDRA-4277)
 * Avoids double serialization of CF id in RowMutation messages
   (CASSANDRA-4293)
 * stream compressed sstables directly with java nio (CASSANDRA-4297)
 * Support multiple ranges in SliceQueryFilter (CASSANDRA-3885)
 * Add column metadata to system column families (CASSANDRA-4018)
 * (cql3) Always use composite types by default (CASSANDRA-4329)
 * (cql3) Add support for set, map and list (CASSANDRA-3647)
 * Validate date type correctly (CASSANDRA-4441)
 * (cql3) Allow definitions with only a PK (CASSANDRA-4361)
 * (cql3) Add support for row key composites (CASSANDRA-4179)
 * improve DynamicEndpointSnitch by using reservoir sampling (CASSANDRA-4038)
 * (cql3) Add support for 2ndary indexes (CASSANDRA-3680)
 * (cql3) fix defining more than one PK to be invalid (CASSANDRA-4477)
 * remove schema agreement checking from all external APIs (Thrift, CQL and CQL3) (CASSANDRA-4487)
 * add Murmur3Partitioner and make it default for new installations (CASSANDRA-3772, 4621)
 * (cql3) update pseudo-map syntax to use map syntax (CASSANDRA-4497)
 * Finer grained exceptions hierarchy and provides error code with exceptions (CASSANDRA-3979)
 * Adds events push to binary protocol (CASSANDRA-4480)
 * Rewrite nodetool help (CASSANDRA-2293)
 * Make CQL3 the default for CQL (CASSANDRA-4640)
 * update stress tool to be able to use CQL3 (CASSANDRA-4406)
 * Accept all thrift update on CQL3 cf but don't expose their metadata (CASSANDRA-4377)
 * Replace Throttle with Guava's RateLimiter for HintedHandOff (CASSANDRA-4541)
 * fix counter add/get using CQL2 and CQL3 in stress tool (CASSANDRA-4633)
 * Add sstable count per level to cfstats (CASSANDRA-4537)
 * (cql3) Add ALTER KEYSPACE statement (CASSANDRA-4611)
 * (cql3) Allow defining default consistency levels (CASSANDRA-4448)
 * (cql3) Fix queries using LIMIT missing results (CASSANDRA-4579)
 * fix cross-version gossip messaging (CASSANDRA-4576)
 * added inet data type (CASSANDRA-4627)


1.1.6
 * Wait for writes on synchronous read digest mismatch (CASSANDRA-4792)
 * fix commitlog replay for nanotime-infected sstables (CASSANDRA-4782)
 * preflight check ttl for maximum of 20 years (CASSANDRA-4771)
 * (Pig) fix widerow input with single column rows (CASSANDRA-4789)
 * Fix HH to compact with correct gcBefore, which avoids wiping out
   undelivered hints (CASSANDRA-4772)
 * LCS will merge up to 32 L0 sstables as intended (CASSANDRA-4778)
 * NTS will default unconfigured DC replicas to zero (CASSANDRA-4675)
 * use default consistency level in counter validation if none is
   explicitly provide (CASSANDRA-4700)
 * Improve IAuthority interface by introducing fine-grained
   access permissions and grant/revoke commands (CASSANDRA-4490, 4644)
 * fix assumption error in CLI when updating/describing keyspace 
   (CASSANDRA-4322)
 * Adds offline sstablescrub to debian packaging (CASSANDRA-4642)
 * Automatic fixing of overlapping leveled sstables (CASSANDRA-4644)
 * fix error when using ORDER BY with extended selections (CASSANDRA-4689)
 * (CQL3) Fix validation for IN queries for non-PK cols (CASSANDRA-4709)
 * fix re-created keyspace disappering after 1.1.5 upgrade 
   (CASSANDRA-4698, 4752)
 * (CLI) display elapsed time in 2 fraction digits (CASSANDRA-3460)
 * add authentication support to sstableloader (CASSANDRA-4712)
 * Fix CQL3 'is reversed' logic (CASSANDRA-4716, 4759)
 * (CQL3) Don't return ReversedType in result set metadata (CASSANDRA-4717)
 * Backport adding AlterKeyspace statement (CASSANDRA-4611)
 * (CQL3) Correcty accept upper-case data types (CASSANDRA-4770)
 * Add binary protocol events for schema changes (CASSANDRA-4684)
Merged from 1.0:
 * Switch from NBHM to CHM in MessagingService's callback map, which
   prevents OOM in long-running instances (CASSANDRA-4708)


1.1.5
 * add SecondaryIndex.reload API (CASSANDRA-4581)
 * use millis + atomicint for commitlog segment creation instead of
   nanotime, which has issues under some hypervisors (CASSANDRA-4601)
 * fix FD leak in slice queries (CASSANDRA-4571)
 * avoid recursion in leveled compaction (CASSANDRA-4587)
 * increase stack size under Java7 to 180K
 * Log(info) schema changes (CASSANDRA-4547)
 * Change nodetool setcachecapcity to manipulate global caches (CASSANDRA-4563)
 * (cql3) fix setting compaction strategy (CASSANDRA-4597)
 * fix broken system.schema_* timestamps on system startup (CASSANDRA-4561)
 * fix wrong skip of cache saving (CASSANDRA-4533)
 * Avoid NPE when lost+found is in data dir (CASSANDRA-4572)
 * Respect five-minute flush moratorium after initial CL replay (CASSANDRA-4474)
 * Adds ntp as recommended in debian packaging (CASSANDRA-4606)
 * Configurable transport in CF Record{Reader|Writer} (CASSANDRA-4558)
 * (cql3) fix potential NPE with both equal and unequal restriction (CASSANDRA-4532)
 * (cql3) improves ORDER BY validation (CASSANDRA-4624)
 * Fix potential deadlock during counter writes (CASSANDRA-4578)
 * Fix cql error with ORDER BY when using IN (CASSANDRA-4612)
Merged from 1.0:
 * increase Xss to 160k to accomodate latest 1.6 JVMs (CASSANDRA-4602)
 * fix toString of hint destination tokens (CASSANDRA-4568)
 * Fix multiple values for CurrentLocal NodeID (CASSANDRA-4626)


1.1.4
 * fix offline scrub to catch >= out of order rows (CASSANDRA-4411)
 * fix cassandra-env.sh on RHEL and other non-dash-based systems 
   (CASSANDRA-4494)
Merged from 1.0:
 * (Hadoop) fix setting key length for old-style mapred api (CASSANDRA-4534)
 * (Hadoop) fix iterating through a resultset consisting entirely
   of tombstoned rows (CASSANDRA-4466)


1.1.3
 * (cqlsh) add COPY TO (CASSANDRA-4434)
 * munmap commitlog segments before rename (CASSANDRA-4337)
 * (JMX) rename getRangeKeySample to sampleKeyRange to avoid returning
   multi-MB results as an attribute (CASSANDRA-4452)
 * flush based on data size, not throughput; overwritten columns no 
   longer artificially inflate liveRatio (CASSANDRA-4399)
 * update default commitlog segment size to 32MB and total commitlog
   size to 32/1024 MB for 32/64 bit JVMs, respectively (CASSANDRA-4422)
 * avoid using global partitioner to estimate ranges in index sstables
   (CASSANDRA-4403)
 * restore pre-CASSANDRA-3862 approach to removing expired tombstones
   from row cache during compaction (CASSANDRA-4364)
 * (stress) support for CQL prepared statements (CASSANDRA-3633)
 * Correctly catch exception when Snappy cannot be loaded (CASSANDRA-4400)
 * (cql3) Support ORDER BY when IN condition is given in WHERE clause (CASSANDRA-4327)
 * (cql3) delete "component_index" column on DROP TABLE call (CASSANDRA-4420)
 * change nanoTime() to currentTimeInMillis() in schema related code (CASSANDRA-4432)
 * add a token generation tool (CASSANDRA-3709)
 * Fix LCS bug with sstable containing only 1 row (CASSANDRA-4411)
 * fix "Can't Modify Index Name" problem on CF update (CASSANDRA-4439)
 * Fix assertion error in getOverlappingSSTables during repair (CASSANDRA-4456)
 * fix nodetool's setcompactionthreshold command (CASSANDRA-4455)
 * Ensure compacted files are never used, to avoid counter overcount (CASSANDRA-4436)
Merged from 1.0:
 * Push the validation of secondary index values to the SecondaryIndexManager (CASSANDRA-4240)
 * allow dropping columns shadowed by not-yet-expired supercolumn or row
   tombstones in PrecompactedRow (CASSANDRA-4396)


1.1.2
 * Fix cleanup not deleting index entries (CASSANDRA-4379)
 * Use correct partitioner when saving + loading caches (CASSANDRA-4331)
 * Check schema before trying to export sstable (CASSANDRA-2760)
 * Raise a meaningful exception instead of NPE when PFS encounters
   an unconfigured node + no default (CASSANDRA-4349)
 * fix bug in sstable blacklisting with LCS (CASSANDRA-4343)
 * LCS no longer promotes tiny sstables out of L0 (CASSANDRA-4341)
 * skip tombstones during hint replay (CASSANDRA-4320)
 * fix NPE in compactionstats (CASSANDRA-4318)
 * enforce 1m min keycache for auto (CASSANDRA-4306)
 * Have DeletedColumn.isMFD always return true (CASSANDRA-4307)
 * (cql3) exeption message for ORDER BY constraints said primary filter can be
    an IN clause, which is misleading (CASSANDRA-4319)
 * (cql3) Reject (not yet supported) creation of 2ndardy indexes on tables with
   composite primary keys (CASSANDRA-4328)
 * Set JVM stack size to 160k for java 7 (CASSANDRA-4275)
 * cqlsh: add COPY command to load data from CSV flat files (CASSANDRA-4012)
 * CFMetaData.fromThrift to throw ConfigurationException upon error (CASSANDRA-4353)
 * Use CF comparator to sort indexed columns in SecondaryIndexManager
   (CASSANDRA-4365)
 * add strategy_options to the KSMetaData.toString() output (CASSANDRA-4248)
 * (cql3) fix range queries containing unqueried results (CASSANDRA-4372)
 * (cql3) allow updating column_alias types (CASSANDRA-4041)
 * (cql3) Fix deletion bug (CASSANDRA-4193)
 * Fix computation of overlapping sstable for leveled compaction (CASSANDRA-4321)
 * Improve scrub and allow to run it offline (CASSANDRA-4321)
 * Fix assertionError in StorageService.bulkLoad (CASSANDRA-4368)
 * (cqlsh) add option to authenticate to a keyspace at startup (CASSANDRA-4108)
 * (cqlsh) fix ASSUME functionality (CASSANDRA-4352)
 * Fix ColumnFamilyRecordReader to not return progress > 100% (CASSANDRA-3942)
Merged from 1.0:
 * Set gc_grace on index CF to 0 (CASSANDRA-4314)


1.1.1
 * add populate_io_cache_on_flush option (CASSANDRA-2635)
 * allow larger cache capacities than 2GB (CASSANDRA-4150)
 * add getsstables command to nodetool (CASSANDRA-4199)
 * apply parent CF compaction settings to secondary index CFs (CASSANDRA-4280)
 * preserve commitlog size cap when recycling segments at startup
   (CASSANDRA-4201)
 * (Hadoop) fix split generation regression (CASSANDRA-4259)
 * ignore min/max compactions settings in LCS, while preserving
   behavior that min=max=0 disables autocompaction (CASSANDRA-4233)
 * log number of rows read from saved cache (CASSANDRA-4249)
 * calculate exact size required for cleanup operations (CASSANDRA-1404)
 * avoid blocking additional writes during flush when the commitlog
   gets behind temporarily (CASSANDRA-1991)
 * enable caching on index CFs based on data CF cache setting (CASSANDRA-4197)
 * warn on invalid replication strategy creation options (CASSANDRA-4046)
 * remove [Freeable]Memory finalizers (CASSANDRA-4222)
 * include tombstone size in ColumnFamily.size, which can prevent OOM
   during sudden mass delete operations by yielding a nonzero liveRatio
   (CASSANDRA-3741)
 * Open 1 sstableScanner per level for leveled compaction (CASSANDRA-4142)
 * Optimize reads when row deletion timestamps allow us to restrict
   the set of sstables we check (CASSANDRA-4116)
 * add support for commitlog archiving and point-in-time recovery
   (CASSANDRA-3690)
 * avoid generating redundant compaction tasks during streaming
   (CASSANDRA-4174)
 * add -cf option to nodetool snapshot, and takeColumnFamilySnapshot to
   StorageService mbean (CASSANDRA-556)
 * optimize cleanup to drop entire sstables where possible (CASSANDRA-4079)
 * optimize truncate when autosnapshot is disabled (CASSANDRA-4153)
 * update caches to use byte[] keys to reduce memory overhead (CASSANDRA-3966)
 * add column limit to cli (CASSANDRA-3012, 4098)
 * clean up and optimize DataOutputBuffer, used by CQL compression and
   CompositeType (CASSANDRA-4072)
 * optimize commitlog checksumming (CASSANDRA-3610)
 * identify and blacklist corrupted SSTables from future compactions 
   (CASSANDRA-2261)
 * Move CfDef and KsDef validation out of thrift (CASSANDRA-4037)
 * Expose API to repair a user provided range (CASSANDRA-3912)
 * Add way to force the cassandra-cli to refresh its schema (CASSANDRA-4052)
 * Avoid having replicate on write tasks stacking up at CL.ONE (CASSANDRA-2889)
 * (cql3) Backwards compatibility for composite comparators in non-cql3-aware
   clients (CASSANDRA-4093)
 * (cql3) Fix order by for reversed queries (CASSANDRA-4160)
 * (cql3) Add ReversedType support (CASSANDRA-4004)
 * (cql3) Add timeuuid type (CASSANDRA-4194)
 * (cql3) Minor fixes (CASSANDRA-4185)
 * (cql3) Fix prepared statement in BATCH (CASSANDRA-4202)
 * (cql3) Reduce the list of reserved keywords (CASSANDRA-4186)
 * (cql3) Move max/min compaction thresholds to compaction strategy options
   (CASSANDRA-4187)
 * Fix exception during move when localhost is the only source (CASSANDRA-4200)
 * (cql3) Allow paging through non-ordered partitioner results (CASSANDRA-3771)
 * (cql3) Fix drop index (CASSANDRA-4192)
 * (cql3) Don't return range ghosts anymore (CASSANDRA-3982)
 * fix re-creating Keyspaces/ColumnFamilies with the same name as dropped
   ones (CASSANDRA-4219)
 * fix SecondaryIndex LeveledManifest save upon snapshot (CASSANDRA-4230)
 * fix missing arrayOffset in FBUtilities.hash (CASSANDRA-4250)
 * (cql3) Add name of parameters in CqlResultSet (CASSANDRA-4242)
 * (cql3) Correctly validate order by queries (CASSANDRA-4246)
 * rename stress to cassandra-stress for saner packaging (CASSANDRA-4256)
 * Fix exception on colum metadata with non-string comparator (CASSANDRA-4269)
 * Check for unknown/invalid compression options (CASSANDRA-4266)
 * (cql3) Adds simple access to column timestamp and ttl (CASSANDRA-4217)
 * (cql3) Fix range queries with secondary indexes (CASSANDRA-4257)
 * Better error messages from improper input in cli (CASSANDRA-3865)
 * Try to stop all compaction upon Keyspace or ColumnFamily drop (CASSANDRA-4221)
 * (cql3) Allow keyspace properties to contain hyphens (CASSANDRA-4278)
 * (cql3) Correctly validate keyspace access in create table (CASSANDRA-4296)
 * Avoid deadlock in migration stage (CASSANDRA-3882)
 * Take supercolumn names and deletion info into account in memtable throughput
   (CASSANDRA-4264)
 * Add back backward compatibility for old style replication factor (CASSANDRA-4294)
 * Preserve compatibility with pre-1.1 index queries (CASSANDRA-4262)
Merged from 1.0:
 * Fix super columns bug where cache is not updated (CASSANDRA-4190)
 * fix maxTimestamp to include row tombstones (CASSANDRA-4116)
 * (CLI) properly handle quotes in create/update keyspace commands (CASSANDRA-4129)
 * Avoids possible deadlock during bootstrap (CASSANDRA-4159)
 * fix stress tool that hangs forever on timeout or error (CASSANDRA-4128)
 * stress tool to return appropriate exit code on failure (CASSANDRA-4188)
 * fix compaction NPE when out of disk space and assertions disabled
   (CASSANDRA-3985)
 * synchronize LCS getEstimatedTasks to avoid CME (CASSANDRA-4255)
 * ensure unique streaming session id's (CASSANDRA-4223)
 * kick off background compaction when min/max thresholds change 
   (CASSANDRA-4279)
 * improve ability of STCS.getBuckets to deal with 100s of 1000s of
   sstables, such as when convertinb back from LCS (CASSANDRA-4287)
 * Oversize integer in CQL throws NumberFormatException (CASSANDRA-4291)
 * fix 1.0.x node join to mixed version cluster, other nodes >= 1.1 (CASSANDRA-4195)
 * Fix LCS splitting sstable base on uncompressed size (CASSANDRA-4419)
 * Push the validation of secondary index values to the SecondaryIndexManager (CASSANDRA-4240)
 * Don't purge columns during upgradesstables (CASSANDRA-4462)
 * Make cqlsh work with piping (CASSANDRA-4113)
 * Validate arguments for nodetool decommission (CASSANDRA-4061)
 * Report thrift status in nodetool info (CASSANDRA-4010)


1.1.0-final
 * average a reduced liveRatio estimate with the previous one (CASSANDRA-4065)
 * Allow KS and CF names up to 48 characters (CASSANDRA-4157)
 * fix stress build (CASSANDRA-4140)
 * add time remaining estimate to nodetool compactionstats (CASSANDRA-4167)
 * (cql) fix NPE in cql3 ALTER TABLE (CASSANDRA-4163)
 * (cql) Add support for CL.TWO and CL.THREE in CQL (CASSANDRA-4156)
 * (cql) Fix type in CQL3 ALTER TABLE preventing update (CASSANDRA-4170)
 * (cql) Throw invalid exception from CQL3 on obsolete options (CASSANDRA-4171)
 * (cqlsh) fix recognizing uppercase SELECT keyword (CASSANDRA-4161)
 * Pig: wide row support (CASSANDRA-3909)
Merged from 1.0:
 * avoid streaming empty files with bulk loader if sstablewriter errors out
   (CASSANDRA-3946)


1.1-rc1
 * Include stress tool in binary builds (CASSANDRA-4103)
 * (Hadoop) fix wide row iteration when last row read was deleted
   (CASSANDRA-4154)
 * fix read_repair_chance to really default to 0.1 in the cli (CASSANDRA-4114)
 * Adds caching and bloomFilterFpChange to CQL options (CASSANDRA-4042)
 * Adds posibility to autoconfigure size of the KeyCache (CASSANDRA-4087)
 * fix KEYS index from skipping results (CASSANDRA-3996)
 * Remove sliced_buffer_size_in_kb dead option (CASSANDRA-4076)
 * make loadNewSStable preserve sstable version (CASSANDRA-4077)
 * Respect 1.0 cache settings as much as possible when upgrading 
   (CASSANDRA-4088)
 * relax path length requirement for sstable files when upgrading on 
   non-Windows platforms (CASSANDRA-4110)
 * fix terminination of the stress.java when errors were encountered
   (CASSANDRA-4128)
 * Move CfDef and KsDef validation out of thrift (CASSANDRA-4037)
 * Fix get_paged_slice (CASSANDRA-4136)
 * CQL3: Support slice with exclusive start and stop (CASSANDRA-3785)
Merged from 1.0:
 * support PropertyFileSnitch in bulk loader (CASSANDRA-4145)
 * add auto_snapshot option allowing disabling snapshot before drop/truncate
   (CASSANDRA-3710)
 * allow short snitch names (CASSANDRA-4130)


1.1-beta2
 * rename loaded sstables to avoid conflicts with local snapshots
   (CASSANDRA-3967)
 * start hint replay as soon as FD notifies that the target is back up
   (CASSANDRA-3958)
 * avoid unproductive deserializing of cached rows during compaction
   (CASSANDRA-3921)
 * fix concurrency issues with CQL keyspace creation (CASSANDRA-3903)
 * Show Effective Owership via Nodetool ring <keyspace> (CASSANDRA-3412)
 * Update ORDER BY syntax for CQL3 (CASSANDRA-3925)
 * Fix BulkRecordWriter to not throw NPE if reducer gets no map data from Hadoop (CASSANDRA-3944)
 * Fix bug with counters in super columns (CASSANDRA-3821)
 * Remove deprecated merge_shard_chance (CASSANDRA-3940)
 * add a convenient way to reset a node's schema (CASSANDRA-2963)
 * fix for intermittent SchemaDisagreementException (CASSANDRA-3884)
 * CLI `list <CF>` to limit number of columns and their order (CASSANDRA-3012)
 * ignore deprecated KsDef/CfDef/ColumnDef fields in native schema (CASSANDRA-3963)
 * CLI to report when unsupported column_metadata pair was given (CASSANDRA-3959)
 * reincarnate removed and deprecated KsDef/CfDef attributes (CASSANDRA-3953)
 * Fix race between writes and read for cache (CASSANDRA-3862)
 * perform static initialization of StorageProxy on start-up (CASSANDRA-3797)
 * support trickling fsync() on writes (CASSANDRA-3950)
 * expose counters for unavailable/timeout exceptions given to thrift clients (CASSANDRA-3671)
 * avoid quadratic startup time in LeveledManifest (CASSANDRA-3952)
 * Add type information to new schema_ columnfamilies and remove thrift
   serialization for schema (CASSANDRA-3792)
 * add missing column validator options to the CLI help (CASSANDRA-3926)
 * skip reading saved key cache if CF's caching strategy is NONE or ROWS_ONLY (CASSANDRA-3954)
 * Unify migration code (CASSANDRA-4017)
Merged from 1.0:
 * cqlsh: guess correct version of Python for Arch Linux (CASSANDRA-4090)
 * (CLI) properly handle quotes in create/update keyspace commands (CASSANDRA-4129)
 * Avoids possible deadlock during bootstrap (CASSANDRA-4159)
 * fix stress tool that hangs forever on timeout or error (CASSANDRA-4128)
 * Fix super columns bug where cache is not updated (CASSANDRA-4190)
 * stress tool to return appropriate exit code on failure (CASSANDRA-4188)


1.0.9
 * improve index sampling performance (CASSANDRA-4023)
 * always compact away deleted hints immediately after handoff (CASSANDRA-3955)
 * delete hints from dropped ColumnFamilies on handoff instead of
   erroring out (CASSANDRA-3975)
 * add CompositeType ref to the CLI doc for create/update column family (CASSANDRA-3980)
 * Pig: support Counter ColumnFamilies (CASSANDRA-3973)
 * Pig: Composite column support (CASSANDRA-3684)
 * Avoid NPE during repair when a keyspace has no CFs (CASSANDRA-3988)
 * Fix division-by-zero error on get_slice (CASSANDRA-4000)
 * don't change manifest level for cleanup, scrub, and upgradesstables
   operations under LeveledCompactionStrategy (CASSANDRA-3989, 4112)
 * fix race leading to super columns assertion failure (CASSANDRA-3957)
 * fix NPE on invalid CQL delete command (CASSANDRA-3755)
 * allow custom types in CLI's assume command (CASSANDRA-4081)
 * fix totalBytes count for parallel compactions (CASSANDRA-3758)
 * fix intermittent NPE in get_slice (CASSANDRA-4095)
 * remove unnecessary asserts in native code interfaces (CASSANDRA-4096)
 * Validate blank keys in CQL to avoid assertion errors (CASSANDRA-3612)
 * cqlsh: fix bad decoding of some column names (CASSANDRA-4003)
 * cqlsh: fix incorrect padding with unicode chars (CASSANDRA-4033)
 * Fix EC2 snitch incorrectly reporting region (CASSANDRA-4026)
 * Shut down thrift during decommission (CASSANDRA-4086)
 * Expose nodetool cfhistograms for 2ndary indexes (CASSANDRA-4063)
Merged from 0.8:
 * Fix ConcurrentModificationException in gossiper (CASSANDRA-4019)


1.1-beta1
 * (cqlsh)
   + add SOURCE and CAPTURE commands, and --file option (CASSANDRA-3479)
   + add ALTER COLUMNFAMILY WITH (CASSANDRA-3523)
   + bundle Python dependencies with Cassandra (CASSANDRA-3507)
   + added to Debian package (CASSANDRA-3458)
   + display byte data instead of erroring out on decode failure 
     (CASSANDRA-3874)
 * add nodetool rebuild_index (CASSANDRA-3583)
 * add nodetool rangekeysample (CASSANDRA-2917)
 * Fix streaming too much data during move operations (CASSANDRA-3639)
 * Nodetool and CLI connect to localhost by default (CASSANDRA-3568)
 * Reduce memory used by primary index sample (CASSANDRA-3743)
 * (Hadoop) separate input/output configurations (CASSANDRA-3197, 3765)
 * avoid returning internal Cassandra classes over JMX (CASSANDRA-2805)
 * add row-level isolation via SnapTree (CASSANDRA-2893)
 * Optimize key count estimation when opening sstable on startup
   (CASSANDRA-2988)
 * multi-dc replication optimization supporting CL > ONE (CASSANDRA-3577)
 * add command to stop compactions (CASSANDRA-1740, 3566, 3582)
 * multithreaded streaming (CASSANDRA-3494)
 * removed in-tree redhat spec (CASSANDRA-3567)
 * "defragment" rows for name-based queries under STCS, again (CASSANDRA-2503)
 * Recycle commitlog segments for improved performance 
   (CASSANDRA-3411, 3543, 3557, 3615)
 * update size-tiered compaction to prioritize small tiers (CASSANDRA-2407)
 * add message expiration logic to OutboundTcpConnection (CASSANDRA-3005)
 * off-heap cache to use sun.misc.Unsafe instead of JNA (CASSANDRA-3271)
 * EACH_QUORUM is only supported for writes (CASSANDRA-3272)
 * replace compactionlock use in schema migration by checking CFS.isValid
   (CASSANDRA-3116)
 * recognize that "SELECT first ... *" isn't really "SELECT *" (CASSANDRA-3445)
 * Use faster bytes comparison (CASSANDRA-3434)
 * Bulk loader is no longer a fat client, (HADOOP) bulk load output format
   (CASSANDRA-3045)
 * (Hadoop) add support for KeyRange.filter
 * remove assumption that keys and token are in bijection
   (CASSANDRA-1034, 3574, 3604)
 * always remove endpoints from delevery queue in HH (CASSANDRA-3546)
 * fix race between cf flush and its 2ndary indexes flush (CASSANDRA-3547)
 * fix potential race in AES when a repair fails (CASSANDRA-3548)
 * Remove columns shadowed by a deleted container even when we cannot purge
   (CASSANDRA-3538)
 * Improve memtable slice iteration performance (CASSANDRA-3545)
 * more efficient allocation of small bloom filters (CASSANDRA-3618)
 * Use separate writer thread in SSTableSimpleUnsortedWriter (CASSANDRA-3619)
 * fsync the directory after new sstable or commitlog segment are created (CASSANDRA-3250)
 * fix minor issues reported by FindBugs (CASSANDRA-3658)
 * global key/row caches (CASSANDRA-3143, 3849)
 * optimize memtable iteration during range scan (CASSANDRA-3638)
 * introduce 'crc_check_chance' in CompressionParameters to support
   a checksum percentage checking chance similarly to read-repair (CASSANDRA-3611)
 * a way to deactivate global key/row cache on per-CF basis (CASSANDRA-3667)
 * fix LeveledCompactionStrategy broken because of generation pre-allocation
   in LeveledManifest (CASSANDRA-3691)
 * finer-grained control over data directories (CASSANDRA-2749)
 * Fix ClassCastException during hinted handoff (CASSANDRA-3694)
 * Upgrade Thrift to 0.7 (CASSANDRA-3213)
 * Make stress.java insert operation to use microseconds (CASSANDRA-3725)
 * Allows (internally) doing a range query with a limit of columns instead of
   rows (CASSANDRA-3742)
 * Allow rangeSlice queries to be start/end inclusive/exclusive (CASSANDRA-3749)
 * Fix BulkLoader to support new SSTable layout and add stream
   throttling to prevent an NPE when there is no yaml config (CASSANDRA-3752)
 * Allow concurrent schema migrations (CASSANDRA-1391, 3832)
 * Add SnapshotCommand to trigger snapshot on remote node (CASSANDRA-3721)
 * Make CFMetaData conversions to/from thrift/native schema inverses
   (CASSANDRA_3559)
 * Add initial code for CQL 3.0-beta (CASSANDRA-2474, 3781, 3753)
 * Add wide row support for ColumnFamilyInputFormat (CASSANDRA-3264)
 * Allow extending CompositeType comparator (CASSANDRA-3657)
 * Avoids over-paging during get_count (CASSANDRA-3798)
 * Add new command to rebuild a node without (repair) merkle tree calculations
   (CASSANDRA-3483, 3922)
 * respect not only row cache capacity but caching mode when
   trying to read data (CASSANDRA-3812)
 * fix system tests (CASSANDRA-3827)
 * CQL support for altering row key type in ALTER TABLE (CASSANDRA-3781)
 * turn compression on by default (CASSANDRA-3871)
 * make hexToBytes refuse invalid input (CASSANDRA-2851)
 * Make secondary indexes CF inherit compression and compaction from their
   parent CF (CASSANDRA-3877)
 * Finish cleanup up tombstone purge code (CASSANDRA-3872)
 * Avoid NPE on aboarted stream-out sessions (CASSANDRA-3904)
 * BulkRecordWriter throws NPE for counter columns (CASSANDRA-3906)
 * Support compression using BulkWriter (CASSANDRA-3907)


1.0.8
 * fix race between cleanup and flush on secondary index CFSes (CASSANDRA-3712)
 * avoid including non-queried nodes in rangeslice read repair
   (CASSANDRA-3843)
 * Only snapshot CF being compacted for snapshot_before_compaction 
   (CASSANDRA-3803)
 * Log active compactions in StatusLogger (CASSANDRA-3703)
 * Compute more accurate compaction score per level (CASSANDRA-3790)
 * Return InvalidRequest when using a keyspace that doesn't exist
   (CASSANDRA-3764)
 * disallow user modification of System keyspace (CASSANDRA-3738)
 * allow using sstable2json on secondary index data (CASSANDRA-3738)
 * (cqlsh) add DESCRIBE COLUMNFAMILIES (CASSANDRA-3586)
 * (cqlsh) format blobs correctly and use colors to improve output
   readability (CASSANDRA-3726)
 * synchronize BiMap of bootstrapping tokens (CASSANDRA-3417)
 * show index options in CLI (CASSANDRA-3809)
 * add optional socket timeout for streaming (CASSANDRA-3838)
 * fix truncate not to leave behind non-CFS backed secondary indexes
   (CASSANDRA-3844)
 * make CLI `show schema` to use output stream directly instead
   of StringBuilder (CASSANDRA-3842)
 * remove the wait on hint future during write (CASSANDRA-3870)
 * (cqlsh) ignore missing CfDef opts (CASSANDRA-3933)
 * (cqlsh) look for cqlshlib relative to realpath (CASSANDRA-3767)
 * Fix short read protection (CASSANDRA-3934)
 * Make sure infered and actual schema match (CASSANDRA-3371)
 * Fix NPE during HH delivery (CASSANDRA-3677)
 * Don't put boostrapping node in 'hibernate' status (CASSANDRA-3737)
 * Fix double quotes in windows bat files (CASSANDRA-3744)
 * Fix bad validator lookup (CASSANDRA-3789)
 * Fix soft reset in EC2MultiRegionSnitch (CASSANDRA-3835)
 * Don't leave zombie connections with THSHA thrift server (CASSANDRA-3867)
 * (cqlsh) fix deserialization of data (CASSANDRA-3874)
 * Fix removetoken force causing an inconsistent state (CASSANDRA-3876)
 * Fix ahndling of some types with Pig (CASSANDRA-3886)
 * Don't allow to drop the system keyspace (CASSANDRA-3759)
 * Make Pig deletes disabled by default and configurable (CASSANDRA-3628)
Merged from 0.8:
 * (Pig) fix CassandraStorage to use correct comparator in Super ColumnFamily
   case (CASSANDRA-3251)
 * fix thread safety issues in commitlog replay, primarily affecting
   systems with many (100s) of CF definitions (CASSANDRA-3751)
 * Fix relevant tombstone ignored with super columns (CASSANDRA-3875)


1.0.7
 * fix regression in HH page size calculation (CASSANDRA-3624)
 * retry failed stream on IOException (CASSANDRA-3686)
 * allow configuring bloom_filter_fp_chance (CASSANDRA-3497)
 * attempt hint delivery every ten minutes, or when failure detector
   notifies us that a node is back up, whichever comes first.  hint
   handoff throttle delay default changed to 1ms, from 50 (CASSANDRA-3554)
 * add nodetool setstreamthroughput (CASSANDRA-3571)
 * fix assertion when dropping a columnfamily with no sstables (CASSANDRA-3614)
 * more efficient allocation of small bloom filters (CASSANDRA-3618)
 * CLibrary.createHardLinkWithExec() to check for errors (CASSANDRA-3101)
 * Avoid creating empty and non cleaned writer during compaction (CASSANDRA-3616)
 * stop thrift service in shutdown hook so we can quiesce MessagingService
   (CASSANDRA-3335)
 * (CQL) compaction_strategy_options and compression_parameters for
   CREATE COLUMNFAMILY statement (CASSANDRA-3374)
 * Reset min/max compaction threshold when creating size tiered compaction
   strategy (CASSANDRA-3666)
 * Don't ignore IOException during compaction (CASSANDRA-3655)
 * Fix assertion error for CF with gc_grace=0 (CASSANDRA-3579)
 * Shutdown ParallelCompaction reducer executor after use (CASSANDRA-3711)
 * Avoid < 0 value for pending tasks in leveled compaction (CASSANDRA-3693)
 * (Hadoop) Support TimeUUID in Pig CassandraStorage (CASSANDRA-3327)
 * Check schema is ready before continuing boostrapping (CASSANDRA-3629)
 * Catch overflows during parsing of chunk_length_kb (CASSANDRA-3644)
 * Improve stream protocol mismatch errors (CASSANDRA-3652)
 * Avoid multiple thread doing HH to the same target (CASSANDRA-3681)
 * Add JMX property for rp_timeout_in_ms (CASSANDRA-2940)
 * Allow DynamicCompositeType to compare component of different types
   (CASSANDRA-3625)
 * Flush non-cfs backed secondary indexes (CASSANDRA-3659)
 * Secondary Indexes should report memory consumption (CASSANDRA-3155)
 * fix for SelectStatement start/end key are not set correctly
   when a key alias is involved (CASSANDRA-3700)
 * fix CLI `show schema` command insert of an extra comma in
   column_metadata (CASSANDRA-3714)
Merged from 0.8:
 * avoid logging (harmless) exception when GC takes < 1ms (CASSANDRA-3656)
 * prevent new nodes from thinking down nodes are up forever (CASSANDRA-3626)
 * use correct list of replicas for LOCAL_QUORUM reads when read repair
   is disabled (CASSANDRA-3696)
 * block on flush before compacting hints (may prevent OOM) (CASSANDRA-3733)


1.0.6
 * (CQL) fix cqlsh support for replicate_on_write (CASSANDRA-3596)
 * fix adding to leveled manifest after streaming (CASSANDRA-3536)
 * filter out unavailable cipher suites when using encryption (CASSANDRA-3178)
 * (HADOOP) add old-style api support for CFIF and CFRR (CASSANDRA-2799)
 * Support TimeUUIDType column names in Stress.java tool (CASSANDRA-3541)
 * (CQL) INSERT/UPDATE/DELETE/TRUNCATE commands should allow CF names to
   be qualified by keyspace (CASSANDRA-3419)
 * always remove endpoints from delevery queue in HH (CASSANDRA-3546)
 * fix race between cf flush and its 2ndary indexes flush (CASSANDRA-3547)
 * fix potential race in AES when a repair fails (CASSANDRA-3548)
 * fix default value validation usage in CLI SET command (CASSANDRA-3553)
 * Optimize componentsFor method for compaction and startup time
   (CASSANDRA-3532)
 * (CQL) Proper ColumnFamily metadata validation on CREATE COLUMNFAMILY 
   (CASSANDRA-3565)
 * fix compression "chunk_length_kb" option to set correct kb value for 
   thrift/avro (CASSANDRA-3558)
 * fix missing response during range slice repair (CASSANDRA-3551)
 * 'describe ring' moved from CLI to nodetool and available through JMX (CASSANDRA-3220)
 * add back partitioner to sstable metadata (CASSANDRA-3540)
 * fix NPE in get_count for counters (CASSANDRA-3601)
Merged from 0.8:
 * remove invalid assertion that table was opened before dropping it
   (CASSANDRA-3580)
 * range and index scans now only send requests to enough replicas to
   satisfy requested CL + RR (CASSANDRA-3598)
 * use cannonical host for local node in nodetool info (CASSANDRA-3556)
 * remove nonlocal DC write optimization since it only worked with
   CL.ONE or CL.LOCAL_QUORUM (CASSANDRA-3577, 3585)
 * detect misuses of CounterColumnType (CASSANDRA-3422)
 * turn off string interning in json2sstable, take 2 (CASSANDRA-2189)
 * validate compression parameters on add/update of the ColumnFamily 
   (CASSANDRA-3573)
 * Check for 0.0.0.0 is incorrect in CFIF (CASSANDRA-3584)
 * Increase vm.max_map_count in debian packaging (CASSANDRA-3563)
 * gossiper will never add itself to saved endpoints (CASSANDRA-3485)


1.0.5
 * revert CASSANDRA-3407 (see CASSANDRA-3540)
 * fix assertion error while forwarding writes to local nodes (CASSANDRA-3539)


1.0.4
 * fix self-hinting of timed out read repair updates and make hinted handoff
   less prone to OOMing a coordinator (CASSANDRA-3440)
 * expose bloom filter sizes via JMX (CASSANDRA-3495)
 * enforce RP tokens 0..2**127 (CASSANDRA-3501)
 * canonicalize paths exposed through JMX (CASSANDRA-3504)
 * fix "liveSize" stat when sstables are removed (CASSANDRA-3496)
 * add bloom filter FP rates to nodetool cfstats (CASSANDRA-3347)
 * record partitioner in sstable metadata component (CASSANDRA-3407)
 * add new upgradesstables nodetool command (CASSANDRA-3406)
 * skip --debug requirement to see common exceptions in CLI (CASSANDRA-3508)
 * fix incorrect query results due to invalid max timestamp (CASSANDRA-3510)
 * make sstableloader recognize compressed sstables (CASSANDRA-3521)
 * avoids race in OutboundTcpConnection in multi-DC setups (CASSANDRA-3530)
 * use SETLOCAL in cassandra.bat (CASSANDRA-3506)
 * fix ConcurrentModificationException in Table.all() (CASSANDRA-3529)
Merged from 0.8:
 * fix concurrence issue in the FailureDetector (CASSANDRA-3519)
 * fix array out of bounds error in counter shard removal (CASSANDRA-3514)
 * avoid dropping tombstones when they might still be needed to shadow
   data in a different sstable (CASSANDRA-2786)


1.0.3
 * revert name-based query defragmentation aka CASSANDRA-2503 (CASSANDRA-3491)
 * fix invalidate-related test failures (CASSANDRA-3437)
 * add next-gen cqlsh to bin/ (CASSANDRA-3188, 3131, 3493)
 * (CQL) fix handling of rows with no columns (CASSANDRA-3424, 3473)
 * fix querying supercolumns by name returning only a subset of
   subcolumns or old subcolumn versions (CASSANDRA-3446)
 * automatically compute sha1 sum for uncompressed data files (CASSANDRA-3456)
 * fix reading metadata/statistics component for version < h (CASSANDRA-3474)
 * add sstable forward-compatibility (CASSANDRA-3478)
 * report compression ratio in CFSMBean (CASSANDRA-3393)
 * fix incorrect size exception during streaming of counters (CASSANDRA-3481)
 * (CQL) fix for counter decrement syntax (CASSANDRA-3418)
 * Fix race introduced by CASSANDRA-2503 (CASSANDRA-3482)
 * Fix incomplete deletion of delivered hints (CASSANDRA-3466)
 * Avoid rescheduling compactions when no compaction was executed 
   (CASSANDRA-3484)
 * fix handling of the chunk_length_kb compression options (CASSANDRA-3492)
Merged from 0.8:
 * fix updating CF row_cache_provider (CASSANDRA-3414)
 * CFMetaData.convertToThrift method to set RowCacheProvider (CASSANDRA-3405)
 * acquire compactionlock during truncate (CASSANDRA-3399)
 * fix displaying cfdef entries for super columnfamilies (CASSANDRA-3415)
 * Make counter shard merging thread safe (CASSANDRA-3178)
 * Revert CASSANDRA-2855
 * Fix bug preventing the use of efficient cross-DC writes (CASSANDRA-3472)
 * `describe ring` command for CLI (CASSANDRA-3220)
 * (Hadoop) skip empty rows when entire row is requested, redux (CASSANDRA-2855)


1.0.2
 * "defragment" rows for name-based queries under STCS (CASSANDRA-2503)
 * Add timing information to cassandra-cli GET/SET/LIST queries (CASSANDRA-3326)
 * Only create one CompressionMetadata object per sstable (CASSANDRA-3427)
 * cleanup usage of StorageService.setMode() (CASSANDRA-3388)
 * Avoid large array allocation for compressed chunk offsets (CASSANDRA-3432)
 * fix DecimalType bytebuffer marshalling (CASSANDRA-3421)
 * fix bug that caused first column in per row indexes to be ignored 
   (CASSANDRA-3441)
 * add JMX call to clean (failed) repair sessions (CASSANDRA-3316)
 * fix sstableloader reference acquisition bug (CASSANDRA-3438)
 * fix estimated row size regression (CASSANDRA-3451)
 * make sure we don't return more columns than asked (CASSANDRA-3303, 3395)
Merged from 0.8:
 * acquire compactionlock during truncate (CASSANDRA-3399)
 * fix displaying cfdef entries for super columnfamilies (CASSANDRA-3415)


1.0.1
 * acquire references during index build to prevent delete problems
   on Windows (CASSANDRA-3314)
 * describe_ring should include datacenter/topology information (CASSANDRA-2882)
 * Thrift sockets are not properly buffered (CASSANDRA-3261)
 * performance improvement for bytebufferutil compare function (CASSANDRA-3286)
 * add system.versions ColumnFamily (CASSANDRA-3140)
 * reduce network copies (CASSANDRA-3333, 3373)
 * limit nodetool to 32MB of heap (CASSANDRA-3124)
 * (CQL) update parser to accept "timestamp" instead of "date" (CASSANDRA-3149)
 * Fix CLI `show schema` to include "compression_options" (CASSANDRA-3368)
 * Snapshot to include manifest under LeveledCompactionStrategy (CASSANDRA-3359)
 * (CQL) SELECT query should allow CF name to be qualified by keyspace (CASSANDRA-3130)
 * (CQL) Fix internal application error specifying 'using consistency ...'
   in lower case (CASSANDRA-3366)
 * fix Deflate compression when compression actually makes the data bigger
   (CASSANDRA-3370)
 * optimize UUIDGen to avoid lock contention on InetAddress.getLocalHost 
   (CASSANDRA-3387)
 * tolerate index being dropped mid-mutation (CASSANDRA-3334, 3313)
 * CompactionManager is now responsible for checking for new candidates
   post-task execution, enabling more consistent leveled compaction 
   (CASSANDRA-3391)
 * Cache HSHA threads (CASSANDRA-3372)
 * use CF/KS names as snapshot prefix for drop + truncate operations
   (CASSANDRA-2997)
 * Break bloom filters up to avoid heap fragmentation (CASSANDRA-2466)
 * fix cassandra hanging on jsvc stop (CASSANDRA-3302)
 * Avoid leveled compaction getting blocked on errors (CASSANDRA-3408)
 * Make reloading the compaction strategy safe (CASSANDRA-3409)
 * ignore 0.8 hints even if compaction begins before we try to purge
   them (CASSANDRA-3385)
 * remove procrun (bin\daemon) from Cassandra source tree and 
   artifacts (CASSANDRA-3331)
 * make cassandra compile under JDK7 (CASSANDRA-3275)
 * remove dependency of clientutil.jar to FBUtilities (CASSANDRA-3299)
 * avoid truncation errors by using long math on long values (CASSANDRA-3364)
 * avoid clock drift on some Windows machine (CASSANDRA-3375)
 * display cache provider in cli 'describe keyspace' command (CASSANDRA-3384)
 * fix incomplete topology information in describe_ring (CASSANDRA-3403)
 * expire dead gossip states based on time (CASSANDRA-2961)
 * improve CompactionTask extensibility (CASSANDRA-3330)
 * Allow one leveled compaction task to kick off another (CASSANDRA-3363)
 * allow encryption only between datacenters (CASSANDRA-2802)
Merged from 0.8:
 * fix truncate allowing data to be replayed post-restart (CASSANDRA-3297)
 * make iwriter final in IndexWriter to avoid NPE (CASSANDRA-2863)
 * (CQL) update grammar to require key clause in DELETE statement
   (CASSANDRA-3349)
 * (CQL) allow numeric keyspace names in USE statement (CASSANDRA-3350)
 * (Hadoop) skip empty rows when slicing the entire row (CASSANDRA-2855)
 * Fix handling of tombstone by SSTableExport/Import (CASSANDRA-3357)
 * fix ColumnIndexer to use long offsets (CASSANDRA-3358)
 * Improved CLI exceptions (CASSANDRA-3312)
 * Fix handling of tombstone by SSTableExport/Import (CASSANDRA-3357)
 * Only count compaction as active (for throttling) when they have
   successfully acquired the compaction lock (CASSANDRA-3344)
 * Display CLI version string on startup (CASSANDRA-3196)
 * (Hadoop) make CFIF try rpc_address or fallback to listen_address
   (CASSANDRA-3214)
 * (Hadoop) accept comma delimited lists of initial thrift connections
   (CASSANDRA-3185)
 * ColumnFamily min_compaction_threshold should be >= 2 (CASSANDRA-3342)
 * (Pig) add 0.8+ types and key validation type in schema (CASSANDRA-3280)
 * Fix completely removing column metadata using CLI (CASSANDRA-3126)
 * CLI `describe cluster;` output should be on separate lines for separate versions
   (CASSANDRA-3170)
 * fix changing durable_writes keyspace option during CF creation
   (CASSANDRA-3292)
 * avoid locking on update when no indexes are involved (CASSANDRA-3386)
 * fix assertionError during repair with ordered partitioners (CASSANDRA-3369)
 * correctly serialize key_validation_class for avro (CASSANDRA-3391)
 * don't expire counter tombstone after streaming (CASSANDRA-3394)
 * prevent nodes that failed to join from hanging around forever 
   (CASSANDRA-3351)
 * remove incorrect optimization from slice read path (CASSANDRA-3390)
 * Fix race in AntiEntropyService (CASSANDRA-3400)


1.0.0-final
 * close scrubbed sstable fd before deleting it (CASSANDRA-3318)
 * fix bug preventing obsolete commitlog segments from being removed
   (CASSANDRA-3269)
 * tolerate whitespace in seed CDL (CASSANDRA-3263)
 * Change default heap thresholds to max(min(1/2 ram, 1G), min(1/4 ram, 8GB))
   (CASSANDRA-3295)
 * Fix broken CompressedRandomAccessReaderTest (CASSANDRA-3298)
 * (CQL) fix type information returned for wildcard queries (CASSANDRA-3311)
 * add estimated tasks to LeveledCompactionStrategy (CASSANDRA-3322)
 * avoid including compaction cache-warming in keycache stats (CASSANDRA-3325)
 * run compaction and hinted handoff threads at MIN_PRIORITY (CASSANDRA-3308)
 * default hsha thrift server to cpu core count in rpc pool (CASSANDRA-3329)
 * add bin\daemon to binary tarball for Windows service (CASSANDRA-3331)
 * Fix places where uncompressed size of sstables was use in place of the
   compressed one (CASSANDRA-3338)
 * Fix hsha thrift server (CASSANDRA-3346)
 * Make sure repair only stream needed sstables (CASSANDRA-3345)


1.0.0-rc2
 * Log a meaningful warning when a node receives a message for a repair session
   that doesn't exist anymore (CASSANDRA-3256)
 * test for NUMA policy support as well as numactl presence (CASSANDRA-3245)
 * Fix FD leak when internode encryption is enabled (CASSANDRA-3257)
 * Remove incorrect assertion in mergeIterator (CASSANDRA-3260)
 * FBUtilities.hexToBytes(String) to throw NumberFormatException when string
   contains non-hex characters (CASSANDRA-3231)
 * Keep SimpleSnitch proximity ordering unchanged from what the Strategy
   generates, as intended (CASSANDRA-3262)
 * remove Scrub from compactionstats when finished (CASSANDRA-3255)
 * fix counter entry in jdbc TypesMap (CASSANDRA-3268)
 * fix full queue scenario for ParallelCompactionIterator (CASSANDRA-3270)
 * fix bootstrap process (CASSANDRA-3285)
 * don't try delivering hints if when there isn't any (CASSANDRA-3176)
 * CLI documentation change for ColumnFamily `compression_options` (CASSANDRA-3282)
 * ignore any CF ids sent by client for adding CF/KS (CASSANDRA-3288)
 * remove obsolete hints on first startup (CASSANDRA-3291)
 * use correct ISortedColumns for time-optimized reads (CASSANDRA-3289)
 * Evict gossip state immediately when a token is taken over by a new IP 
   (CASSANDRA-3259)


1.0.0-rc1
 * Update CQL to generate microsecond timestamps by default (CASSANDRA-3227)
 * Fix counting CFMetadata towards Memtable liveRatio (CASSANDRA-3023)
 * Kill server on wrapped OOME such as from FileChannel.map (CASSANDRA-3201)
 * remove unnecessary copy when adding to row cache (CASSANDRA-3223)
 * Log message when a full repair operation completes (CASSANDRA-3207)
 * Fix streamOutSession keeping sstables references forever if the remote end
   dies (CASSANDRA-3216)
 * Remove dynamic_snitch boolean from example configuration (defaulting to 
   true) and set default badness threshold to 0.1 (CASSANDRA-3229)
 * Base choice of random or "balanced" token on bootstrap on whether
   schema definitions were found (CASSANDRA-3219)
 * Fixes for LeveledCompactionStrategy score computation, prioritization,
   scheduling, and performance (CASSANDRA-3224, 3234)
 * parallelize sstable open at server startup (CASSANDRA-2988)
 * fix handling of exceptions writing to OutboundTcpConnection (CASSANDRA-3235)
 * Allow using quotes in "USE <keyspace>;" CLI command (CASSANDRA-3208)
 * Don't allow any cache loading exceptions to halt startup (CASSANDRA-3218)
 * Fix sstableloader --ignores option (CASSANDRA-3247)
 * File descriptor limit increased in packaging (CASSANDRA-3206)
 * Fix deadlock in commit log during flush (CASSANDRA-3253) 


1.0.0-beta1
 * removed binarymemtable (CASSANDRA-2692)
 * add commitlog_total_space_in_mb to prevent fragmented logs (CASSANDRA-2427)
 * removed commitlog_rotation_threshold_in_mb configuration (CASSANDRA-2771)
 * make AbstractBounds.normalize de-overlapp overlapping ranges (CASSANDRA-2641)
 * replace CollatingIterator, ReducingIterator with MergeIterator 
   (CASSANDRA-2062)
 * Fixed the ability to set compaction strategy in cli using create column 
   family command (CASSANDRA-2778)
 * clean up tmp files after failed compaction (CASSANDRA-2468)
 * restrict repair streaming to specific columnfamilies (CASSANDRA-2280)
 * don't bother persisting columns shadowed by a row tombstone (CASSANDRA-2589)
 * reset CF and SC deletion times after gc_grace (CASSANDRA-2317)
 * optimize away seek when compacting wide rows (CASSANDRA-2879)
 * single-pass streaming (CASSANDRA-2677, 2906, 2916, 3003)
 * use reference counting for deleting sstables instead of relying on GC
   (CASSANDRA-2521, 3179)
 * store hints as serialized mutations instead of pointers to data row
   (CASSANDRA-2045)
 * store hints in the coordinator node instead of in the closest replica 
   (CASSANDRA-2914)
 * add row_cache_keys_to_save CF option (CASSANDRA-1966)
 * check column family validity in nodetool repair (CASSANDRA-2933)
 * use lazy initialization instead of class initialization in NodeId
   (CASSANDRA-2953)
 * add paging to get_count (CASSANDRA-2894)
 * fix "short reads" in [multi]get (CASSANDRA-2643, 3157, 3192)
 * add optional compression for sstables (CASSANDRA-47, 2994, 3001, 3128)
 * add scheduler JMX metrics (CASSANDRA-2962)
 * add block level checksum for compressed data (CASSANDRA-1717)
 * make column family backed column map pluggable and introduce unsynchronized
   ArrayList backed one to speedup reads (CASSANDRA-2843, 3165, 3205)
 * refactoring of the secondary index api (CASSANDRA-2982)
 * make CL > ONE reads wait for digest reconciliation before returning
   (CASSANDRA-2494)
 * fix missing logging for some exceptions (CASSANDRA-2061)
 * refactor and optimize ColumnFamilyStore.files(...) and Descriptor.fromFilename(String)
   and few other places responsible for work with SSTable files (CASSANDRA-3040)
 * Stop reading from sstables once we know we have the most recent columns,
   for query-by-name requests (CASSANDRA-2498)
 * Add query-by-column mode to stress.java (CASSANDRA-3064)
 * Add "install" command to cassandra.bat (CASSANDRA-292)
 * clean up KSMetadata, CFMetadata from unnecessary
   Thrift<->Avro conversion methods (CASSANDRA-3032)
 * Add timeouts to client request schedulers (CASSANDRA-3079, 3096)
 * Cli to use hashes rather than array of hashes for strategy options (CASSANDRA-3081)
 * LeveledCompactionStrategy (CASSANDRA-1608, 3085, 3110, 3087, 3145, 3154, 3182)
 * Improvements of the CLI `describe` command (CASSANDRA-2630)
 * reduce window where dropped CF sstables may not be deleted (CASSANDRA-2942)
 * Expose gossip/FD info to JMX (CASSANDRA-2806)
 * Fix streaming over SSL when compressed SSTable involved (CASSANDRA-3051)
 * Add support for pluggable secondary index implementations (CASSANDRA-3078)
 * remove compaction_thread_priority setting (CASSANDRA-3104)
 * generate hints for replicas that timeout, not just replicas that are known
   to be down before starting (CASSANDRA-2034)
 * Add throttling for internode streaming (CASSANDRA-3080)
 * make the repair of a range repair all replica (CASSANDRA-2610, 3194)
 * expose the ability to repair the first range (as returned by the
   partitioner) of a node (CASSANDRA-2606)
 * Streams Compression (CASSANDRA-3015)
 * add ability to use multiple threads during a single compaction
   (CASSANDRA-2901)
 * make AbstractBounds.normalize support overlapping ranges (CASSANDRA-2641)
 * fix of the CQL count() behavior (CASSANDRA-3068)
 * use TreeMap backed column families for the SSTable simple writers
   (CASSANDRA-3148)
 * fix inconsistency of the CLI syntax when {} should be used instead of [{}]
   (CASSANDRA-3119)
 * rename CQL type names to match expected SQL behavior (CASSANDRA-3149, 3031)
 * Arena-based allocation for memtables (CASSANDRA-2252, 3162, 3163, 3168)
 * Default RR chance to 0.1 (CASSANDRA-3169)
 * Add RowLevel support to secondary index API (CASSANDRA-3147)
 * Make SerializingCacheProvider the default if JNA is available (CASSANDRA-3183)
 * Fix backwards compatibilty for CQL memtable properties (CASSANDRA-3190)
 * Add five-minute delay before starting compactions on a restarted server
   (CASSANDRA-3181)
 * Reduce copies done for intra-host messages (CASSANDRA-1788, 3144)
 * support of compaction strategy option for stress.java (CASSANDRA-3204)
 * make memtable throughput and column count thresholds no-ops (CASSANDRA-2449)
 * Return schema information along with the resultSet in CQL (CASSANDRA-2734)
 * Add new DecimalType (CASSANDRA-2883)
 * Fix assertion error in RowRepairResolver (CASSANDRA-3156)
 * Reduce unnecessary high buffer sizes (CASSANDRA-3171)
 * Pluggable compaction strategy (CASSANDRA-1610)
 * Add new broadcast_address config option (CASSANDRA-2491)


0.8.7
 * Kill server on wrapped OOME such as from FileChannel.map (CASSANDRA-3201)
 * Allow using quotes in "USE <keyspace>;" CLI command (CASSANDRA-3208)
 * Log message when a full repair operation completes (CASSANDRA-3207)
 * Don't allow any cache loading exceptions to halt startup (CASSANDRA-3218)
 * Fix sstableloader --ignores option (CASSANDRA-3247)
 * File descriptor limit increased in packaging (CASSANDRA-3206)
 * Log a meaningfull warning when a node receive a message for a repair session
   that doesn't exist anymore (CASSANDRA-3256)
 * Fix FD leak when internode encryption is enabled (CASSANDRA-3257)
 * FBUtilities.hexToBytes(String) to throw NumberFormatException when string
   contains non-hex characters (CASSANDRA-3231)
 * Keep SimpleSnitch proximity ordering unchanged from what the Strategy
   generates, as intended (CASSANDRA-3262)
 * remove Scrub from compactionstats when finished (CASSANDRA-3255)
 * Fix tool .bat files when CASSANDRA_HOME contains spaces (CASSANDRA-3258)
 * Force flush of status table when removing/updating token (CASSANDRA-3243)
 * Evict gossip state immediately when a token is taken over by a new IP (CASSANDRA-3259)
 * Fix bug where the failure detector can take too long to mark a host
   down (CASSANDRA-3273)
 * (Hadoop) allow wrapping ranges in queries (CASSANDRA-3137)
 * (Hadoop) check all interfaces for a match with split location
   before falling back to random replica (CASSANDRA-3211)
 * (Hadoop) Make Pig storage handle implements LoadMetadata (CASSANDRA-2777)
 * (Hadoop) Fix exception during PIG 'dump' (CASSANDRA-2810)
 * Fix stress COUNTER_GET option (CASSANDRA-3301)
 * Fix missing fields in CLI `show schema` output (CASSANDRA-3304)
 * Nodetool no longer leaks threads and closes JMX connections (CASSANDRA-3309)
 * fix truncate allowing data to be replayed post-restart (CASSANDRA-3297)
 * Move SimpleAuthority and SimpleAuthenticator to examples (CASSANDRA-2922)
 * Fix handling of tombstone by SSTableExport/Import (CASSANDRA-3357)
 * Fix transposition in cfHistograms (CASSANDRA-3222)
 * Allow using number as DC name when creating keyspace in CQL (CASSANDRA-3239)
 * Force flush of system table after updating/removing a token (CASSANDRA-3243)


0.8.6
 * revert CASSANDRA-2388
 * change TokenRange.endpoints back to listen/broadcast address to match
   pre-1777 behavior, and add TokenRange.rpc_endpoints instead (CASSANDRA-3187)
 * avoid trying to watch cassandra-topology.properties when loaded from jar
   (CASSANDRA-3138)
 * prevent users from creating keyspaces with LocalStrategy replication
   (CASSANDRA-3139)
 * fix CLI `show schema;` to output correct keyspace definition statement
   (CASSANDRA-3129)
 * CustomTThreadPoolServer to log TTransportException at DEBUG level
   (CASSANDRA-3142)
 * allow topology sort to work with non-unique rack names between 
   datacenters (CASSANDRA-3152)
 * Improve caching of same-version Messages on digest and repair paths
   (CASSANDRA-3158)
 * Randomize choice of first replica for counter increment (CASSANDRA-2890)
 * Fix using read_repair_chance instead of merge_shard_change (CASSANDRA-3202)
 * Avoid streaming data to nodes that already have it, on move as well as
   decommission (CASSANDRA-3041)
 * Fix divide by zero error in GCInspector (CASSANDRA-3164)
 * allow quoting of the ColumnFamily name in CLI `create column family`
   statement (CASSANDRA-3195)
 * Fix rolling upgrade from 0.7 to 0.8 problem (CASSANDRA-3166)
 * Accomodate missing encryption_options in IncomingTcpConnection.stream
   (CASSANDRA-3212)


0.8.5
 * fix NPE when encryption_options is unspecified (CASSANDRA-3007)
 * include column name in validation failure exceptions (CASSANDRA-2849)
 * make sure truncate clears out the commitlog so replay won't re-
   populate with truncated data (CASSANDRA-2950)
 * fix NPE when debug logging is enabled and dropped CF is present
   in a commitlog segment (CASSANDRA-3021)
 * fix cassandra.bat when CASSANDRA_HOME contains spaces (CASSANDRA-2952)
 * fix to SSTableSimpleUnsortedWriter bufferSize calculation (CASSANDRA-3027)
 * make cleanup and normal compaction able to skip empty rows
   (rows containing nothing but expired tombstones) (CASSANDRA-3039)
 * work around native memory leak in com.sun.management.GarbageCollectorMXBean
   (CASSANDRA-2868)
 * validate that column names in column_metadata are not equal to key_alias
   on create/update of the ColumnFamily and CQL 'ALTER' statement (CASSANDRA-3036)
 * return an InvalidRequestException if an indexed column is assigned
   a value larger than 64KB (CASSANDRA-3057)
 * fix of numeric-only and string column names handling in CLI "drop index" 
   (CASSANDRA-3054)
 * prune index scan resultset back to original request for lazy
   resultset expansion case (CASSANDRA-2964)
 * (Hadoop) fail jobs when Cassandra node has failed but TaskTracker
   has not (CASSANDRA-2388)
 * fix dynamic snitch ignoring nodes when read_repair_chance is zero
   (CASSANDRA-2662)
 * avoid retaining references to dropped CFS objects in 
   CompactionManager.estimatedCompactions (CASSANDRA-2708)
 * expose rpc timeouts per host in MessagingServiceMBean (CASSANDRA-2941)
 * avoid including cwd in classpath for deb and rpm packages (CASSANDRA-2881)
 * remove gossip state when a new IP takes over a token (CASSANDRA-3071)
 * allow sstable2json to work on index sstable files (CASSANDRA-3059)
 * always hint counters (CASSANDRA-3099)
 * fix log4j initialization in EmbeddedCassandraService (CASSANDRA-2857)
 * remove gossip state when a new IP takes over a token (CASSANDRA-3071)
 * work around native memory leak in com.sun.management.GarbageCollectorMXBean
    (CASSANDRA-2868)
 * fix UnavailableException with writes at CL.EACH_QUORM (CASSANDRA-3084)
 * fix parsing of the Keyspace and ColumnFamily names in numeric
   and string representations in CLI (CASSANDRA-3075)
 * fix corner cases in Range.differenceToFetch (CASSANDRA-3084)
 * fix ip address String representation in the ring cache (CASSANDRA-3044)
 * fix ring cache compatibility when mixing pre-0.8.4 nodes with post-
   in the same cluster (CASSANDRA-3023)
 * make repair report failure when a node participating dies (instead of
   hanging forever) (CASSANDRA-2433)
 * fix handling of the empty byte buffer by ReversedType (CASSANDRA-3111)
 * Add validation that Keyspace names are case-insensitively unique (CASSANDRA-3066)
 * catch invalid key_validation_class before instantiating UpdateColumnFamily (CASSANDRA-3102)
 * make Range and Bounds objects client-safe (CASSANDRA-3108)
 * optionally skip log4j configuration (CASSANDRA-3061)
 * bundle sstableloader with the debian package (CASSANDRA-3113)
 * don't try to build secondary indexes when there is none (CASSANDRA-3123)
 * improve SSTableSimpleUnsortedWriter speed for large rows (CASSANDRA-3122)
 * handle keyspace arguments correctly in nodetool snapshot (CASSANDRA-3038)
 * Fix SSTableImportTest on windows (CASSANDRA-3043)
 * expose compactionThroughputMbPerSec through JMX (CASSANDRA-3117)
 * log keyspace and CF of large rows being compacted


0.8.4
 * change TokenRing.endpoints to be a list of rpc addresses instead of 
   listen/broadcast addresses (CASSANDRA-1777)
 * include files-to-be-streamed in StreamInSession.getSources (CASSANDRA-2972)
 * use JAVA env var in cassandra-env.sh (CASSANDRA-2785, 2992)
 * avoid doing read for no-op replicate-on-write at CL=1 (CASSANDRA-2892)
 * refuse counter write for CL.ANY (CASSANDRA-2990)
 * switch back to only logging recent dropped messages (CASSANDRA-3004)
 * always deserialize RowMutation for counters (CASSANDRA-3006)
 * ignore saved replication_factor strategy_option for NTS (CASSANDRA-3011)
 * make sure pre-truncate CL segments are discarded (CASSANDRA-2950)


0.8.3
 * add ability to drop local reads/writes that are going to timeout
   (CASSANDRA-2943)
 * revamp token removal process, keep gossip states for 3 days (CASSANDRA-2496)
 * don't accept extra args for 0-arg nodetool commands (CASSANDRA-2740)
 * log unavailableexception details at debug level (CASSANDRA-2856)
 * expose data_dir though jmx (CASSANDRA-2770)
 * don't include tmp files as sstable when create cfs (CASSANDRA-2929)
 * log Java classpath on startup (CASSANDRA-2895)
 * keep gossipped version in sync with actual on migration coordinator 
   (CASSANDRA-2946)
 * use lazy initialization instead of class initialization in NodeId
   (CASSANDRA-2953)
 * check column family validity in nodetool repair (CASSANDRA-2933)
 * speedup bytes to hex conversions dramatically (CASSANDRA-2850)
 * Flush memtables on shutdown when durable writes are disabled 
   (CASSANDRA-2958)
 * improved POSIX compatibility of start scripts (CASsANDRA-2965)
 * add counter support to Hadoop InputFormat (CASSANDRA-2981)
 * fix bug where dirty commitlog segments were removed (and avoid keeping 
   segments with no post-flush activity permanently dirty) (CASSANDRA-2829)
 * fix throwing exception with batch mutation of counter super columns
   (CASSANDRA-2949)
 * ignore system tables during repair (CASSANDRA-2979)
 * throw exception when NTS is given replication_factor as an option
   (CASSANDRA-2960)
 * fix assertion error during compaction of counter CFs (CASSANDRA-2968)
 * avoid trying to create index names, when no index exists (CASSANDRA-2867)
 * don't sample the system table when choosing a bootstrap token
   (CASSANDRA-2825)
 * gossiper notifies of local state changes (CASSANDRA-2948)
 * add asynchronous and half-sync/half-async (hsha) thrift servers 
   (CASSANDRA-1405)
 * fix potential use of free'd native memory in SerializingCache 
   (CASSANDRA-2951)
 * prune index scan resultset back to original request for lazy
   resultset expansion case (CASSANDRA-2964)
 * (Hadoop) fail jobs when Cassandra node has failed but TaskTracker
    has not (CASSANDRA-2388)


0.8.2
 * CQL: 
   - include only one row per unique key for IN queries (CASSANDRA-2717)
   - respect client timestamp on full row deletions (CASSANDRA-2912)
 * improve thread-safety in StreamOutSession (CASSANDRA-2792)
 * allow deleting a row and updating indexed columns in it in the
   same mutation (CASSANDRA-2773)
 * Expose number of threads blocked on submitting memtable to flush
   in JMX (CASSANDRA-2817)
 * add ability to return "endpoints" to nodetool (CASSANDRA-2776)
 * Add support for multiple (comma-delimited) coordinator addresses
   to ColumnFamilyInputFormat (CASSANDRA-2807)
 * fix potential NPE while scheduling read repair for range slice
   (CASSANDRA-2823)
 * Fix race in SystemTable.getCurrentLocalNodeId (CASSANDRA-2824)
 * Correctly set default for replicate_on_write (CASSANDRA-2835)
 * improve nodetool compactionstats formatting (CASSANDRA-2844)
 * fix index-building status display (CASSANDRA-2853)
 * fix CLI perpetuating obsolete KsDef.replication_factor (CASSANDRA-2846)
 * improve cli treatment of multiline comments (CASSANDRA-2852)
 * handle row tombstones correctly in EchoedRow (CASSANDRA-2786)
 * add MessagingService.get[Recently]DroppedMessages and
   StorageService.getExceptionCount (CASSANDRA-2804)
 * fix possibility of spurious UnavailableException for LOCAL_QUORUM
   reads with dynamic snitch + read repair disabled (CASSANDRA-2870)
 * add ant-optional as dependence for the debian package (CASSANDRA-2164)
 * add option to specify limit for get_slice in the CLI (CASSANDRA-2646)
 * decrease HH page size (CASSANDRA-2832)
 * reset cli keyspace after dropping the current one (CASSANDRA-2763)
 * add KeyRange option to Hadoop inputformat (CASSANDRA-1125)
 * fix protocol versioning (CASSANDRA-2818, 2860)
 * support spaces in path to log4j configuration (CASSANDRA-2383)
 * avoid including inferred types in CF update (CASSANDRA-2809)
 * fix JMX bulkload call (CASSANDRA-2908)
 * fix updating KS with durable_writes=false (CASSANDRA-2907)
 * add simplified facade to SSTableWriter for bulk loading use
   (CASSANDRA-2911)
 * fix re-using index CF sstable names after drop/recreate (CASSANDRA-2872)
 * prepend CF to default index names (CASSANDRA-2903)
 * fix hint replay (CASSANDRA-2928)
 * Properly synchronize repair's merkle tree computation (CASSANDRA-2816)


0.8.1
 * CQL:
   - support for insert, delete in BATCH (CASSANDRA-2537)
   - support for IN to SELECT, UPDATE (CASSANDRA-2553)
   - timestamp support for INSERT, UPDATE, and BATCH (CASSANDRA-2555)
   - TTL support (CASSANDRA-2476)
   - counter support (CASSANDRA-2473)
   - ALTER COLUMNFAMILY (CASSANDRA-1709)
   - DROP INDEX (CASSANDRA-2617)
   - add SCHEMA/TABLE as aliases for KS/CF (CASSANDRA-2743)
   - server handles wait-for-schema-agreement (CASSANDRA-2756)
   - key alias support (CASSANDRA-2480)
 * add support for comparator parameters and a generic ReverseType
   (CASSANDRA-2355)
 * add CompositeType and DynamicCompositeType (CASSANDRA-2231)
 * optimize batches containing multiple updates to the same row
   (CASSANDRA-2583)
 * adjust hinted handoff page size to avoid OOM with large columns 
   (CASSANDRA-2652)
 * mark BRAF buffer invalid post-flush so we don't re-flush partial
   buffers again, especially on CL writes (CASSANDRA-2660)
 * add DROP INDEX support to CLI (CASSANDRA-2616)
 * don't perform HH to client-mode [storageproxy] nodes (CASSANDRA-2668)
 * Improve forceDeserialize/getCompactedRow encapsulation (CASSANDRA-2659)
 * Don't write CounterUpdateColumn to disk in tests (CASSANDRA-2650)
 * Add sstable bulk loading utility (CASSANDRA-1278)
 * avoid replaying hints to dropped columnfamilies (CASSANDRA-2685)
 * add placeholders for missing rows in range query pseudo-RR (CASSANDRA-2680)
 * remove no-op HHOM.renameHints (CASSANDRA-2693)
 * clone super columns to avoid modifying them during flush (CASSANDRA-2675)
 * allow writes to bypass the commitlog for certain keyspaces (CASSANDRA-2683)
 * avoid NPE when bypassing commitlog during memtable flush (CASSANDRA-2781)
 * Added support for making bootstrap retry if nodes flap (CASSANDRA-2644)
 * Added statusthrift to nodetool to report if thrift server is running (CASSANDRA-2722)
 * Fixed rows being cached if they do not exist (CASSANDRA-2723)
 * Support passing tableName and cfName to RowCacheProviders (CASSANDRA-2702)
 * close scrub file handles (CASSANDRA-2669)
 * throttle migration replay (CASSANDRA-2714)
 * optimize column serializer creation (CASSANDRA-2716)
 * Added support for making bootstrap retry if nodes flap (CASSANDRA-2644)
 * Added statusthrift to nodetool to report if thrift server is running
   (CASSANDRA-2722)
 * Fixed rows being cached if they do not exist (CASSANDRA-2723)
 * fix truncate/compaction race (CASSANDRA-2673)
 * workaround large resultsets causing large allocation retention
   by nio sockets (CASSANDRA-2654)
 * fix nodetool ring use with Ec2Snitch (CASSANDRA-2733)
 * fix removing columns and subcolumns that are supressed by a row or
   supercolumn tombstone during replica resolution (CASSANDRA-2590)
 * support sstable2json against snapshot sstables (CASSANDRA-2386)
 * remove active-pull schema requests (CASSANDRA-2715)
 * avoid marking entire list of sstables as actively being compacted
   in multithreaded compaction (CASSANDRA-2765)
 * seek back after deserializing a row to update cache with (CASSANDRA-2752)
 * avoid skipping rows in scrub for counter column family (CASSANDRA-2759)
 * fix ConcurrentModificationException in repair when dealing with 0.7 node
   (CASSANDRA-2767)
 * use threadsafe collections for StreamInSession (CASSANDRA-2766)
 * avoid infinite loop when creating merkle tree (CASSANDRA-2758)
 * avoids unmarking compacting sstable prematurely in cleanup (CASSANDRA-2769)
 * fix NPE when the commit log is bypassed (CASSANDRA-2718)
 * don't throw an exception in SS.isRPCServerRunning (CASSANDRA-2721)
 * make stress.jar executable (CASSANDRA-2744)
 * add daemon mode to java stress (CASSANDRA-2267)
 * expose the DC and rack of a node through JMX and nodetool ring (CASSANDRA-2531)
 * fix cache mbean getSize (CASSANDRA-2781)
 * Add Date, Float, Double, and Boolean types (CASSANDRA-2530)
 * Add startup flag to renew counter node id (CASSANDRA-2788)
 * add jamm agent to cassandra.bat (CASSANDRA-2787)
 * fix repair hanging if a neighbor has nothing to send (CASSANDRA-2797)
 * purge tombstone even if row is in only one sstable (CASSANDRA-2801)
 * Fix wrong purge of deleted cf during compaction (CASSANDRA-2786)
 * fix race that could result in Hadoop writer failing to throw an
   exception encountered after close() (CASSANDRA-2755)
 * fix scan wrongly throwing assertion error (CASSANDRA-2653)
 * Always use even distribution for merkle tree with RandomPartitionner
   (CASSANDRA-2841)
 * fix describeOwnership for OPP (CASSANDRA-2800)
 * ensure that string tokens do not contain commas (CASSANDRA-2762)


0.8.0-final
 * fix CQL grammar warning and cqlsh regression from CASSANDRA-2622
 * add ant generate-cql-html target (CASSANDRA-2526)
 * update CQL consistency levels (CASSANDRA-2566)
 * debian packaging fixes (CASSANDRA-2481, 2647)
 * fix UUIDType, IntegerType for direct buffers (CASSANDRA-2682, 2684)
 * switch to native Thrift for Hadoop map/reduce (CASSANDRA-2667)
 * fix StackOverflowError when building from eclipse (CASSANDRA-2687)
 * only provide replication_factor to strategy_options "help" for
   SimpleStrategy, OldNetworkTopologyStrategy (CASSANDRA-2678, 2713)
 * fix exception adding validators to non-string columns (CASSANDRA-2696)
 * avoid instantiating DatabaseDescriptor in JDBC (CASSANDRA-2694)
 * fix potential stack overflow during compaction (CASSANDRA-2626)
 * clone super columns to avoid modifying them during flush (CASSANDRA-2675)
 * reset underlying iterator in EchoedRow constructor (CASSANDRA-2653)


0.8.0-rc1
 * faster flushes and compaction from fixing excessively pessimistic 
   rebuffering in BRAF (CASSANDRA-2581)
 * fix returning null column values in the python cql driver (CASSANDRA-2593)
 * fix merkle tree splitting exiting early (CASSANDRA-2605)
 * snapshot_before_compaction directory name fix (CASSANDRA-2598)
 * Disable compaction throttling during bootstrap (CASSANDRA-2612) 
 * fix CQL treatment of > and < operators in range slices (CASSANDRA-2592)
 * fix potential double-application of counter updates on commitlog replay
   by moving replay position from header to sstable metadata (CASSANDRA-2419)
 * JDBC CQL driver exposes getColumn for access to timestamp
 * JDBC ResultSetMetadata properties added to AbstractType
 * r/m clustertool (CASSANDRA-2607)
 * add support for presenting row key as a column in CQL result sets 
   (CASSANDRA-2622)
 * Don't allow {LOCAL|EACH}_QUORUM unless strategy is NTS (CASSANDRA-2627)
 * validate keyspace strategy_options during CQL create (CASSANDRA-2624)
 * fix empty Result with secondary index when limit=1 (CASSANDRA-2628)
 * Fix regression where bootstrapping a node with no schema fails
   (CASSANDRA-2625)
 * Allow removing LocationInfo sstables (CASSANDRA-2632)
 * avoid attempting to replay mutations from dropped keyspaces (CASSANDRA-2631)
 * avoid using cached position of a key when GT is requested (CASSANDRA-2633)
 * fix counting bloom filter true positives (CASSANDRA-2637)
 * initialize local ep state prior to gossip startup if needed (CASSANDRA-2638)
 * fix counter increment lost after restart (CASSANDRA-2642)
 * add quote-escaping via backslash to CLI (CASSANDRA-2623)
 * fix pig example script (CASSANDRA-2487)
 * fix dynamic snitch race in adding latencies (CASSANDRA-2618)
 * Start/stop cassandra after more important services such as mdadm in
   debian packaging (CASSANDRA-2481)


0.8.0-beta2
 * fix NPE compacting index CFs (CASSANDRA-2528)
 * Remove checking all column families on startup for compaction candidates 
   (CASSANDRA-2444)
 * validate CQL create keyspace options (CASSANDRA-2525)
 * fix nodetool setcompactionthroughput (CASSANDRA-2550)
 * move	gossip heartbeat back to its own thread (CASSANDRA-2554)
 * validate cql TRUNCATE columnfamily before truncating (CASSANDRA-2570)
 * fix batch_mutate for mixed standard-counter mutations (CASSANDRA-2457)
 * disallow making schema changes to system keyspace (CASSANDRA-2563)
 * fix sending mutation messages multiple times (CASSANDRA-2557)
 * fix incorrect use of NBHM.size in ReadCallback that could cause
   reads to time out even when responses were received (CASSANDRA-2552)
 * trigger read repair correctly for LOCAL_QUORUM reads (CASSANDRA-2556)
 * Allow configuring the number of compaction thread (CASSANDRA-2558)
 * forceUserDefinedCompaction will attempt to compact what it is given
   even if the pessimistic estimate is that there is not enough disk space;
   automatic compactions will only compact 2 or more sstables (CASSANDRA-2575)
 * refuse to apply migrations with older timestamps than the current 
   schema (CASSANDRA-2536)
 * remove unframed Thrift transport option
 * include indexes in snapshots (CASSANDRA-2596)
 * improve ignoring of obsolete mutations in index maintenance (CASSANDRA-2401)
 * recognize attempt to drop just the index while leaving the column
   definition alone (CASSANDRA-2619)
  

0.8.0-beta1
 * remove Avro RPC support (CASSANDRA-926)
 * support for columns that act as incr/decr counters 
   (CASSANDRA-1072, 1937, 1944, 1936, 2101, 2093, 2288, 2105, 2384, 2236, 2342,
   2454)
 * CQL (CASSANDRA-1703, 1704, 1705, 1706, 1707, 1708, 1710, 1711, 1940, 
   2124, 2302, 2277, 2493)
 * avoid double RowMutation serialization on write path (CASSANDRA-1800)
 * make NetworkTopologyStrategy the default (CASSANDRA-1960)
 * configurable internode encryption (CASSANDRA-1567, 2152)
 * human readable column names in sstable2json output (CASSANDRA-1933)
 * change default JMX port to 7199 (CASSANDRA-2027)
 * backwards compatible internal messaging (CASSANDRA-1015)
 * atomic switch of memtables and sstables (CASSANDRA-2284)
 * add pluggable SeedProvider (CASSANDRA-1669)
 * Fix clustertool to not throw exception when calling get_endpoints (CASSANDRA-2437)
 * upgrade to thrift 0.6 (CASSANDRA-2412) 
 * repair works on a token range instead of full ring (CASSANDRA-2324)
 * purge tombstones from row cache (CASSANDRA-2305)
 * push replication_factor into strategy_options (CASSANDRA-1263)
 * give snapshots the same name on each node (CASSANDRA-1791)
 * remove "nodetool loadbalance" (CASSANDRA-2448)
 * multithreaded compaction (CASSANDRA-2191)
 * compaction throttling (CASSANDRA-2156)
 * add key type information and alias (CASSANDRA-2311, 2396)
 * cli no longer divides read_repair_chance by 100 (CASSANDRA-2458)
 * made CompactionInfo.getTaskType return an enum (CASSANDRA-2482)
 * add a server-wide cap on measured memtable memory usage and aggressively
   flush to keep under that threshold (CASSANDRA-2006)
 * add unified UUIDType (CASSANDRA-2233)
 * add off-heap row cache support (CASSANDRA-1969)


0.7.5
 * improvements/fixes to PIG driver (CASSANDRA-1618, CASSANDRA-2387,
   CASSANDRA-2465, CASSANDRA-2484)
 * validate index names (CASSANDRA-1761)
 * reduce contention on Table.flusherLock (CASSANDRA-1954)
 * try harder to detect failures during streaming, cleaning up temporary
   files more reliably (CASSANDRA-2088)
 * shut down server for OOM on a Thrift thread (CASSANDRA-2269)
 * fix tombstone handling in repair and sstable2json (CASSANDRA-2279)
 * preserve version when streaming data from old sstables (CASSANDRA-2283)
 * don't start repair if a neighboring node is marked as dead (CASSANDRA-2290)
 * purge tombstones from row cache (CASSANDRA-2305)
 * Avoid seeking when sstable2json exports the entire file (CASSANDRA-2318)
 * clear Built flag in system table when dropping an index (CASSANDRA-2320)
 * don't allow arbitrary argument for stress.java (CASSANDRA-2323)
 * validate values for index predicates in get_indexed_slice (CASSANDRA-2328)
 * queue secondary indexes for flush before the parent (CASSANDRA-2330)
 * allow job configuration to set the CL used in Hadoop jobs (CASSANDRA-2331)
 * add memtable_flush_queue_size defaulting to 4 (CASSANDRA-2333)
 * Allow overriding of initial_token, storage_port and rpc_port from system
   properties (CASSANDRA-2343)
 * fix comparator used for non-indexed secondary expressions in index scan
   (CASSANDRA-2347)
 * ensure size calculation and write phase of large-row compaction use
   the same threshold for TTL expiration (CASSANDRA-2349)
 * fix race when iterating CFs during add/drop (CASSANDRA-2350)
 * add ConsistencyLevel command to CLI (CASSANDRA-2354)
 * allow negative numbers in the cli (CASSANDRA-2358)
 * hard code serialVersionUID for tokens class (CASSANDRA-2361)
 * fix potential infinite loop in ByteBufferUtil.inputStream (CASSANDRA-2365)
 * fix encoding bugs in HintedHandoffManager, SystemTable when default
   charset is not UTF8 (CASSANDRA-2367)
 * avoids having removed node reappearing in Gossip (CASSANDRA-2371)
 * fix incorrect truncation of long to int when reading columns via block
   index (CASSANDRA-2376)
 * fix NPE during stream session (CASSANDRA-2377)
 * fix race condition that could leave orphaned data files when dropping CF or
   KS (CASSANDRA-2381)
 * fsync statistics component on write (CASSANDRA-2382)
 * fix duplicate results from CFS.scan (CASSANDRA-2406)
 * add IntegerType to CLI help (CASSANDRA-2414)
 * avoid caching token-only decoratedkeys (CASSANDRA-2416)
 * convert mmap assertion to if/throw so scrub can catch it (CASSANDRA-2417)
 * don't overwrite gc log (CASSANDR-2418)
 * invalidate row cache for streamed row to avoid inconsitencies
   (CASSANDRA-2420)
 * avoid copies in range/index scans (CASSANDRA-2425)
 * make sure we don't wipe data during cleanup if the node has not join
   the ring (CASSANDRA-2428)
 * Try harder to close files after compaction (CASSANDRA-2431)
 * re-set bootstrapped flag after move finishes (CASSANDRA-2435)
 * display validation_class in CLI 'describe keyspace' (CASSANDRA-2442)
 * make cleanup compactions cleanup the row cache (CASSANDRA-2451)
 * add column fields validation to scrub (CASSANDRA-2460)
 * use 64KB flush buffer instead of in_memory_compaction_limit (CASSANDRA-2463)
 * fix backslash substitutions in CLI (CASSANDRA-2492)
 * disable cache saving for system CFS (CASSANDRA-2502)
 * fixes for verifying destination availability under hinted conditions
   so UE can be thrown intead of timing out (CASSANDRA-2514)
 * fix update of validation class in column metadata (CASSANDRA-2512)
 * support LOCAL_QUORUM, EACH_QUORUM CLs outside of NTS (CASSANDRA-2516)
 * preserve version when streaming data from old sstables (CASSANDRA-2283)
 * fix backslash substitutions in CLI (CASSANDRA-2492)
 * count a row deletion as one operation towards memtable threshold 
   (CASSANDRA-2519)
 * support LOCAL_QUORUM, EACH_QUORUM CLs outside of NTS (CASSANDRA-2516)


0.7.4
 * add nodetool join command (CASSANDRA-2160)
 * fix secondary indexes on pre-existing or streamed data (CASSANDRA-2244)
 * initialize endpoint in gossiper earlier (CASSANDRA-2228)
 * add ability to write to Cassandra from Pig (CASSANDRA-1828)
 * add rpc_[min|max]_threads (CASSANDRA-2176)
 * add CL.TWO, CL.THREE (CASSANDRA-2013)
 * avoid exporting an un-requested row in sstable2json, when exporting 
   a key that does not exist (CASSANDRA-2168)
 * add incremental_backups option (CASSANDRA-1872)
 * add configurable row limit to Pig loadfunc (CASSANDRA-2276)
 * validate column values in batches as well as single-Column inserts
   (CASSANDRA-2259)
 * move sample schema from cassandra.yaml to schema-sample.txt,
   a cli scripts (CASSANDRA-2007)
 * avoid writing empty rows when scrubbing tombstoned rows (CASSANDRA-2296)
 * fix assertion error in range and index scans for CL < ALL
   (CASSANDRA-2282)
 * fix commitlog replay when flush position refers to data that didn't
   get synced before server died (CASSANDRA-2285)
 * fix fd leak in sstable2json with non-mmap'd i/o (CASSANDRA-2304)
 * reduce memory use during streaming of multiple sstables (CASSANDRA-2301)
 * purge tombstoned rows from cache after GCGraceSeconds (CASSANDRA-2305)
 * allow zero replicas in a NTS datacenter (CASSANDRA-1924)
 * make range queries respect snitch for local replicas (CASSANDRA-2286)
 * fix HH delivery when column index is larger than 2GB (CASSANDRA-2297)
 * make 2ary indexes use parent CF flush thresholds during initial build
   (CASSANDRA-2294)
 * update memtable_throughput to be a long (CASSANDRA-2158)


0.7.3
 * Keep endpoint state until aVeryLongTime (CASSANDRA-2115)
 * lower-latency read repair (CASSANDRA-2069)
 * add hinted_handoff_throttle_delay_in_ms option (CASSANDRA-2161)
 * fixes for cache save/load (CASSANDRA-2172, -2174)
 * Handle whole-row deletions in CFOutputFormat (CASSANDRA-2014)
 * Make memtable_flush_writers flush in parallel (CASSANDRA-2178)
 * Add compaction_preheat_key_cache option (CASSANDRA-2175)
 * refactor stress.py to have only one copy of the format string 
   used for creating row keys (CASSANDRA-2108)
 * validate index names for \w+ (CASSANDRA-2196)
 * Fix Cassandra cli to respect timeout if schema does not settle 
   (CASSANDRA-2187)
 * fix for compaction and cleanup writing old-format data into new-version 
   sstable (CASSANDRA-2211, -2216)
 * add nodetool scrub (CASSANDRA-2217, -2240)
 * fix sstable2json large-row pagination (CASSANDRA-2188)
 * fix EOFing on requests for the last bytes in a file (CASSANDRA-2213)
 * fix BufferedRandomAccessFile bugs (CASSANDRA-2218, -2241)
 * check for memtable flush_after_mins exceeded every 10s (CASSANDRA-2183)
 * fix cache saving on Windows (CASSANDRA-2207)
 * add validateSchemaAgreement call + synchronization to schema
   modification operations (CASSANDRA-2222)
 * fix for reversed slice queries on large rows (CASSANDRA-2212)
 * fat clients were writing local data (CASSANDRA-2223)
 * set DEFAULT_MEMTABLE_LIFETIME_IN_MINS to 24h
 * improve detection and cleanup of partially-written sstables 
   (CASSANDRA-2206)
 * fix supercolumn de/serialization when subcolumn comparator is different
   from supercolumn's (CASSANDRA-2104)
 * fix starting up on Windows when CASSANDRA_HOME contains whitespace
   (CASSANDRA-2237)
 * add [get|set][row|key]cacheSavePeriod to JMX (CASSANDRA-2100)
 * fix Hadoop ColumnFamilyOutputFormat dropping of mutations
   when batch fills up (CASSANDRA-2255)
 * move file deletions off of scheduledtasks executor (CASSANDRA-2253)


0.7.2
 * copy DecoratedKey.key when inserting into caches to avoid retaining
   a reference to the underlying buffer (CASSANDRA-2102)
 * format subcolumn names with subcomparator (CASSANDRA-2136)
 * fix column bloom filter deserialization (CASSANDRA-2165)


0.7.1
 * refactor MessageDigest creation code. (CASSANDRA-2107)
 * buffer network stack to avoid inefficient small TCP messages while avoiding
   the nagle/delayed ack problem (CASSANDRA-1896)
 * check log4j configuration for changes every 10s (CASSANDRA-1525, 1907)
 * more-efficient cross-DC replication (CASSANDRA-1530, -2051, -2138)
 * avoid polluting page cache with commitlog or sstable writes
   and seq scan operations (CASSANDRA-1470)
 * add RMI authentication options to nodetool (CASSANDRA-1921)
 * make snitches configurable at runtime (CASSANDRA-1374)
 * retry hadoop split requests on connection failure (CASSANDRA-1927)
 * implement describeOwnership for BOP, COPP (CASSANDRA-1928)
 * make read repair behave as expected for ConsistencyLevel > ONE
   (CASSANDRA-982, 2038)
 * distributed test harness (CASSANDRA-1859, 1964)
 * reduce flush lock contention (CASSANDRA-1930)
 * optimize supercolumn deserialization (CASSANDRA-1891)
 * fix CFMetaData.apply to only compare objects of the same class 
   (CASSANDRA-1962)
 * allow specifying specific SSTables to compact from JMX (CASSANDRA-1963)
 * fix race condition in MessagingService.targets (CASSANDRA-1959, 2094, 2081)
 * refuse to open sstables from a future version (CASSANDRA-1935)
 * zero-copy reads (CASSANDRA-1714)
 * fix copy bounds for word Text in wordcount demo (CASSANDRA-1993)
 * fixes for contrib/javautils (CASSANDRA-1979)
 * check more frequently for memtable expiration (CASSANDRA-2000)
 * fix writing SSTable column count statistics (CASSANDRA-1976)
 * fix streaming of multiple CFs during bootstrap (CASSANDRA-1992)
 * explicitly set JVM GC new generation size with -Xmn (CASSANDRA-1968)
 * add short options for CLI flags (CASSANDRA-1565)
 * make keyspace argument to "describe keyspace" in CLI optional
   when authenticated to keyspace already (CASSANDRA-2029)
 * added option to specify -Dcassandra.join_ring=false on startup
   to allow "warm spare" nodes or performing JMX maintenance before
   joining the ring (CASSANDRA-526)
 * log migrations at INFO (CASSANDRA-2028)
 * add CLI verbose option in file mode (CASSANDRA-2030)
 * add single-line "--" comments to CLI (CASSANDRA-2032)
 * message serialization tests (CASSANDRA-1923)
 * switch from ivy to maven-ant-tasks (CASSANDRA-2017)
 * CLI attempts to block for new schema to propagate (CASSANDRA-2044)
 * fix potential overflow in nodetool cfstats (CASSANDRA-2057)
 * add JVM shutdownhook to sync commitlog (CASSANDRA-1919)
 * allow nodes to be up without being part of  normal traffic (CASSANDRA-1951)
 * fix CLI "show keyspaces" with null options on NTS (CASSANDRA-2049)
 * fix possible ByteBuffer race conditions (CASSANDRA-2066)
 * reduce garbage generated by MessagingService to prevent load spikes
   (CASSANDRA-2058)
 * fix math in RandomPartitioner.describeOwnership (CASSANDRA-2071)
 * fix deletion of sstable non-data components (CASSANDRA-2059)
 * avoid blocking gossip while deleting handoff hints (CASSANDRA-2073)
 * ignore messages from newer versions, keep track of nodes in gossip 
   regardless of version (CASSANDRA-1970)
 * cache writing moved to CompactionManager to reduce i/o contention and
   updated to use non-cache-polluting writes (CASSANDRA-2053)
 * page through large rows when exporting to JSON (CASSANDRA-2041)
 * add flush_largest_memtables_at and reduce_cache_sizes_at options
   (CASSANDRA-2142)
 * add cli 'describe cluster' command (CASSANDRA-2127)
 * add cli support for setting username/password at 'connect' command 
   (CASSANDRA-2111)
 * add -D option to Stress.java to allow reading hosts from a file 
   (CASSANDRA-2149)
 * bound hints CF throughput between 32M and 256M (CASSANDRA-2148)
 * continue starting when invalid saved cache entries are encountered
   (CASSANDRA-2076)
 * add max_hint_window_in_ms option (CASSANDRA-1459)


0.7.0-final
 * fix offsets to ByteBuffer.get (CASSANDRA-1939)


0.7.0-rc4
 * fix cli crash after backgrounding (CASSANDRA-1875)
 * count timeouts in storageproxy latencies, and include latency 
   histograms in StorageProxyMBean (CASSANDRA-1893)
 * fix CLI get recognition of supercolumns (CASSANDRA-1899)
 * enable keepalive on intra-cluster sockets (CASSANDRA-1766)
 * count timeouts towards dynamicsnitch latencies (CASSANDRA-1905)
 * Expose index-building status in JMX + cli schema description
   (CASSANDRA-1871)
 * allow [LOCAL|EACH]_QUORUM to be used with non-NetworkTopology 
   replication Strategies
 * increased amount of index locks for faster commitlog replay
 * collect secondary index tombstones immediately (CASSANDRA-1914)
 * revert commitlog changes from #1780 (CASSANDRA-1917)
 * change RandomPartitioner min token to -1 to avoid collision w/
   tokens on actual nodes (CASSANDRA-1901)
 * examine the right nibble when validating TimeUUID (CASSANDRA-1910)
 * include secondary indexes in cleanup (CASSANDRA-1916)
 * CFS.scrubDataDirectories should also cleanup invalid secondary indexes
   (CASSANDRA-1904)
 * ability to disable/enable gossip on nodes to force them down
   (CASSANDRA-1108)


0.7.0-rc3
 * expose getNaturalEndpoints in StorageServiceMBean taking byte[]
   key; RMI cannot serialize ByteBuffer (CASSANDRA-1833)
 * infer org.apache.cassandra.locator for replication strategy classes
   when not otherwise specified
 * validation that generates less garbage (CASSANDRA-1814)
 * add TTL support to CLI (CASSANDRA-1838)
 * cli defaults to bytestype for subcomparator when creating
   column families (CASSANDRA-1835)
 * unregister index MBeans when index is dropped (CASSANDRA-1843)
 * make ByteBufferUtil.clone thread-safe (CASSANDRA-1847)
 * change exception for read requests during bootstrap from 
   InvalidRequest to Unavailable (CASSANDRA-1862)
 * respect row-level tombstones post-flush in range scans
   (CASSANDRA-1837)
 * ReadResponseResolver check digests against each other (CASSANDRA-1830)
 * return InvalidRequest when remove of subcolumn without supercolumn
   is requested (CASSANDRA-1866)
 * flush before repair (CASSANDRA-1748)
 * SSTableExport validates key order (CASSANDRA-1884)
 * large row support for SSTableExport (CASSANDRA-1867)
 * Re-cache hot keys post-compaction without hitting disk (CASSANDRA-1878)
 * manage read repair in coordinator instead of data source, to
   provide latency information to dynamic snitch (CASSANDRA-1873)


0.7.0-rc2
 * fix live-column-count of slice ranges including tombstoned supercolumn 
   with live subcolumn (CASSANDRA-1591)
 * rename o.a.c.internal.AntientropyStage -> AntiEntropyStage,
   o.a.c.request.Request_responseStage -> RequestResponseStage,
   o.a.c.internal.Internal_responseStage -> InternalResponseStage
 * add AbstractType.fromString (CASSANDRA-1767)
 * require index_type to be present when specifying index_name
   on ColumnDef (CASSANDRA-1759)
 * fix add/remove index bugs in CFMetadata (CASSANDRA-1768)
 * rebuild Strategy during system_update_keyspace (CASSANDRA-1762)
 * cli updates prompt to ... in continuation lines (CASSANDRA-1770)
 * support multiple Mutations per key in hadoop ColumnFamilyOutputFormat
   (CASSANDRA-1774)
 * improvements to Debian init script (CASSANDRA-1772)
 * use local classloader to check for version.properties (CASSANDRA-1778)
 * Validate that column names in column_metadata are valid for the
   defined comparator, and decode properly in cli (CASSANDRA-1773)
 * use cross-platform newlines in cli (CASSANDRA-1786)
 * add ExpiringColumn support to sstable import/export (CASSANDRA-1754)
 * add flush for each append to periodic commitlog mode; added
   periodic_without_flush option to disable this (CASSANDRA-1780)
 * close file handle used for post-flush truncate (CASSANDRA-1790)
 * various code cleanup (CASSANDRA-1793, -1794, -1795)
 * fix range queries against wrapped range (CASSANDRA-1781)
 * fix consistencylevel calculations for NetworkTopologyStrategy
   (CASSANDRA-1804)
 * cli support index type enum names (CASSANDRA-1810)
 * improved validation of column_metadata (CASSANDRA-1813)
 * reads at ConsistencyLevel > 1 throw UnavailableException
   immediately if insufficient live nodes exist (CASSANDRA-1803)
 * copy bytebuffers for local writes to avoid retaining the entire
   Thrift frame (CASSANDRA-1801)
 * fix NPE adding index to column w/o prior metadata (CASSANDRA-1764)
 * reduce fat client timeout (CASSANDRA-1730)
 * fix botched merge of CASSANDRA-1316


0.7.0-rc1
 * fix compaction and flush races with schema updates (CASSANDRA-1715)
 * add clustertool, config-converter, sstablekeys, and schematool 
   Windows .bat files (CASSANDRA-1723)
 * reject range queries received during bootstrap (CASSANDRA-1739)
 * fix wrapping-range queries on non-minimum token (CASSANDRA-1700)
 * add nodetool cfhistogram (CASSANDRA-1698)
 * limit repaired ranges to what the nodes have in common (CASSANDRA-1674)
 * index scan treats missing columns as not matching secondary
   expressions (CASSANDRA-1745)
 * Fix misuse of DataOutputBuffer.getData in AntiEntropyService
   (CASSANDRA-1729)
 * detect and warn when obsolete version of JNA is present (CASSANDRA-1760)
 * reduce fat client timeout (CASSANDRA-1730)
 * cleanup smallest CFs first to increase free temp space for larger ones
   (CASSANDRA-1811)
 * Update windows .bat files to work outside of main Cassandra
   directory (CASSANDRA-1713)
 * fix read repair regression from 0.6.7 (CASSANDRA-1727)
 * more-efficient read repair (CASSANDRA-1719)
 * fix hinted handoff replay (CASSANDRA-1656)
 * log type of dropped messages (CASSANDRA-1677)
 * upgrade to SLF4J 1.6.1
 * fix ByteBuffer bug in ExpiringColumn.updateDigest (CASSANDRA-1679)
 * fix IntegerType.getString (CASSANDRA-1681)
 * make -Djava.net.preferIPv4Stack=true the default (CASSANDRA-628)
 * add INTERNAL_RESPONSE verb to differentiate from responses related
   to client requests (CASSANDRA-1685)
 * log tpstats when dropping messages (CASSANDRA-1660)
 * include unreachable nodes in describeSchemaVersions (CASSANDRA-1678)
 * Avoid dropping messages off the client request path (CASSANDRA-1676)
 * fix jna errno reporting (CASSANDRA-1694)
 * add friendlier error for UnknownHostException on startup (CASSANDRA-1697)
 * include jna dependency in RPM package (CASSANDRA-1690)
 * add --skip-keys option to stress.py (CASSANDRA-1696)
 * improve cli handling of non-string keys and column names 
   (CASSANDRA-1701, -1693)
 * r/m extra subcomparator line in cli keyspaces output (CASSANDRA-1712)
 * add read repair chance to cli "show keyspaces"
 * upgrade to ConcurrentLinkedHashMap 1.1 (CASSANDRA-975)
 * fix index scan routing (CASSANDRA-1722)
 * fix tombstoning of supercolumns in range queries (CASSANDRA-1734)
 * clear endpoint cache after updating keyspace metadata (CASSANDRA-1741)
 * fix wrapping-range queries on non-minimum token (CASSANDRA-1700)
 * truncate includes secondary indexes (CASSANDRA-1747)
 * retain reference to PendingFile sstables (CASSANDRA-1749)
 * fix sstableimport regression (CASSANDRA-1753)
 * fix for bootstrap when no non-system tables are defined (CASSANDRA-1732)
 * handle replica unavailability in index scan (CASSANDRA-1755)
 * fix service initialization order deadlock (CASSANDRA-1756)
 * multi-line cli commands (CASSANDRA-1742)
 * fix race between snapshot and compaction (CASSANDRA-1736)
 * add listEndpointsPendingHints, deleteHintsForEndpoint JMX methods 
   (CASSANDRA-1551)


0.7.0-beta3
 * add strategy options to describe_keyspace output (CASSANDRA-1560)
 * log warning when using randomly generated token (CASSANDRA-1552)
 * re-organize JMX into .db, .net, .internal, .request (CASSANDRA-1217)
 * allow nodes to change IPs between restarts (CASSANDRA-1518)
 * remember ring state between restarts by default (CASSANDRA-1518)
 * flush index built flag so we can read it before log replay (CASSANDRA-1541)
 * lock row cache updates to prevent race condition (CASSANDRA-1293)
 * remove assertion causing rare (and harmless) error messages in
   commitlog (CASSANDRA-1330)
 * fix moving nodes with no keyspaces defined (CASSANDRA-1574)
 * fix unbootstrap when no data is present in a transfer range (CASSANDRA-1573)
 * take advantage of AVRO-495 to simplify our avro IDL (CASSANDRA-1436)
 * extend authorization hierarchy to column family (CASSANDRA-1554)
 * deletion support in secondary indexes (CASSANDRA-1571)
 * meaningful error message for invalid replication strategy class 
   (CASSANDRA-1566)
 * allow keyspace creation with RF > N (CASSANDRA-1428)
 * improve cli error handling (CASSANDRA-1580)
 * add cache save/load ability (CASSANDRA-1417, 1606, 1647)
 * add StorageService.getDrainProgress (CASSANDRA-1588)
 * Disallow bootstrap to an in-use token (CASSANDRA-1561)
 * Allow dynamic secondary index creation and destruction (CASSANDRA-1532)
 * log auto-guessed memtable thresholds (CASSANDRA-1595)
 * add ColumnDef support to cli (CASSANDRA-1583)
 * reduce index sample time by 75% (CASSANDRA-1572)
 * add cli support for column, strategy metadata (CASSANDRA-1578, 1612)
 * add cli support for schema modification (CASSANDRA-1584)
 * delete temp files on failed compactions (CASSANDRA-1596)
 * avoid blocking for dead nodes during removetoken (CASSANDRA-1605)
 * remove ConsistencyLevel.ZERO (CASSANDRA-1607)
 * expose in-progress compaction type in jmx (CASSANDRA-1586)
 * removed IClock & related classes from internals (CASSANDRA-1502)
 * fix removing tokens from SystemTable on decommission and removetoken
   (CASSANDRA-1609)
 * include CF metadata in cli 'show keyspaces' (CASSANDRA-1613)
 * switch from Properties to HashMap in PropertyFileSnitch to
   avoid synchronization bottleneck (CASSANDRA-1481)
 * PropertyFileSnitch configuration file renamed to 
   cassandra-topology.properties
 * add cli support for get_range_slices (CASSANDRA-1088, CASSANDRA-1619)
 * Make memtable flush thresholds per-CF instead of global 
   (CASSANDRA-1007, 1637)
 * add cli support for binary data without CfDef hints (CASSANDRA-1603)
 * fix building SSTable statistics post-stream (CASSANDRA-1620)
 * fix potential infinite loop in 2ary index queries (CASSANDRA-1623)
 * allow creating NTS keyspaces with no replicas configured (CASSANDRA-1626)
 * add jmx histogram of sstables accessed per read (CASSANDRA-1624)
 * remove system_rename_column_family and system_rename_keyspace from the
   client API until races can be fixed (CASSANDRA-1630, CASSANDRA-1585)
 * add cli sanity tests (CASSANDRA-1582)
 * update GC settings in cassandra.bat (CASSANDRA-1636)
 * cli support for index queries (CASSANDRA-1635)
 * cli support for updating schema memtable settings (CASSANDRA-1634)
 * cli --file option (CASSANDRA-1616)
 * reduce automatically chosen memtable sizes by 50% (CASSANDRA-1641)
 * move endpoint cache from snitch to strategy (CASSANDRA-1643)
 * fix commitlog recovery deleting the newly-created segment as well as
   the old ones (CASSANDRA-1644)
 * upgrade to Thrift 0.5 (CASSANDRA-1367)
 * renamed CL.DCQUORUM to LOCAL_QUORUM and DCQUORUMSYNC to EACH_QUORUM
 * cli truncate support (CASSANDRA-1653)
 * update GC settings in cassandra.bat (CASSANDRA-1636)
 * avoid logging when a node's ip/token is gossipped back to it (CASSANDRA-1666)


0.7-beta2
 * always use UTF-8 for hint keys (CASSANDRA-1439)
 * remove cassandra.yaml dependency from Hadoop and Pig (CASSADRA-1322)
 * expose CfDef metadata in describe_keyspaces (CASSANDRA-1363)
 * restore use of mmap_index_only option (CASSANDRA-1241)
 * dropping a keyspace with no column families generated an error 
   (CASSANDRA-1378)
 * rename RackAwareStrategy to OldNetworkTopologyStrategy, RackUnawareStrategy 
   to SimpleStrategy, DatacenterShardStrategy to NetworkTopologyStrategy,
   AbstractRackAwareSnitch to AbstractNetworkTopologySnitch (CASSANDRA-1392)
 * merge StorageProxy.mutate, mutateBlocking (CASSANDRA-1396)
 * faster UUIDType, LongType comparisons (CASSANDRA-1386, 1393)
 * fix setting read_repair_chance from CLI addColumnFamily (CASSANDRA-1399)
 * fix updates to indexed columns (CASSANDRA-1373)
 * fix race condition leaving to FileNotFoundException (CASSANDRA-1382)
 * fix sharded lock hash on index write path (CASSANDRA-1402)
 * add support for GT/E, LT/E in subordinate index clauses (CASSANDRA-1401)
 * cfId counter got out of sync when CFs were added (CASSANDRA-1403)
 * less chatty schema updates (CASSANDRA-1389)
 * rename column family mbeans. 'type' will now include either 
   'IndexColumnFamilies' or 'ColumnFamilies' depending on the CFS type.
   (CASSANDRA-1385)
 * disallow invalid keyspace and column family names. This includes name that
   matches a '^\w+' regex. (CASSANDRA-1377)
 * use JNA, if present, to take snapshots (CASSANDRA-1371)
 * truncate hints if starting 0.7 for the first time (CASSANDRA-1414)
 * fix FD leak in single-row slicepredicate queries (CASSANDRA-1416)
 * allow index expressions against columns that are not part of the 
   SlicePredicate (CASSANDRA-1410)
 * config-converter properly handles snitches and framed support 
   (CASSANDRA-1420)
 * remove keyspace argument from multiget_count (CASSANDRA-1422)
 * allow specifying cassandra.yaml location as (local or remote) URL
   (CASSANDRA-1126)
 * fix using DynamicEndpointSnitch with NetworkTopologyStrategy
   (CASSANDRA-1429)
 * Add CfDef.default_validation_class (CASSANDRA-891)
 * fix EstimatedHistogram.max (CASSANDRA-1413)
 * quorum read optimization (CASSANDRA-1622)
 * handle zero-length (or missing) rows during HH paging (CASSANDRA-1432)
 * include secondary indexes during schema migrations (CASSANDRA-1406)
 * fix commitlog header race during schema change (CASSANDRA-1435)
 * fix ColumnFamilyStoreMBeanIterator to use new type name (CASSANDRA-1433)
 * correct filename generated by xml->yaml converter (CASSANDRA-1419)
 * add CMSInitiatingOccupancyFraction=75 and UseCMSInitiatingOccupancyOnly
   to default JVM options
 * decrease jvm heap for cassandra-cli (CASSANDRA-1446)
 * ability to modify keyspaces and column family definitions on a live cluster
   (CASSANDRA-1285)
 * support for Hadoop Streaming [non-jvm map/reduce via stdin/out]
   (CASSANDRA-1368)
 * Move persistent sstable stats from the system table to an sstable component
   (CASSANDRA-1430)
 * remove failed bootstrap attempt from pending ranges when gossip times
   it out after 1h (CASSANDRA-1463)
 * eager-create tcp connections to other cluster members (CASSANDRA-1465)
 * enumerate stages and derive stage from message type instead of 
   transmitting separately (CASSANDRA-1465)
 * apply reversed flag during collation from different data sources
   (CASSANDRA-1450)
 * make failure to remove commitlog segment non-fatal (CASSANDRA-1348)
 * correct ordering of drain operations so CL.recover is no longer 
   necessary (CASSANDRA-1408)
 * removed keyspace from describe_splits method (CASSANDRA-1425)
 * rename check_schema_agreement to describe_schema_versions
   (CASSANDRA-1478)
 * fix QUORUM calculation for RF > 3 (CASSANDRA-1487)
 * remove tombstones during non-major compactions when bloom filter
   verifies that row does not exist in other sstables (CASSANDRA-1074)
 * nodes that coordinated a loadbalance in the past could not be seen by
   newly added nodes (CASSANDRA-1467)
 * exposed endpoint states (gossip details) via jmx (CASSANDRA-1467)
 * ensure that compacted sstables are not included when new readers are
   instantiated (CASSANDRA-1477)
 * by default, calculate heap size and memtable thresholds at runtime (CASSANDRA-1469)
 * fix races dealing with adding/dropping keyspaces and column families in
   rapid succession (CASSANDRA-1477)
 * clean up of Streaming system (CASSANDRA-1503, 1504, 1506)
 * add options to configure Thrift socket keepalive and buffer sizes (CASSANDRA-1426)
 * make contrib CassandraServiceDataCleaner recursive (CASSANDRA-1509)
 * min, max compaction threshold are configurable and persistent 
   per-ColumnFamily (CASSANDRA-1468)
 * fix replaying the last mutation in a commitlog unnecessarily 
   (CASSANDRA-1512)
 * invoke getDefaultUncaughtExceptionHandler from DTPE with the original
   exception rather than the ExecutionException wrapper (CASSANDRA-1226)
 * remove Clock from the Thrift (and Avro) API (CASSANDRA-1501)
 * Close intra-node sockets when connection is broken (CASSANDRA-1528)
 * RPM packaging spec file (CASSANDRA-786)
 * weighted request scheduler (CASSANDRA-1485)
 * treat expired columns as deleted (CASSANDRA-1539)
 * make IndexInterval configurable (CASSANDRA-1488)
 * add describe_snitch to Thrift API (CASSANDRA-1490)
 * MD5 authenticator compares plain text submitted password with MD5'd
   saved property, instead of vice versa (CASSANDRA-1447)
 * JMX MessagingService pending and completed counts (CASSANDRA-1533)
 * fix race condition processing repair responses (CASSANDRA-1511)
 * make repair blocking (CASSANDRA-1511)
 * create EndpointSnitchInfo and MBean to expose rack and DC (CASSANDRA-1491)
 * added option to contrib/word_count to output results back to Cassandra
   (CASSANDRA-1342)
 * rewrite Hadoop ColumnFamilyRecordWriter to pool connections, retry to
   multiple Cassandra nodes, and smooth impact on the Cassandra cluster
   by using smaller batch sizes (CASSANDRA-1434)
 * fix setting gc_grace_seconds via CLI (CASSANDRA-1549)
 * support TTL'd index values (CASSANDRA-1536)
 * make removetoken work like decommission (CASSANDRA-1216)
 * make cli comparator-aware and improve quote rules (CASSANDRA-1523,-1524)
 * make nodetool compact and cleanup blocking (CASSANDRA-1449)
 * add memtable, cache information to GCInspector logs (CASSANDRA-1558)
 * enable/disable HintedHandoff via JMX (CASSANDRA-1550)
 * Ignore stray files in the commit log directory (CASSANDRA-1547)
 * Disallow bootstrap to an in-use token (CASSANDRA-1561)


0.7-beta1
 * sstable versioning (CASSANDRA-389)
 * switched to slf4j logging (CASSANDRA-625)
 * add (optional) expiration time for column (CASSANDRA-699)
 * access levels for authentication/authorization (CASSANDRA-900)
 * add ReadRepairChance to CF definition (CASSANDRA-930)
 * fix heisenbug in system tests, especially common on OS X (CASSANDRA-944)
 * convert to byte[] keys internally and all public APIs (CASSANDRA-767)
 * ability to alter schema definitions on a live cluster (CASSANDRA-44)
 * renamed configuration file to cassandra.xml, and log4j.properties to
   log4j-server.properties, which must now be loaded from
   the classpath (which is how our scripts in bin/ have always done it)
   (CASSANDRA-971)
 * change get_count to require a SlicePredicate. create multi_get_count
   (CASSANDRA-744)
 * re-organized endpointsnitch implementations and added SimpleSnitch
   (CASSANDRA-994)
 * Added preload_row_cache option (CASSANDRA-946)
 * add CRC to commitlog header (CASSANDRA-999)
 * removed deprecated batch_insert and get_range_slice methods (CASSANDRA-1065)
 * add truncate thrift method (CASSANDRA-531)
 * http mini-interface using mx4j (CASSANDRA-1068)
 * optimize away copy of sliced row on memtable read path (CASSANDRA-1046)
 * replace constant-size 2GB mmaped segments and special casing for index 
   entries spanning segment boundaries, with SegmentedFile that computes 
   segments that always contain entire entries/rows (CASSANDRA-1117)
 * avoid reading large rows into memory during compaction (CASSANDRA-16)
 * added hadoop OutputFormat (CASSANDRA-1101)
 * efficient Streaming (no more anticompaction) (CASSANDRA-579)
 * split commitlog header into separate file and add size checksum to
   mutations (CASSANDRA-1179)
 * avoid allocating a new byte[] for each mutation on replay (CASSANDRA-1219)
 * revise HH schema to be per-endpoint (CASSANDRA-1142)
 * add joining/leaving status to nodetool ring (CASSANDRA-1115)
 * allow multiple repair sessions per node (CASSANDRA-1190)
 * optimize away MessagingService for local range queries (CASSANDRA-1261)
 * make framed transport the default so malformed requests can't OOM the 
   server (CASSANDRA-475)
 * significantly faster reads from row cache (CASSANDRA-1267)
 * take advantage of row cache during range queries (CASSANDRA-1302)
 * make GCGraceSeconds a per-ColumnFamily value (CASSANDRA-1276)
 * keep persistent row size and column count statistics (CASSANDRA-1155)
 * add IntegerType (CASSANDRA-1282)
 * page within a single row during hinted handoff (CASSANDRA-1327)
 * push DatacenterShardStrategy configuration into keyspace definition,
   eliminating datacenter.properties. (CASSANDRA-1066)
 * optimize forward slices starting with '' and single-index-block name 
   queries by skipping the column index (CASSANDRA-1338)
 * streaming refactor (CASSANDRA-1189)
 * faster comparison for UUID types (CASSANDRA-1043)
 * secondary index support (CASSANDRA-749 and subtasks)
 * make compaction buckets deterministic (CASSANDRA-1265)


0.6.6
 * Allow using DynamicEndpointSnitch with RackAwareStrategy (CASSANDRA-1429)
 * remove the remaining vestiges of the unfinished DatacenterShardStrategy 
   (replaced by NetworkTopologyStrategy in 0.7)
   

0.6.5
 * fix key ordering in range query results with RandomPartitioner
   and ConsistencyLevel > ONE (CASSANDRA-1145)
 * fix for range query starting with the wrong token range (CASSANDRA-1042)
 * page within a single row during hinted handoff (CASSANDRA-1327)
 * fix compilation on non-sun JDKs (CASSANDRA-1061)
 * remove String.trim() call on row keys in batch mutations (CASSANDRA-1235)
 * Log summary of dropped messages instead of spamming log (CASSANDRA-1284)
 * add dynamic endpoint snitch (CASSANDRA-981)
 * fix streaming for keyspaces with hyphens in their name (CASSANDRA-1377)
 * fix errors in hard-coded bloom filter optKPerBucket by computing it
   algorithmically (CASSANDRA-1220
 * remove message deserialization stage, and uncap read/write stages
   so slow reads/writes don't block gossip processing (CASSANDRA-1358)
 * add jmx port configuration to Debian package (CASSANDRA-1202)
 * use mlockall via JNA, if present, to prevent Linux from swapping
   out parts of the JVM (CASSANDRA-1214)


0.6.4
 * avoid queuing multiple hint deliveries for the same endpoint
   (CASSANDRA-1229)
 * better performance for and stricter checking of UTF8 column names
   (CASSANDRA-1232)
 * extend option to lower compaction priority to hinted handoff
   as well (CASSANDRA-1260)
 * log errors in gossip instead of re-throwing (CASSANDRA-1289)
 * avoid aborting commitlog replay prematurely if a flushed-but-
   not-removed commitlog segment is encountered (CASSANDRA-1297)
 * fix duplicate rows being read during mapreduce (CASSANDRA-1142)
 * failure detection wasn't closing command sockets (CASSANDRA-1221)
 * cassandra-cli.bat works on windows (CASSANDRA-1236)
 * pre-emptively drop requests that cannot be processed within RPCTimeout
   (CASSANDRA-685)
 * add ack to Binary write verb and update CassandraBulkLoader
   to wait for acks for each row (CASSANDRA-1093)
 * added describe_partitioner Thrift method (CASSANDRA-1047)
 * Hadoop jobs no longer require the Cassandra storage-conf.xml
   (CASSANDRA-1280, CASSANDRA-1047)
 * log thread pool stats when GC is excessive (CASSANDRA-1275)
 * remove gossip message size limit (CASSANDRA-1138)
 * parallelize local and remote reads during multiget, and respect snitch 
   when determining whether to do local read for CL.ONE (CASSANDRA-1317)
 * fix read repair to use requested consistency level on digest mismatch,
   rather than assuming QUORUM (CASSANDRA-1316)
 * process digest mismatch re-reads in parallel (CASSANDRA-1323)
 * switch hints CF comparator to BytesType (CASSANDRA-1274)


0.6.3
 * retry to make streaming connections up to 8 times. (CASSANDRA-1019)
 * reject describe_ring() calls on invalid keyspaces (CASSANDRA-1111)
 * fix cache size calculation for size of 100% (CASSANDRA-1129)
 * fix cache capacity only being recalculated once (CASSANDRA-1129)
 * remove hourly scan of all hints on the off chance that the gossiper
   missed a status change; instead, expose deliverHintsToEndpoint to JMX
   so it can be done manually, if necessary (CASSANDRA-1141)
 * don't reject reads at CL.ALL (CASSANDRA-1152)
 * reject deletions to supercolumns in CFs containing only standard
   columns (CASSANDRA-1139)
 * avoid preserving login information after client disconnects
   (CASSANDRA-1057)
 * prefer sun jdk to openjdk in debian init script (CASSANDRA-1174)
 * detect partioner config changes between restarts and fail fast 
   (CASSANDRA-1146)
 * use generation time to resolve node token reassignment disagreements
   (CASSANDRA-1118)
 * restructure the startup ordering of Gossiper and MessageService to avoid
   timing anomalies (CASSANDRA-1160)
 * detect incomplete commit log hearders (CASSANDRA-1119)
 * force anti-entropy service to stream files on the stream stage to avoid
   sending streams out of order (CASSANDRA-1169)
 * remove inactive stream managers after AES streams files (CASSANDRA-1169)
 * allow removing entire row through batch_mutate Deletion (CASSANDRA-1027)
 * add JMX metrics for row-level bloom filter false positives (CASSANDRA-1212)
 * added a redhat init script to contrib (CASSANDRA-1201)
 * use midpoint when bootstrapping a new machine into range with not
   much data yet instead of random token (CASSANDRA-1112)
 * kill server on OOM in executor stage as well as Thrift (CASSANDRA-1226)
 * remove opportunistic repairs, when two machines with overlapping replica
   responsibilities happen to finish major compactions of the same CF near
   the same time.  repairs are now fully manual (CASSANDRA-1190)
 * add ability to lower compaction priority (default is no change from 0.6.2)
   (CASSANDRA-1181)


0.6.2
 * fix contrib/word_count build. (CASSANDRA-992)
 * split CommitLogExecutorService into BatchCommitLogExecutorService and 
   PeriodicCommitLogExecutorService (CASSANDRA-1014)
 * add latency histograms to CFSMBean (CASSANDRA-1024)
 * make resolving timestamp ties deterministic by using value bytes
   as a tiebreaker (CASSANDRA-1039)
 * Add option to turn off Hinted Handoff (CASSANDRA-894)
 * fix windows startup (CASSANDRA-948)
 * make concurrent_reads, concurrent_writes configurable at runtime via JMX
   (CASSANDRA-1060)
 * disable GCInspector on non-Sun JVMs (CASSANDRA-1061)
 * fix tombstone handling in sstable rows with no other data (CASSANDRA-1063)
 * fix size of row in spanned index entries (CASSANDRA-1056)
 * install json2sstable, sstable2json, and sstablekeys to Debian package
 * StreamingService.StreamDestinations wouldn't empty itself after streaming
   finished (CASSANDRA-1076)
 * added Collections.shuffle(splits) before returning the splits in 
   ColumnFamilyInputFormat (CASSANDRA-1096)
 * do not recalculate cache capacity post-compaction if it's been manually 
   modified (CASSANDRA-1079)
 * better defaults for flush sorter + writer executor queue sizes
   (CASSANDRA-1100)
 * windows scripts for SSTableImport/Export (CASSANDRA-1051)
 * windows script for nodetool (CASSANDRA-1113)
 * expose PhiConvictThreshold (CASSANDRA-1053)
 * make repair of RF==1 a no-op (CASSANDRA-1090)
 * improve default JVM GC options (CASSANDRA-1014)
 * fix SlicePredicate serialization inside Hadoop jobs (CASSANDRA-1049)
 * close Thrift sockets in Hadoop ColumnFamilyRecordReader (CASSANDRA-1081)


0.6.1
 * fix NPE in sstable2json when no excluded keys are given (CASSANDRA-934)
 * keep the replica set constant throughout the read repair process
   (CASSANDRA-937)
 * allow querying getAllRanges with empty token list (CASSANDRA-933)
 * fix command line arguments inversion in clustertool (CASSANDRA-942)
 * fix race condition that could trigger a false-positive assertion
   during post-flush discard of old commitlog segments (CASSANDRA-936)
 * fix neighbor calculation for anti-entropy repair (CASSANDRA-924)
 * perform repair even for small entropy differences (CASSANDRA-924)
 * Use hostnames in CFInputFormat to allow Hadoop's naive string-based
   locality comparisons to work (CASSANDRA-955)
 * cache read-only BufferedRandomAccessFile length to avoid
   3 system calls per invocation (CASSANDRA-950)
 * nodes with IPv6 (and no IPv4) addresses could not join cluster
   (CASSANDRA-969)
 * Retrieve the correct number of undeleted columns, if any, from
   a supercolumn in a row that had been deleted previously (CASSANDRA-920)
 * fix index scans that cross the 2GB mmap boundaries for both mmap
   and standard i/o modes (CASSANDRA-866)
 * expose drain via nodetool (CASSANDRA-978)


0.6.0-RC1
 * JMX drain to flush memtables and run through commit log (CASSANDRA-880)
 * Bootstrapping can skip ranges under the right conditions (CASSANDRA-902)
 * fix merging row versions in range_slice for CL > ONE (CASSANDRA-884)
 * default write ConsistencyLeven chaned from ZERO to ONE
 * fix for index entries spanning mmap buffer boundaries (CASSANDRA-857)
 * use lexical comparison if time part of TimeUUIDs are the same 
   (CASSANDRA-907)
 * bound read, mutation, and response stages to fix possible OOM
   during log replay (CASSANDRA-885)
 * Use microseconds-since-epoch (UTC) in cli, instead of milliseconds
 * Treat batch_mutate Deletion with null supercolumn as "apply this predicate 
   to top level supercolumns" (CASSANDRA-834)
 * Streaming destination nodes do not update their JMX status (CASSANDRA-916)
 * Fix internal RPC timeout calculation (CASSANDRA-911)
 * Added Pig loadfunc to contrib/pig (CASSANDRA-910)


0.6.0-beta3
 * fix compaction bucketing bug (CASSANDRA-814)
 * update windows batch file (CASSANDRA-824)
 * deprecate KeysCachedFraction configuration directive in favor
   of KeysCached; move to unified-per-CF key cache (CASSANDRA-801)
 * add invalidateRowCache to ColumnFamilyStoreMBean (CASSANDRA-761)
 * send Handoff hints to natural locations to reduce load on
   remaining nodes in a failure scenario (CASSANDRA-822)
 * Add RowWarningThresholdInMB configuration option to warn before very 
   large rows get big enough to threaten node stability, and -x option to
   be able to remove them with sstable2json if the warning is unheeded
   until it's too late (CASSANDRA-843)
 * Add logging of GC activity (CASSANDRA-813)
 * fix ConcurrentModificationException in commitlog discard (CASSANDRA-853)
 * Fix hardcoded row count in Hadoop RecordReader (CASSANDRA-837)
 * Add a jmx status to the streaming service and change several DEBUG
   messages to INFO (CASSANDRA-845)
 * fix classpath in cassandra-cli.bat for Windows (CASSANDRA-858)
 * allow re-specifying host, port to cassandra-cli if invalid ones
   are first tried (CASSANDRA-867)
 * fix race condition handling rpc timeout in the coordinator
   (CASSANDRA-864)
 * Remove CalloutLocation and StagingFileDirectory from storage-conf files 
   since those settings are no longer used (CASSANDRA-878)
 * Parse a long from RowWarningThresholdInMB instead of an int (CASSANDRA-882)
 * Remove obsolete ControlPort code from DatabaseDescriptor (CASSANDRA-886)
 * move skipBytes side effect out of assert (CASSANDRA-899)
 * add "double getLoad" to StorageServiceMBean (CASSANDRA-898)
 * track row stats per CF at compaction time (CASSANDRA-870)
 * disallow CommitLogDirectory matching a DataFileDirectory (CASSANDRA-888)
 * default key cache size is 200k entries, changed from 10% (CASSANDRA-863)
 * add -Dcassandra-foreground=yes to cassandra.bat
 * exit if cluster name is changed unexpectedly (CASSANDRA-769)


0.6.0-beta1/beta2
 * add batch_mutate thrift command, deprecating batch_insert (CASSANDRA-336)
 * remove get_key_range Thrift API, deprecated in 0.5 (CASSANDRA-710)
 * add optional login() Thrift call for authentication (CASSANDRA-547)
 * support fat clients using gossiper and StorageProxy to perform
   replication in-process [jvm-only] (CASSANDRA-535)
 * support mmapped I/O for reads, on by default on 64bit JVMs 
   (CASSANDRA-408, CASSANDRA-669)
 * improve insert concurrency, particularly during Hinted Handoff
   (CASSANDRA-658)
 * faster network code (CASSANDRA-675)
 * stress.py moved to contrib (CASSANDRA-635)
 * row caching [must be explicitly enabled per-CF in config] (CASSANDRA-678)
 * present a useful measure of compaction progress in JMX (CASSANDRA-599)
 * add bin/sstablekeys (CASSNADRA-679)
 * add ConsistencyLevel.ANY (CASSANDRA-687)
 * make removetoken remove nodes from gossip entirely (CASSANDRA-644)
 * add ability to set cache sizes at runtime (CASSANDRA-708)
 * report latency and cache hit rate statistics with lifetime totals
   instead of average over the last minute (CASSANDRA-702)
 * support get_range_slice for RandomPartitioner (CASSANDRA-745)
 * per-keyspace replication factory and replication strategy (CASSANDRA-620)
 * track latency in microseconds (CASSANDRA-733)
 * add describe_ Thrift methods, deprecating get_string_property and 
   get_string_list_property
 * jmx interface for tracking operation mode and streams in general.
   (CASSANDRA-709)
 * keep memtables in sorted order to improve range query performance
   (CASSANDRA-799)
 * use while loop instead of recursion when trimming sstables compaction list 
   to avoid blowing stack in pathological cases (CASSANDRA-804)
 * basic Hadoop map/reduce support (CASSANDRA-342)


0.5.1
 * ensure all files for an sstable are streamed to the same directory.
   (CASSANDRA-716)
 * more accurate load estimate for bootstrapping (CASSANDRA-762)
 * tolerate dead or unavailable bootstrap target on write (CASSANDRA-731)
 * allow larger numbers of keys (> 140M) in a sstable bloom filter
   (CASSANDRA-790)
 * include jvm argument improvements from CASSANDRA-504 in debian package
 * change streaming chunk size to 32MB to accomodate Windows XP limitations
   (was 64MB) (CASSANDRA-795)
 * fix get_range_slice returning results in the wrong order (CASSANDRA-781)
 

0.5.0 final
 * avoid attempting to delete temporary bootstrap files twice (CASSANDRA-681)
 * fix bogus NaN in nodeprobe cfstats output (CASSANDRA-646)
 * provide a policy for dealing with single thread executors w/ a full queue
   (CASSANDRA-694)
 * optimize inner read in MessagingService, vastly improving multiple-node
   performance (CASSANDRA-675)
 * wait for table flush before streaming data back to a bootstrapping node.
   (CASSANDRA-696)
 * keep track of bootstrapping sources by table so that bootstrapping doesn't 
   give the indication of finishing early (CASSANDRA-673)


0.5.0 RC3
 * commit the correct version of the patch for CASSANDRA-663


0.5.0 RC2 (unreleased)
 * fix bugs in converting get_range_slice results to Thrift 
   (CASSANDRA-647, CASSANDRA-649)
 * expose java.util.concurrent.TimeoutException in StorageProxy methods
   (CASSANDRA-600)
 * TcpConnectionManager was holding on to disconnected connections, 
   giving the false indication they were being used. (CASSANDRA-651)
 * Remove duplicated write. (CASSANDRA-662)
 * Abort bootstrap if IP is already in the token ring (CASSANDRA-663)
 * increase default commitlog sync period, and wait for last sync to 
   finish before submitting another (CASSANDRA-668)


0.5.0 RC1
 * Fix potential NPE in get_range_slice (CASSANDRA-623)
 * add CRC32 to commitlog entries (CASSANDRA-605)
 * fix data streaming on windows (CASSANDRA-630)
 * GC compacted sstables after cleanup and compaction (CASSANDRA-621)
 * Speed up anti-entropy validation (CASSANDRA-629)
 * Fix anti-entropy assertion error (CASSANDRA-639)
 * Fix pending range conflicts when bootstapping or moving
   multiple nodes at once (CASSANDRA-603)
 * Handle obsolete gossip related to node movement in the case where
   one or more nodes is down when the movement occurs (CASSANDRA-572)
 * Include dead nodes in gossip to avoid a variety of problems
   and fix HH to removed nodes (CASSANDRA-634)
 * return an InvalidRequestException for mal-formed SlicePredicates
   (CASSANDRA-643)
 * fix bug determining closest neighbor for use in multiple datacenters
   (CASSANDRA-648)
 * Vast improvements in anticompaction speed (CASSANDRA-607)
 * Speed up log replay and writes by avoiding redundant serializations
   (CASSANDRA-652)


0.5.0 beta 2
 * Bootstrap improvements (several tickets)
 * add nodeprobe repair anti-entropy feature (CASSANDRA-193, CASSANDRA-520)
 * fix possibility of partition when many nodes restart at once
   in clusters with multiple seeds (CASSANDRA-150)
 * fix NPE in get_range_slice when no data is found (CASSANDRA-578)
 * fix potential NPE in hinted handoff (CASSANDRA-585)
 * fix cleanup of local "system" keyspace (CASSANDRA-576)
 * improve computation of cluster load balance (CASSANDRA-554)
 * added super column read/write, column count, and column/row delete to
   cassandra-cli (CASSANDRA-567, CASSANDRA-594)
 * fix returning live subcolumns of deleted supercolumns (CASSANDRA-583)
 * respect JAVA_HOME in bin/ scripts (several tickets)
 * add StorageService.initClient for fat clients on the JVM (CASSANDRA-535)
   (see contrib/client_only for an example of use)
 * make consistency_level functional in get_range_slice (CASSANDRA-568)
 * optimize key deserialization for RandomPartitioner (CASSANDRA-581)
 * avoid GCing tombstones except on major compaction (CASSANDRA-604)
 * increase failure conviction threshold, resulting in less nodes
   incorrectly (and temporarily) marked as down (CASSANDRA-610)
 * respect memtable thresholds during log replay (CASSANDRA-609)
 * support ConsistencyLevel.ALL on read (CASSANDRA-584)
 * add nodeprobe removetoken command (CASSANDRA-564)


0.5.0 beta
 * Allow multiple simultaneous flushes, improving flush throughput 
   on multicore systems (CASSANDRA-401)
 * Split up locks to improve write and read throughput on multicore systems
   (CASSANDRA-444, CASSANDRA-414)
 * More efficient use of memory during compaction (CASSANDRA-436)
 * autobootstrap option: when enabled, all non-seed nodes will attempt
   to bootstrap when started, until bootstrap successfully
   completes. -b option is removed.  (CASSANDRA-438)
 * Unless a token is manually specified in the configuration xml,
   a bootstraping node will use a token that gives it half the
   keys from the most-heavily-loaded node in the cluster,
   instead of generating a random token. 
   (CASSANDRA-385, CASSANDRA-517)
 * Miscellaneous bootstrap fixes (several tickets)
 * Ability to change a node's token even after it has data on it
   (CASSANDRA-541)
 * Ability to decommission a live node from the ring (CASSANDRA-435)
 * Semi-automatic loadbalancing via nodeprobe (CASSANDRA-192)
 * Add ability to set compaction thresholds at runtime via
   JMX / nodeprobe.  (CASSANDRA-465)
 * Add "comment" field to ColumnFamily definition. (CASSANDRA-481)
 * Additional JMX metrics (CASSANDRA-482)
 * JSON based export and import tools (several tickets)
 * Hinted Handoff fixes (several tickets)
 * Add key cache to improve read performance (CASSANDRA-423)
 * Simplified construction of custom ReplicationStrategy classes
   (CASSANDRA-497)
 * Graphical application (Swing) for ring integrity verification and 
   visualization was added to contrib (CASSANDRA-252)
 * Add DCQUORUM, DCQUORUMSYNC consistency levels and corresponding
   ReplicationStrategy / EndpointSnitch classes.  Experimental.
   (CASSANDRA-492)
 * Web client interface added to contrib (CASSANDRA-457)
 * More-efficient flush for Random, CollatedOPP partitioners 
   for normal writes (CASSANDRA-446) and bulk load (CASSANDRA-420)
 * Add MemtableFlushAfterMinutes, a global replacement for the old 
   per-CF FlushPeriodInMinutes setting (CASSANDRA-463)
 * optimizations to slice reading (CASSANDRA-350) and supercolumn
   queries (CASSANDRA-510)
 * force binding to given listenaddress for nodes with multiple
   interfaces (CASSANDRA-546)
 * stress.py benchmarking tool improvements (several tickets)
 * optimized replica placement code (CASSANDRA-525)
 * faster log replay on restart (CASSANDRA-539, CASSANDRA-540)
 * optimized local-node writes (CASSANDRA-558)
 * added get_range_slice, deprecating get_key_range (CASSANDRA-344)
 * expose TimedOutException to thrift (CASSANDRA-563)
 

0.4.2
 * Add validation disallowing null keys (CASSANDRA-486)
 * Fix race conditions in TCPConnectionManager (CASSANDRA-487)
 * Fix using non-utf8-aware comparison as a sanity check.
   (CASSANDRA-493)
 * Improve default garbage collector options (CASSANDRA-504)
 * Add "nodeprobe flush" (CASSANDRA-505)
 * remove NotFoundException from get_slice throws list (CASSANDRA-518)
 * fix get (not get_slice) of entire supercolumn (CASSANDRA-508)
 * fix null token during bootstrap (CASSANDRA-501)


0.4.1
 * Fix FlushPeriod columnfamily configuration regression
   (CASSANDRA-455)
 * Fix long column name support (CASSANDRA-460)
 * Fix for serializing a row that only contains tombstones
   (CASSANDRA-458)
 * Fix for discarding unneeded commitlog segments (CASSANDRA-459)
 * Add SnapshotBeforeCompaction configuration option (CASSANDRA-426)
 * Fix compaction abort under insufficient disk space (CASSANDRA-473)
 * Fix reading subcolumn slice from tombstoned CF (CASSANDRA-484)
 * Fix race condition in RVH causing occasional NPE (CASSANDRA-478)


0.4.0
 * fix get_key_range problems when a node is down (CASSANDRA-440)
   and add UnavailableException to more Thrift methods
 * Add example EndPointSnitch contrib code (several tickets)


0.4.0 RC2
 * fix SSTable generation clash during compaction (CASSANDRA-418)
 * reject method calls with null parameters (CASSANDRA-308)
 * properly order ranges in nodeprobe output (CASSANDRA-421)
 * fix logging of certain errors on executor threads (CASSANDRA-425)


0.4.0 RC1
 * Bootstrap feature is live; use -b on startup (several tickets)
 * Added multiget api (CASSANDRA-70)
 * fix Deadlock with SelectorManager.doProcess and TcpConnection.write
   (CASSANDRA-392)
 * remove key cache b/c of concurrency bugs in third-party
   CLHM library (CASSANDRA-405)
 * update non-major compaction logic to use two threshold values
   (CASSANDRA-407)
 * add periodic / batch commitlog sync modes (several tickets)
 * inline BatchMutation into batch_insert params (CASSANDRA-403)
 * allow setting the logging level at runtime via mbean (CASSANDRA-402)
 * change default comparator to BytesType (CASSANDRA-400)
 * add forwards-compatible ConsistencyLevel parameter to get_key_range
   (CASSANDRA-322)
 * r/m special case of blocking for local destination when writing with 
   ConsistencyLevel.ZERO (CASSANDRA-399)
 * Fixes to make BinaryMemtable [bulk load interface] useful (CASSANDRA-337);
   see contrib/bmt_example for an example of using it.
 * More JMX properties added (several tickets)
 * Thrift changes (several tickets)
    - Merged _super get methods with the normal ones; return values
      are now of ColumnOrSuperColumn.
    - Similarly, merged batch_insert_super into batch_insert.



0.4.0 beta
 * On-disk data format has changed to allow billions of keys/rows per
   node instead of only millions
 * Multi-keyspace support
 * Scan all sstables for all queries to avoid situations where
   different types of operation on the same ColumnFamily could
   disagree on what data was present
 * Snapshot support via JMX
 * Thrift API has changed a _lot_:
    - removed time-sorted CFs; instead, user-defined comparators
      may be defined on the column names, which are now byte arrays.
      Default comparators are provided for UTF8, Bytes, Ascii, Long (i64),
      and UUID types.
    - removed colon-delimited strings in thrift api in favor of explicit
      structs such as ColumnPath, ColumnParent, etc.  Also normalized
      thrift struct and argument naming.
    - Added columnFamily argument to get_key_range.
    - Change signature of get_slice to accept starting and ending
      columns as well as an offset.  (This allows use of indexes.)
      Added "ascending" flag to allow reasonably-efficient reverse
      scans as well.  Removed get_slice_by_range as redundant.
    - get_key_range operates on one CF at a time
    - changed `block` boolean on insert methods to ConsistencyLevel enum,
      with options of NONE, ONE, QUORUM, and ALL.
    - added similar consistency_level parameter to read methods
    - column-name-set slice with no names given now returns zero columns
      instead of all of them.  ("all" can run your server out of memory.
      use a range-based slice with a high max column count instead.)
 * Removed the web interface. Node information can now be obtained by 
   using the newly introduced nodeprobe utility.
 * More JMX stats
 * Remove magic values from internals (e.g. special key to indicate
   when to flush memtables)
 * Rename configuration "table" to "keyspace"
 * Moved to crash-only design; no more shutdown (just kill the process)
 * Lots of bug fixes

Full list of issues resolved in 0.4 is at https://issues.apache.org/jira/secure/IssueNavigator.jspa?reset=true&&pid=12310865&fixfor=12313862&resolution=1&sorter/field=issuekey&sorter/order=DESC


0.3.0 RC3
 * Fix potential deadlock under load in TCPConnection.
   (CASSANDRA-220)


0.3.0 RC2
 * Fix possible data loss when server is stopped after replaying
   log but before new inserts force memtable flush.
   (CASSANDRA-204)
 * Added BUGS file


0.3.0 RC1
 * Range queries on keys, including user-defined key collation
 * Remove support
 * Workarounds for a weird bug in JDK select/register that seems
   particularly common on VM environments. Cassandra should deploy
   fine on EC2 now
 * Much improved infrastructure: the beginnings of a decent test suite
   ("ant test" for unit tests; "nosetests" for system tests), code
   coverage reporting, etc.
 * Expanded node status reporting via JMX
 * Improved error reporting/logging on both server and client
 * Reduced memory footprint in default configuration
 * Combined blocking and non-blocking versions of insert APIs
 * Added FlushPeriodInMinutes configuration parameter to force
   flushing of infrequently-updated ColumnFamilies<|MERGE_RESOLUTION|>--- conflicted
+++ resolved
@@ -1,4 +1,3 @@
-<<<<<<< HEAD
 2.2.7
  * Allow nodetool info to run with readonly JMX access (CASSANDRA-11755)
  * Validate bloom_filter_fp_chance against lowest supported
@@ -31,10 +30,7 @@
  * Always close cluster with connection in CqlRecordWriter (CASSANDRA-11553)
  * Fix slice queries on ordered COMPACT tables (CASSANDRA-10988)
 Merged from 2.1:
-=======
-2.1.15
  * Don't try to get sstables for non-repairing column families (CASSANDRA-12077)
->>>>>>> 9358e589
  * Prevent select statements with clustering key > 64k (CASSANDRA-11882)
  * Avoid marking too many sstables as repaired (CASSANDRA-11696)
  * Fix clock skew corrupting other nodes with paxos (CASSANDRA-11991)
