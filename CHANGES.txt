3.11.0
 * Obfuscate password in stress-graphs (CASSANDRA-12233)
 * Move to FastThreadLocalThread and FastThreadLocal (CASSANDRA-13034)
 * nodetool stopdaemon errors out (CASSANDRA-13030)
 * Tables in system_distributed should not use gcgs of 0 (CASSANDRA-12954)
 * Fix primary index calculation for SASI (CASSANDRA-12910)
 * More fixes to the TokenAllocator (CASSANDRA-12990)
 * NoReplicationTokenAllocator should work with zero replication factor (CASSANDRA-12983)
Merged from 3.0:
<<<<<<< HEAD
 * Add vm.max_map_count StartupCheck (CASSANDRA-13008)
=======
 * Hint related logging should include the IP address of the destination in addition to
   host ID (CASSANDRA-13205)
>>>>>>> ed45d5eb
 * Reloading logback.xml does not work (CASSANDRA-13173)
 * Lightweight transactions temporarily fail after upgrade from 2.1 to 3.0 (CASSANDRA-13109)
 * Duplicate rows after upgrading from 2.1.16 to 3.0.10/3.9 (CASSANDRA-13125)
 * Fix UPDATE queries with empty IN restrictions (CASSANDRA-13152)
 * Fix handling of partition with partition-level deletion plus
   live rows in sstabledump (CASSANDRA-13177)
 * Provide user workaround when system_schema.columns does not contain entries
   for a table that's in system_schema.tables (CASSANDRA-13180)
Merged from 2.2:
 * Fix negative mean latency metric (CASSANDRA-12876)
 * Use only one file pointer when creating commitlog segments (CASSANDRA-12539)
Merged from 2.1:
 * Fix Thread Leak in OutboundTcpConnection (CASSANDRA-13204)
 * Coalescing strategy can enter infinite loop (CASSANDRA-13159)

3.10
 * Fix secondary index queries regression (CASSANDRA-13013)
 * Add duration type to the protocol V5 (CASSANDRA-12850)
 * Fix duration type validation (CASSANDRA-13143)
 * Fix flaky GcCompactionTest (CASSANDRA-12664)
 * Fix TestHintedHandoff.hintedhandoff_decom_test (CASSANDRA-13058)
 * Fixed query monitoring for range queries (CASSANDRA-13050)
 * Remove outboundBindAny configuration property (CASSANDRA-12673)
 * Use correct bounds for all-data range when filtering (CASSANDRA-12666)
 * Remove timing window in test case (CASSANDRA-12875)
 * Resolve unit testing without JCE security libraries installed (CASSANDRA-12945)
 * Fix inconsistencies in cassandra-stress load balancing policy (CASSANDRA-12919)
 * Fix validation of non-frozen UDT cells (CASSANDRA-12916)
 * Don't shut down socket input/output on StreamSession (CASSANDRA-12903)
 * Fix Murmur3PartitionerTest (CASSANDRA-12858)
 * Move cqlsh syntax rules into separate module and allow easier customization (CASSANDRA-12897)
 * Fix CommitLogSegmentManagerTest (CASSANDRA-12283)
 * Fix cassandra-stress truncate option (CASSANDRA-12695)
 * Fix crossNode value when receiving messages (CASSANDRA-12791)
 * Don't load MX4J beans twice (CASSANDRA-12869)
 * Extend native protocol request flags, add versions to SUPPORTED, and introduce ProtocolVersion enum (CASSANDRA-12838)
 * Set JOINING mode when running pre-join tasks (CASSANDRA-12836)
 * remove net.mintern.primitive library due to license issue (CASSANDRA-12845)
 * Properly format IPv6 addresses when logging JMX service URL (CASSANDRA-12454)
 * Optimize the vnode allocation for single replica per DC (CASSANDRA-12777)
 * Use non-token restrictions for bounds when token restrictions are overridden (CASSANDRA-12419)
 * Fix CQLSH auto completion for PER PARTITION LIMIT (CASSANDRA-12803)
 * Use different build directories for Eclipse and Ant (CASSANDRA-12466)
 * Avoid potential AttributeError in cqlsh due to no table metadata (CASSANDRA-12815)
 * Fix RandomReplicationAwareTokenAllocatorTest.testExistingCluster (CASSANDRA-12812)
 * Upgrade commons-codec to 1.9 (CASSANDRA-12790)
 * Make the fanout size for LeveledCompactionStrategy to be configurable (CASSANDRA-11550)
 * Add duration data type (CASSANDRA-11873)
 * Fix timeout in ReplicationAwareTokenAllocatorTest (CASSANDRA-12784)
 * Improve sum aggregate functions (CASSANDRA-12417)
 * Make cassandra.yaml docs for batch_size_*_threshold_in_kb reflect changes in CASSANDRA-10876 (CASSANDRA-12761)
 * cqlsh fails to format collections when using aliases (CASSANDRA-11534)
 * Check for hash conflicts in prepared statements (CASSANDRA-12733)
 * Exit query parsing upon first error (CASSANDRA-12598)
 * Fix cassandra-stress to use single seed in UUID generation (CASSANDRA-12729)
 * CQLSSTableWriter does not allow Update statement (CASSANDRA-12450)
 * Config class uses boxed types but DD exposes primitive types (CASSANDRA-12199)
 * Add pre- and post-shutdown hooks to Storage Service (CASSANDRA-12461)
 * Add hint delivery metrics (CASSANDRA-12693)
 * Remove IndexInfo cache from FileIndexInfoRetriever (CASSANDRA-12731)
 * ColumnIndex does not reuse buffer (CASSANDRA-12502)
 * cdc column addition still breaks schema migration tasks (CASSANDRA-12697)
 * Upgrade metrics-reporter dependencies (CASSANDRA-12089)
 * Tune compaction thread count via nodetool (CASSANDRA-12248)
 * Add +=/-= shortcut syntax for update queries (CASSANDRA-12232)
 * Include repair session IDs in repair start message (CASSANDRA-12532)
 * Add a blocking task to Index, run before joining the ring (CASSANDRA-12039)
 * Fix NPE when using CQLSSTableWriter (CASSANDRA-12667)
 * Support optional backpressure strategies at the coordinator (CASSANDRA-9318)
 * Make randompartitioner work with new vnode allocation (CASSANDRA-12647)
 * Fix cassandra-stress graphing (CASSANDRA-12237)
 * Allow filtering on partition key columns for queries without secondary indexes (CASSANDRA-11031)
 * Fix Cassandra Stress reporting thread model and precision (CASSANDRA-12585)
 * Add JMH benchmarks.jar (CASSANDRA-12586)
 * Cleanup uses of AlterTableStatementColumn (CASSANDRA-12567)
 * Add keep-alive to streaming (CASSANDRA-11841)
 * Tracing payload is passed through newSession(..) (CASSANDRA-11706)
 * avoid deleting non existing sstable files and improve related log messages (CASSANDRA-12261)
 * json/yaml output format for nodetool compactionhistory (CASSANDRA-12486)
 * Retry all internode messages once after a connection is
   closed and reopened (CASSANDRA-12192)
 * Add support to rebuild from targeted replica (CASSANDRA-9875)
 * Add sequence distribution type to cassandra stress (CASSANDRA-12490)
 * "SELECT * FROM foo LIMIT ;" does not error out (CASSANDRA-12154)
 * Define executeLocally() at the ReadQuery Level (CASSANDRA-12474)
 * Extend read/write failure messages with a map of replica addresses
   to error codes in the v5 native protocol (CASSANDRA-12311)
 * Fix rebuild of SASI indexes with existing index files (CASSANDRA-12374)
 * Let DatabaseDescriptor not implicitly startup services (CASSANDRA-9054, 12550)
 * Fix clustering indexes in presence of static columns in SASI (CASSANDRA-12378)
 * Fix queries on columns with reversed type on SASI indexes (CASSANDRA-12223)
 * Added slow query log (CASSANDRA-12403)
 * Count full coordinated request against timeout (CASSANDRA-12256)
 * Allow TTL with null value on insert and update (CASSANDRA-12216)
 * Make decommission operation resumable (CASSANDRA-12008)
 * Add support to one-way targeted repair (CASSANDRA-9876)
 * Remove clientutil jar (CASSANDRA-11635)
 * Fix compaction throughput throttle (CASSANDRA-12366, CASSANDRA-12717)
 * Delay releasing Memtable memory on flush until PostFlush has finished running (CASSANDRA-12358)
 * Cassandra stress should dump all setting on startup (CASSANDRA-11914)
 * Make it possible to compact a given token range (CASSANDRA-10643)
 * Allow updating DynamicEndpointSnitch properties via JMX (CASSANDRA-12179)
 * Collect metrics on queries by consistency level (CASSANDRA-7384)
 * Add support for GROUP BY to SELECT statement (CASSANDRA-10707)
 * Deprecate memtable_cleanup_threshold and update default for memtable_flush_writers (CASSANDRA-12228)
 * Upgrade to OHC 0.4.4 (CASSANDRA-12133)
 * Add version command to cassandra-stress (CASSANDRA-12258)
 * Create compaction-stress tool (CASSANDRA-11844)
 * Garbage-collecting compaction operation and schema option (CASSANDRA-7019)
 * Add beta protocol flag for v5 native protocol (CASSANDRA-12142)
 * Support filtering on non-PRIMARY KEY columns in the CREATE
   MATERIALIZED VIEW statement's WHERE clause (CASSANDRA-10368)
 * Unify STDOUT and SYSTEMLOG logback format (CASSANDRA-12004)
 * COPY FROM should raise error for non-existing input files (CASSANDRA-12174)
 * Faster write path (CASSANDRA-12269)
 * Option to leave omitted columns in INSERT JSON unset (CASSANDRA-11424)
 * Support json/yaml output in nodetool tpstats (CASSANDRA-12035)
 * Expose metrics for successful/failed authentication attempts (CASSANDRA-10635)
 * Prepend snapshot name with "truncated" or "dropped" when a snapshot
   is taken before truncating or dropping a table (CASSANDRA-12178)
 * Optimize RestrictionSet (CASSANDRA-12153)
 * cqlsh does not automatically downgrade CQL version (CASSANDRA-12150)
 * Omit (de)serialization of state variable in UDAs (CASSANDRA-9613)
 * Create a system table to expose prepared statements (CASSANDRA-8831)
 * Reuse DataOutputBuffer from ColumnIndex (CASSANDRA-11970)
 * Remove DatabaseDescriptor dependency from SegmentedFile (CASSANDRA-11580)
 * Add supplied username to authentication error messages (CASSANDRA-12076)
 * Remove pre-startup check for open JMX port (CASSANDRA-12074)
 * Remove compaction Severity from DynamicEndpointSnitch (CASSANDRA-11738)
 * Restore resumable hints delivery (CASSANDRA-11960)
 * Properly report LWT contention (CASSANDRA-12626)
Merged from 3.0:
 * Dump threads when unit tests time out (CASSANDRA-13117)
 * Better error when modifying function permissions without explicit keyspace (CASSANDRA-12925)
 * Indexer is not correctly invoked when building indexes over sstables (CASSANDRA-13075)
 * Read repair is not blocking repair to finish in foreground repair (CASSANDRA-13115)
 * Stress daemon help is incorrect(CASSANDRA-12563)
 * Remove ALTER TYPE support (CASSANDRA-12443)
 * Fix assertion for certain legacy range tombstone pattern (CASSANDRA-12203)
 * Replace empty strings with null values if they cannot be converted (CASSANDRA-12794)
 * Fix deserialization of 2.x DeletedCells (CASSANDRA-12620)
 * Add parent repair session id to anticompaction log message (CASSANDRA-12186)
 * Improve contention handling on failure to acquire MV lock for streaming and hints (CASSANDRA-12905)
 * Fix DELETE and UPDATE queries with empty IN restrictions (CASSANDRA-12829)
 * Mark MVs as built after successful bootstrap (CASSANDRA-12984)
 * Estimated TS drop-time histogram updated with Cell.NO_DELETION_TIME (CASSANDRA-13040)
 * Nodetool compactionstats fails with NullPointerException (CASSANDRA-13021)
 * Thread local pools never cleaned up (CASSANDRA-13033)
 * Set RPC_READY to false when draining or if a node is marked as shutdown (CASSANDRA-12781)
 * CQL often queries static columns unnecessarily (CASSANDRA-12768)
 * Make sure sstables only get committed when it's safe to discard commit log records (CASSANDRA-12956)
 * Reject default_time_to_live option when creating or altering MVs (CASSANDRA-12868)
 * Nodetool should use a more sane max heap size (CASSANDRA-12739)
 * LocalToken ensures token values are cloned on heap (CASSANDRA-12651)
 * AnticompactionRequestSerializer serializedSize is incorrect (CASSANDRA-12934)
 * Prevent reloading of logback.xml from UDF sandbox (CASSANDRA-12535)
 * Reenable HeapPool (CASSANDRA-12900)
 * Disallow offheap_buffers memtable allocation (CASSANDRA-11039)
 * Fix CommitLogSegmentManagerTest (CASSANDRA-12283)
 * Pass root cause to CorruptBlockException when uncompression failed (CASSANDRA-12889)
 * Batch with multiple conditional updates for the same partition causes AssertionError (CASSANDRA-12867)
 * Make AbstractReplicationStrategy extendable from outside its package (CASSANDRA-12788)
 * Don't tell users to turn off consistent rangemovements during rebuild. (CASSANDRA-12296)
 * Fix CommitLogTest.testDeleteIfNotDirty (CASSANDRA-12854)
 * Avoid deadlock due to MV lock contention (CASSANDRA-12689)
 * Fix for KeyCacheCqlTest flakiness (CASSANDRA-12801)
 * Include SSTable filename in compacting large row message (CASSANDRA-12384)
 * Fix potential socket leak (CASSANDRA-12329, CASSANDRA-12330)
 * Fix ViewTest.testCompaction (CASSANDRA-12789)
 * Improve avg aggregate functions (CASSANDRA-12417)
 * Preserve quoted reserved keyword column names in MV creation (CASSANDRA-11803)
 * nodetool stopdaemon errors out (CASSANDRA-12646)
 * Split materialized view mutations on build to prevent OOM (CASSANDRA-12268)
 * mx4j does not work in 3.0.8 (CASSANDRA-12274)
 * Abort cqlsh copy-from in case of no answer after prolonged period of time (CASSANDRA-12740)
 * Avoid sstable corrupt exception due to dropped static column (CASSANDRA-12582)
 * Make stress use client mode to avoid checking commit log size on startup (CASSANDRA-12478)
 * Fix exceptions with new vnode allocation (CASSANDRA-12715)
 * Unify drain and shutdown processes (CASSANDRA-12509)
 * Fix NPE in ComponentOfSlice.isEQ() (CASSANDRA-12706)
 * Fix failure in LogTransactionTest (CASSANDRA-12632)
 * Fix potentially incomplete non-frozen UDT values when querying with the
   full primary key specified (CASSANDRA-12605)
 * Make sure repaired tombstones are dropped when only_purge_repaired_tombstones is enabled (CASSANDRA-12703)
 * Skip writing MV mutations to commitlog on mutation.applyUnsafe() (CASSANDRA-11670)
 * Establish consistent distinction between non-existing partition and NULL value for LWTs on static columns (CASSANDRA-12060)
 * Extend ColumnIdentifier.internedInstances key to include the type that generated the byte buffer (CASSANDRA-12516)
 * Handle composite prefixes with final EOC=0 as in 2.x and refactor LegacyLayout.decodeBound (CASSANDRA-12423)
 * select_distinct_with_deletions_test failing on non-vnode environments (CASSANDRA-11126)
 * Stack Overflow returned to queries while upgrading (CASSANDRA-12527)
 * Fix legacy regex for temporary files from 2.2 (CASSANDRA-12565)
 * Add option to state current gc_grace_seconds to tools/bin/sstablemetadata (CASSANDRA-12208)
 * Fix file system race condition that may cause LogAwareFileLister to fail to classify files (CASSANDRA-11889)
 * Fix file handle leaks due to simultaneous compaction/repair and
   listing snapshots, calculating snapshot sizes, or making schema
   changes (CASSANDRA-11594)
 * Fix nodetool repair exits with 0 for some errors (CASSANDRA-12508)
 * Do not shut down BatchlogManager twice during drain (CASSANDRA-12504)
 * Disk failure policy should not be invoked on out of space (CASSANDRA-12385)
 * Calculate last compacted key on startup (CASSANDRA-6216)
 * Add schema to snapshot manifest, add USING TIMESTAMP clause to ALTER TABLE statements (CASSANDRA-7190)
 * If CF has no clustering columns, any row cache is full partition cache (CASSANDRA-12499)
 * Correct log message for statistics of offheap memtable flush (CASSANDRA-12776)
 * Explicitly set locale for string validation (CASSANDRA-12541,CASSANDRA-12542,CASSANDRA-12543,CASSANDRA-12545)
Merged from 2.2:
 * Fix speculative retry bugs (CASSANDRA-13009)
 * Fix handling of nulls and unsets in IN conditions (CASSANDRA-12981)
 * Fix race causing infinite loop if Thrift server is stopped before it starts listening (CASSANDRA-12856)
 * CompactionTasks now correctly drops sstables out of compaction when not enough disk space is available (CASSANDRA-12979)
 * Remove support for non-JavaScript UDFs (CASSANDRA-12883)
 * Fix DynamicEndpointSnitch noop in multi-datacenter situations (CASSANDRA-13074)
 * cqlsh copy-from: encode column names to avoid primary key parsing errors (CASSANDRA-12909)
 * Temporarily fix bug that creates commit log when running offline tools (CASSANDRA-8616)
 * Reduce granuality of OpOrder.Group during index build (CASSANDRA-12796)
 * Test bind parameters and unset parameters in InsertUpdateIfConditionTest (CASSANDRA-12980)
 * Use saved tokens when setting local tokens on StorageService.joinRing (CASSANDRA-12935)
 * cqlsh: fix DESC TYPES errors (CASSANDRA-12914)
 * Fix leak on skipped SSTables in sstableupgrade (CASSANDRA-12899)
 * Avoid blocking gossip during pending range calculation (CASSANDRA-12281)
 * Fix purgeability of tombstones with max timestamp (CASSANDRA-12792)
 * Fail repair if participant dies during sync or anticompaction (CASSANDRA-12901)
 * cqlsh COPY: unprotected pk values before converting them if not using prepared statements (CASSANDRA-12863)
 * Fix Util.spinAssertEquals (CASSANDRA-12283)
 * Fix potential NPE for compactionstats (CASSANDRA-12462)
 * Prepare legacy authenticate statement if credentials table initialised after node startup (CASSANDRA-12813)
 * Change cassandra.wait_for_tracing_events_timeout_secs default to 0 (CASSANDRA-12754)
 * Clean up permissions when a UDA is dropped (CASSANDRA-12720)
 * Limit colUpdateTimeDelta histogram updates to reasonable deltas (CASSANDRA-11117)
 * Fix leak errors and execution rejected exceptions when draining (CASSANDRA-12457)
 * Fix merkle tree depth calculation (CASSANDRA-12580)
 * Make Collections deserialization more robust (CASSANDRA-12618)
 * Better handle invalid system roles table (CASSANDRA-12700)
 * Fix exceptions when enabling gossip on nodes that haven't joined the ring (CASSANDRA-12253)
 * Fix authentication problem when invoking cqlsh copy from a SOURCE command (CASSANDRA-12642)
 * Decrement pending range calculator jobs counter in finally block
 * cqlshlib tests: increase default execute timeout (CASSANDRA-12481)
 * Forward writes to replacement node when replace_address != broadcast_address (CASSANDRA-8523)
 * Fail repair on non-existing table (CASSANDRA-12279)
 * Enable repair -pr and -local together (fix regression of CASSANDRA-7450) (CASSANDRA-12522)
 * Split consistent range movement flag correction (CASSANDRA-12786)
Merged from 2.1:
 * Upgrade netty version to fix memory leak with client encryption (CASSANDRA-13114)
 * cqlsh copy-from: sort user type fields in csv (CASSANDRA-12959)
 * Don't skip sstables based on maxLocalDeletionTime (CASSANDRA-12765)


3.8, 3.9
 * Fix value skipping with counter columns (CASSANDRA-11726)
 * Fix nodetool tablestats miss SSTable count (CASSANDRA-12205)
 * Fixed flacky SSTablesIteratedTest (CASSANDRA-12282)
 * Fixed flacky SSTableRewriterTest: check file counts before calling validateCFS (CASSANDRA-12348)
 * cqlsh: Fix handling of $$-escaped strings (CASSANDRA-12189)
 * Fix SSL JMX requiring truststore containing server cert (CASSANDRA-12109)
 * RTE from new CDC column breaks in flight queries (CASSANDRA-12236)
 * Fix hdr logging for single operation workloads (CASSANDRA-12145)
 * Fix SASI PREFIX search in CONTAINS mode with partial terms (CASSANDRA-12073)
 * Increase size of flushExecutor thread pool (CASSANDRA-12071)
 * Partial revert of CASSANDRA-11971, cannot recycle buffer in SP.sendMessagesToNonlocalDC (CASSANDRA-11950)
 * Upgrade netty to 4.0.39 (CASSANDRA-12032, CASSANDRA-12034)
 * Improve details in compaction log message (CASSANDRA-12080)
 * Allow unset values in CQLSSTableWriter (CASSANDRA-11911)
 * Chunk cache to request compressor-compatible buffers if pool space is exhausted (CASSANDRA-11993)
 * Remove DatabaseDescriptor dependencies from SequentialWriter (CASSANDRA-11579)
 * Move skip_stop_words filter before stemming (CASSANDRA-12078)
 * Support seek() in EncryptedFileSegmentInputStream (CASSANDRA-11957)
 * SSTable tools mishandling LocalPartitioner (CASSANDRA-12002)
 * When SEPWorker assigned work, set thread name to match pool (CASSANDRA-11966)
 * Add cross-DC latency metrics (CASSANDRA-11596)
 * Allow terms in selection clause (CASSANDRA-10783)
 * Add bind variables to trace (CASSANDRA-11719)
 * Switch counter shards' clock to timestamps (CASSANDRA-9811)
 * Introduce HdrHistogram and response/service/wait separation to stress tool (CASSANDRA-11853)
 * entry-weighers in QueryProcessor should respect partitionKeyBindIndexes field (CASSANDRA-11718)
 * Support older ant versions (CASSANDRA-11807)
 * Estimate compressed on disk size when deciding if sstable size limit reached (CASSANDRA-11623)
 * cassandra-stress profiles should support case sensitive schemas (CASSANDRA-11546)
 * Remove DatabaseDescriptor dependency from FileUtils (CASSANDRA-11578)
 * Faster streaming (CASSANDRA-9766)
 * Add prepared query parameter to trace for "Execute CQL3 prepared query" session (CASSANDRA-11425)
 * Add repaired percentage metric (CASSANDRA-11503)
 * Add Change-Data-Capture (CASSANDRA-8844)
Merged from 3.0:
 * Fix paging for 2.x to 3.x upgrades (CASSANDRA-11195)
 * Fix clean interval not sent to commit log for empty memtable flush (CASSANDRA-12436)
 * Fix potential resource leak in RMIServerSocketFactoryImpl (CASSANDRA-12331)
 * Make sure compaction stats are updated when compaction is interrupted (CASSANDRA-12100)
 * Change commitlog and sstables to track dirty and clean intervals (CASSANDRA-11828)
 * NullPointerException during compaction on table with static columns (CASSANDRA-12336)
 * Fixed ConcurrentModificationException when reading metrics in GraphiteReporter (CASSANDRA-11823)
 * Fix upgrade of super columns on thrift (CASSANDRA-12335)
 * Fixed flacky BlacklistingCompactionsTest, switched to fixed size types and increased corruption size (CASSANDRA-12359)
 * Rerun ReplicationAwareTokenAllocatorTest on failure to avoid flakiness (CASSANDRA-12277)
 * Exception when computing read-repair for range tombstones (CASSANDRA-12263)
 * Lost counter writes in compact table and static columns (CASSANDRA-12219)
 * AssertionError with MVs on updating a row that isn't indexed due to a null value (CASSANDRA-12247)
 * Disable RR and speculative retry with EACH_QUORUM reads (CASSANDRA-11980)
 * Add option to override compaction space check (CASSANDRA-12180)
 * Faster startup by only scanning each directory for temporary files once (CASSANDRA-12114)
 * Respond with v1/v2 protocol header when responding to driver that attempts
   to connect with too low of a protocol version (CASSANDRA-11464)
 * NullPointerExpception when reading/compacting table (CASSANDRA-11988)
 * Fix problem with undeleteable rows on upgrade to new sstable format (CASSANDRA-12144)
 * Fix potential bad messaging service message for paged range reads
   within mixed-version 3.x clusters (CASSANDRA-12249)
 * Fix paging logic for deleted partitions with static columns (CASSANDRA-12107)
 * Wait until the message is being send to decide which serializer must be used (CASSANDRA-11393)
 * Fix migration of static thrift column names with non-text comparators (CASSANDRA-12147)
 * Fix upgrading sparse tables that are incorrectly marked as dense (CASSANDRA-11315)
 * Fix reverse queries ignoring range tombstones (CASSANDRA-11733)
 * Avoid potential race when rebuilding CFMetaData (CASSANDRA-12098)
 * Avoid missing sstables when getting the canonical sstables (CASSANDRA-11996)
 * Always select the live sstables when getting sstables in bounds (CASSANDRA-11944)
 * Fix column ordering of results with static columns for Thrift requests in
   a mixed 2.x/3.x cluster, also fix potential non-resolved duplication of
   those static columns in query results (CASSANDRA-12123)
 * Avoid digest mismatch with empty but static rows (CASSANDRA-12090)
 * Fix EOF exception when altering column type (CASSANDRA-11820)
 * Fix potential race in schema during new table creation (CASSANDRA-12083)
 * cqlsh: fix error handling in rare COPY FROM failure scenario (CASSANDRA-12070)
 * Disable autocompaction during drain (CASSANDRA-11878)
 * Add a metrics timer to MemtablePool and use it to track time spent blocked on memory in MemtableAllocator (CASSANDRA-11327)
 * Fix upgrading schema with super columns with non-text subcomparators (CASSANDRA-12023)
 * Add TimeWindowCompactionStrategy (CASSANDRA-9666)
 * Fix JsonTransformer output of partition with deletion info (CASSANDRA-12418)
 * Fix NPE in SSTableLoader when specifying partial directory path (CASSANDRA-12609)
Merged from 2.2:
 * Add local address entry in PropertyFileSnitch (CASSANDRA-11332)
 * cqlsh copy: fix missing counter values (CASSANDRA-12476)
 * Move migration tasks to non-periodic queue, assure flush executor shutdown after non-periodic executor (CASSANDRA-12251)
 * cqlsh copy: fixed possible race in initializing feeding thread (CASSANDRA-11701)
 * Only set broadcast_rpc_address on Ec2MultiRegionSnitch if it's not set (CASSANDRA-11357)
 * Update StorageProxy range metrics for timeouts, failures and unavailables (CASSANDRA-9507)
 * Add Sigar to classes included in clientutil.jar (CASSANDRA-11635)
 * Add decay to histograms and timers used for metrics (CASSANDRA-11752)
 * Fix hanging stream session (CASSANDRA-10992)
 * Fix INSERT JSON, fromJson() support of smallint, tinyint types (CASSANDRA-12371)
 * Restore JVM metric export for metric reporters (CASSANDRA-12312)
 * Release sstables of failed stream sessions only when outgoing transfers are finished (CASSANDRA-11345)
 * Wait for tracing events before returning response and query at same consistency level client side (CASSANDRA-11465)
 * cqlsh copyutil should get host metadata by connected address (CASSANDRA-11979)
 * Fixed cqlshlib.test.remove_test_db (CASSANDRA-12214)
 * Synchronize ThriftServer::stop() (CASSANDRA-12105)
 * Use dedicated thread for JMX notifications (CASSANDRA-12146)
 * Improve streaming synchronization and fault tolerance (CASSANDRA-11414)
 * MemoryUtil.getShort() should return an unsigned short also for architectures not supporting unaligned memory accesses (CASSANDRA-11973)
Merged from 2.1:
 * Fix queries with empty ByteBuffer values in clustering column restrictions (CASSANDRA-12127)
 * Disable passing control to post-flush after flush failure to prevent data loss (CASSANDRA-11828)
 * Allow STCS-in-L0 compactions to reduce scope with LCS (CASSANDRA-12040)
 * cannot use cql since upgrading python to 2.7.11+ (CASSANDRA-11850)
 * Fix filtering on clustering columns when 2i is used (CASSANDRA-11907)


3.0.8
 * Fix potential race in schema during new table creation (CASSANDRA-12083)
 * cqlsh: fix error handling in rare COPY FROM failure scenario (CASSANDRA-12070)
 * Disable autocompaction during drain (CASSANDRA-11878)
 * Add a metrics timer to MemtablePool and use it to track time spent blocked on memory in MemtableAllocator (CASSANDRA-11327)
 * Fix upgrading schema with super columns with non-text subcomparators (CASSANDRA-12023)
 * Add TimeWindowCompactionStrategy (CASSANDRA-9666)
Merged from 2.2:
 * Allow nodetool info to run with readonly JMX access (CASSANDRA-11755)
 * Validate bloom_filter_fp_chance against lowest supported
   value when the table is created (CASSANDRA-11920)
 * Don't send erroneous NEW_NODE notifications on restart (CASSANDRA-11038)
 * StorageService shutdown hook should use a volatile variable (CASSANDRA-11984)
Merged from 2.1:
 * Add system property to set the max number of native transport requests in queue (CASSANDRA-11363)
 * Fix queries with empty ByteBuffer values in clustering column restrictions (CASSANDRA-12127)
 * Disable passing control to post-flush after flush failure to prevent data loss (CASSANDRA-11828)
 * Allow STCS-in-L0 compactions to reduce scope with LCS (CASSANDRA-12040)
 * cannot use cql since upgrading python to 2.7.11+ (CASSANDRA-11850)
 * Fix filtering on clustering columns when 2i is used (CASSANDRA-11907)
 * Avoid stalling paxos when the paxos state expires (CASSANDRA-12043)
 * Remove finished incoming streaming connections from MessagingService (CASSANDRA-11854)
 * Don't try to get sstables for non-repairing column families (CASSANDRA-12077)
 * Avoid marking too many sstables as repaired (CASSANDRA-11696)
 * Prevent select statements with clustering key > 64k (CASSANDRA-11882)
 * Fix clock skew corrupting other nodes with paxos (CASSANDRA-11991)
 * Remove distinction between non-existing static columns and existing but null in LWTs (CASSANDRA-9842)
 * Cache local ranges when calculating repair neighbors (CASSANDRA-11934)
 * Allow LWT operation on static column with only partition keys (CASSANDRA-10532)
 * Create interval tree over canonical sstables to avoid missing sstables during streaming (CASSANDRA-11886)
 * cqlsh COPY FROM: shutdown parent cluster after forking, to avoid corrupting SSL connections (CASSANDRA-11749)


3.7
 * Support multiple folders for user defined compaction tasks (CASSANDRA-11765)
 * Fix race in CompactionStrategyManager's pause/resume (CASSANDRA-11922)
Merged from 3.0:
 * Fix legacy serialization of Thrift-generated non-compound range tombstones
   when communicating with 2.x nodes (CASSANDRA-11930)
 * Fix Directories instantiations where CFS.initialDirectories should be used (CASSANDRA-11849)
 * Avoid referencing DatabaseDescriptor in AbstractType (CASSANDRA-11912)
 * Don't use static dataDirectories field in Directories instances (CASSANDRA-11647)
 * Fix sstables not being protected from removal during index build (CASSANDRA-11905)
 * cqlsh: Suppress stack trace from Read/WriteFailures (CASSANDRA-11032)
 * Remove unneeded code to repair index summaries that have
   been improperly down-sampled (CASSANDRA-11127)
 * Avoid WriteTimeoutExceptions during commit log replay due to materialized
   view lock contention (CASSANDRA-11891)
 * Prevent OOM failures on SSTable corruption, improve tests for corruption detection (CASSANDRA-9530)
 * Use CFS.initialDirectories when clearing snapshots (CASSANDRA-11705)
 * Allow compaction strategies to disable early open (CASSANDRA-11754)
 * Refactor Materialized View code (CASSANDRA-11475)
 * Update Java Driver (CASSANDRA-11615)
Merged from 2.2:
 * Persist local metadata earlier in startup sequence (CASSANDRA-11742)
 * cqlsh: fix tab completion for case-sensitive identifiers (CASSANDRA-11664)
 * Avoid showing estimated key as -1 in tablestats (CASSANDRA-11587)
 * Fix possible race condition in CommitLog.recover (CASSANDRA-11743)
 * Enable client encryption in sstableloader with cli options (CASSANDRA-11708)
 * Possible memory leak in NIODataInputStream (CASSANDRA-11867)
 * Add seconds to cqlsh tracing session duration (CASSANDRA-11753)
 * Fix commit log replay after out-of-order flush completion (CASSANDRA-9669)
 * Prohibit Reversed Counter type as part of the PK (CASSANDRA-9395)
 * cqlsh: correctly handle non-ascii chars in error messages (CASSANDRA-11626)
Merged from 2.1:
 * Run CommitLog tests with different compression settings (CASSANDRA-9039)
 * cqlsh: apply current keyspace to source command (CASSANDRA-11152)
 * Clear out parent repair session if repair coordinator dies (CASSANDRA-11824)
 * Set default streaming_socket_timeout_in_ms to 24 hours (CASSANDRA-11840)
 * Do not consider local node a valid source during replace (CASSANDRA-11848)
 * Add message dropped tasks to nodetool netstats (CASSANDRA-11855)
 * Avoid holding SSTableReaders for duration of incremental repair (CASSANDRA-11739)


3.6
 * Correctly migrate schema for frozen UDTs during 2.x -> 3.x upgrades
   (does not affect any released versions) (CASSANDRA-11613)
 * Allow server startup if JMX is configured directly (CASSANDRA-11725)
 * Prevent direct memory OOM on buffer pool allocations (CASSANDRA-11710)
 * Enhanced Compaction Logging (CASSANDRA-10805)
 * Make prepared statement cache size configurable (CASSANDRA-11555)
 * Integrated JMX authentication and authorization (CASSANDRA-10091)
 * Add units to stress ouput (CASSANDRA-11352)
 * Fix PER PARTITION LIMIT for single and multi partitions queries (CASSANDRA-11603)
 * Add uncompressed chunk cache for RandomAccessReader (CASSANDRA-5863)
 * Clarify ClusteringPrefix hierarchy (CASSANDRA-11213)
 * Always perform collision check before joining ring (CASSANDRA-10134)
 * SSTableWriter output discrepancy (CASSANDRA-11646)
 * Fix potential timeout in NativeTransportService.testConcurrentDestroys (CASSANDRA-10756)
 * Support large partitions on the 3.0 sstable format (CASSANDRA-11206,11763)
 * Add support to rebuild from specific range (CASSANDRA-10406)
 * Optimize the overlapping lookup by calculating all the
   bounds in advance (CASSANDRA-11571)
 * Support json/yaml output in nodetool tablestats (CASSANDRA-5977)
 * (stress) Add datacenter option to -node options (CASSANDRA-11591)
 * Fix handling of empty slices (CASSANDRA-11513)
 * Make number of cores used by cqlsh COPY visible to testing code (CASSANDRA-11437)
 * Allow filtering on clustering columns for queries without secondary indexes (CASSANDRA-11310)
 * Refactor Restriction hierarchy (CASSANDRA-11354)
 * Eliminate allocations in R/W path (CASSANDRA-11421)
 * Update Netty to 4.0.36 (CASSANDRA-11567)
 * Fix PER PARTITION LIMIT for queries requiring post-query ordering (CASSANDRA-11556)
 * Allow instantiation of UDTs and tuples in UDFs (CASSANDRA-10818)
 * Support UDT in CQLSSTableWriter (CASSANDRA-10624)
 * Support for non-frozen user-defined types, updating
   individual fields of user-defined types (CASSANDRA-7423)
 * Make LZ4 compression level configurable (CASSANDRA-11051)
 * Allow per-partition LIMIT clause in CQL (CASSANDRA-7017)
 * Make custom filtering more extensible with UserExpression (CASSANDRA-11295)
 * Improve field-checking and error reporting in cassandra.yaml (CASSANDRA-10649)
 * Print CAS stats in nodetool proxyhistograms (CASSANDRA-11507)
 * More user friendly error when providing an invalid token to nodetool (CASSANDRA-9348)
 * Add static column support to SASI index (CASSANDRA-11183)
 * Support EQ/PREFIX queries in SASI CONTAINS mode without tokenization (CASSANDRA-11434)
 * Support LIKE operator in prepared statements (CASSANDRA-11456)
 * Add a command to see if a Materialized View has finished building (CASSANDRA-9967)
 * Log endpoint and port associated with streaming operation (CASSANDRA-8777)
 * Print sensible units for all log messages (CASSANDRA-9692)
 * Upgrade Netty to version 4.0.34 (CASSANDRA-11096)
 * Break the CQL grammar into separate Parser and Lexer (CASSANDRA-11372)
 * Compress only inter-dc traffic by default (CASSANDRA-8888)
 * Add metrics to track write amplification (CASSANDRA-11420)
 * cassandra-stress: cannot handle "value-less" tables (CASSANDRA-7739)
 * Add/drop multiple columns in one ALTER TABLE statement (CASSANDRA-10411)
 * Add require_endpoint_verification opt for internode encryption (CASSANDRA-9220)
 * Add auto import java.util for UDF code block (CASSANDRA-11392)
 * Add --hex-format option to nodetool getsstables (CASSANDRA-11337)
 * sstablemetadata should print sstable min/max token (CASSANDRA-7159)
 * Do not wrap CassandraException in TriggerExecutor (CASSANDRA-9421)
 * COPY TO should have higher double precision (CASSANDRA-11255)
 * Stress should exit with non-zero status after failure (CASSANDRA-10340)
 * Add client to cqlsh SHOW_SESSION (CASSANDRA-8958)
 * Fix nodetool tablestats keyspace level metrics (CASSANDRA-11226)
 * Store repair options in parent_repair_history (CASSANDRA-11244)
 * Print current leveling in sstableofflinerelevel (CASSANDRA-9588)
 * Change repair message for keyspaces with RF 1 (CASSANDRA-11203)
 * Remove hard-coded SSL cipher suites and protocols (CASSANDRA-10508)
 * Improve concurrency in CompactionStrategyManager (CASSANDRA-10099)
 * (cqlsh) interpret CQL type for formatting blobs (CASSANDRA-11274)
 * Refuse to start and print txn log information in case of disk
   corruption (CASSANDRA-10112)
 * Resolve some eclipse-warnings (CASSANDRA-11086)
 * (cqlsh) Show static columns in a different color (CASSANDRA-11059)
 * Allow to remove TTLs on table with default_time_to_live (CASSANDRA-11207)
Merged from 3.0:
 * Disallow creating view with a static column (CASSANDRA-11602)
 * Reduce the amount of object allocations caused by the getFunctions methods (CASSANDRA-11593)
 * Potential error replaying commitlog with smallint/tinyint/date/time types (CASSANDRA-11618)
 * Fix queries with filtering on counter columns (CASSANDRA-11629)
 * Improve tombstone printing in sstabledump (CASSANDRA-11655)
 * Fix paging for range queries where all clustering columns are specified (CASSANDRA-11669)
 * Don't require HEAP_NEW_SIZE to be set when using G1 (CASSANDRA-11600)
 * Fix sstabledump not showing cells after tombstone marker (CASSANDRA-11654)
 * Ignore all LocalStrategy keyspaces for streaming and other related
   operations (CASSANDRA-11627)
 * Ensure columnfilter covers indexed columns for thrift 2i queries (CASSANDRA-11523)
 * Only open one sstable scanner per sstable (CASSANDRA-11412)
 * Option to specify ProtocolVersion in cassandra-stress (CASSANDRA-11410)
 * ArithmeticException in avgFunctionForDecimal (CASSANDRA-11485)
 * LogAwareFileLister should only use OLD sstable files in current folder to determine disk consistency (CASSANDRA-11470)
 * Notify indexers of expired rows during compaction (CASSANDRA-11329)
 * Properly respond with ProtocolError when a v1/v2 native protocol
   header is received (CASSANDRA-11464)
 * Validate that num_tokens and initial_token are consistent with one another (CASSANDRA-10120)
Merged from 2.2:
 * Exit JVM if JMX server fails to startup (CASSANDRA-11540)
 * Produce a heap dump when exiting on OOM (CASSANDRA-9861)
 * Restore ability to filter on clustering columns when using a 2i (CASSANDRA-11510)
 * JSON datetime formatting needs timezone (CASSANDRA-11137)
 * Fix is_dense recalculation for Thrift-updated tables (CASSANDRA-11502)
 * Remove unnescessary file existence check during anticompaction (CASSANDRA-11660)
 * Add missing files to debian packages (CASSANDRA-11642)
 * Avoid calling Iterables::concat in loops during ModificationStatement::getFunctions (CASSANDRA-11621)
 * cqlsh: COPY FROM should use regular inserts for single statement batches and
   report errors correctly if workers processes crash on initialization (CASSANDRA-11474)
 * Always close cluster with connection in CqlRecordWriter (CASSANDRA-11553)
 * Allow only DISTINCT queries with partition keys restrictions (CASSANDRA-11339)
 * CqlConfigHelper no longer requires both a keystore and truststore to work (CASSANDRA-11532)
 * Make deprecated repair methods backward-compatible with previous notification service (CASSANDRA-11430)
 * IncomingStreamingConnection version check message wrong (CASSANDRA-11462)
Merged from 2.1:
 * Support mlockall on IBM POWER arch (CASSANDRA-11576)
 * Add option to disable use of severity in DynamicEndpointSnitch (CASSANDRA-11737)
 * cqlsh COPY FROM fails for null values with non-prepared statements (CASSANDRA-11631)
 * Make cython optional in pylib/setup.py (CASSANDRA-11630)
 * Change order of directory searching for cassandra.in.sh to favor local one (CASSANDRA-11628)
 * cqlsh COPY FROM fails with []{} chars in UDT/tuple fields/values (CASSANDRA-11633)
 * clqsh: COPY FROM throws TypeError with Cython extensions enabled (CASSANDRA-11574)
 * cqlsh: COPY FROM ignores NULL values in conversion (CASSANDRA-11549)
 * Validate levels when building LeveledScanner to avoid overlaps with orphaned sstables (CASSANDRA-9935)


3.5
 * StaticTokenTreeBuilder should respect posibility of duplicate tokens (CASSANDRA-11525)
 * Correctly fix potential assertion error during compaction (CASSANDRA-11353)
 * Avoid index segment stitching in RAM which lead to OOM on big SSTable files (CASSANDRA-11383)
 * Fix clustering and row filters for LIKE queries on clustering columns (CASSANDRA-11397)
Merged from 3.0:
 * Fix rare NPE on schema upgrade from 2.x to 3.x (CASSANDRA-10943)
 * Improve backoff policy for cqlsh COPY FROM (CASSANDRA-11320)
 * Improve IF NOT EXISTS check in CREATE INDEX (CASSANDRA-11131)
 * Upgrade ohc to 0.4.3
 * Enable SO_REUSEADDR for JMX RMI server sockets (CASSANDRA-11093)
 * Allocate merkletrees with the correct size (CASSANDRA-11390)
 * Support streaming pre-3.0 sstables (CASSANDRA-10990)
 * Add backpressure to compressed or encrypted commit log (CASSANDRA-10971)
 * SSTableExport supports secondary index tables (CASSANDRA-11330)
 * Fix sstabledump to include missing info in debug output (CASSANDRA-11321)
 * Establish and implement canonical bulk reading workload(s) (CASSANDRA-10331)
 * Fix paging for IN queries on tables without clustering columns (CASSANDRA-11208)
 * Remove recursive call from CompositesSearcher (CASSANDRA-11304)
 * Fix filtering on non-primary key columns for queries without index (CASSANDRA-6377)
 * Fix sstableloader fail when using materialized view (CASSANDRA-11275)
Merged from 2.2:
 * DatabaseDescriptor should log stacktrace in case of Eception during seed provider creation (CASSANDRA-11312)
 * Use canonical path for directory in SSTable descriptor (CASSANDRA-10587)
 * Add cassandra-stress keystore option (CASSANDRA-9325)
 * Dont mark sstables as repairing with sub range repairs (CASSANDRA-11451)
 * Notify when sstables change after cancelling compaction (CASSANDRA-11373)
 * cqlsh: COPY FROM should check that explicit column names are valid (CASSANDRA-11333)
 * Add -Dcassandra.start_gossip startup option (CASSANDRA-10809)
 * Fix UTF8Validator.validate() for modified UTF-8 (CASSANDRA-10748)
 * Clarify that now() function is calculated on the coordinator node in CQL documentation (CASSANDRA-10900)
 * Fix bloom filter sizing with LCS (CASSANDRA-11344)
 * (cqlsh) Fix error when result is 0 rows with EXPAND ON (CASSANDRA-11092)
 * Add missing newline at end of bin/cqlsh (CASSANDRA-11325)
 * Unresolved hostname leads to replace being ignored (CASSANDRA-11210)
 * Only log yaml config once, at startup (CASSANDRA-11217)
 * Reference leak with parallel repairs on the same table (CASSANDRA-11215)
Merged from 2.1:
 * Add a -j parameter to scrub/cleanup/upgradesstables to state how
   many threads to use (CASSANDRA-11179)
 * COPY FROM on large datasets: fix progress report and debug performance (CASSANDRA-11053)
 * InvalidateKeys should have a weak ref to key cache (CASSANDRA-11176)


3.4
 * (cqlsh) add cqlshrc option to always connect using ssl (CASSANDRA-10458)
 * Cleanup a few resource warnings (CASSANDRA-11085)
 * Allow custom tracing implementations (CASSANDRA-10392)
 * Extract LoaderOptions to be able to be used from outside (CASSANDRA-10637)
 * fix OnDiskIndexTest to properly treat empty ranges (CASSANDRA-11205)
 * fix TrackerTest to handle new notifications (CASSANDRA-11178)
 * add SASI validation for partitioner and complex columns (CASSANDRA-11169)
 * Add caching of encrypted credentials in PasswordAuthenticator (CASSANDRA-7715)
 * fix SASI memtable switching on flush (CASSANDRA-11159)
 * Remove duplicate offline compaction tracking (CASSANDRA-11148)
 * fix EQ semantics of analyzed SASI indexes (CASSANDRA-11130)
 * Support long name output for nodetool commands (CASSANDRA-7950)
 * Encrypted hints (CASSANDRA-11040)
 * SASI index options validation (CASSANDRA-11136)
 * Optimize disk seek using min/max column name meta data when the LIMIT clause is used
   (CASSANDRA-8180)
 * Add LIKE support to CQL3 (CASSANDRA-11067)
 * Generic Java UDF types (CASSANDRA-10819)
 * cqlsh: Include sub-second precision in timestamps by default (CASSANDRA-10428)
 * Set javac encoding to utf-8 (CASSANDRA-11077)
 * Integrate SASI index into Cassandra (CASSANDRA-10661)
 * Add --skip-flush option to nodetool snapshot
 * Skip values for non-queried columns (CASSANDRA-10657)
 * Add support for secondary indexes on static columns (CASSANDRA-8103)
 * CommitLogUpgradeTestMaker creates broken commit logs (CASSANDRA-11051)
 * Add metric for number of dropped mutations (CASSANDRA-10866)
 * Simplify row cache invalidation code (CASSANDRA-10396)
 * Support user-defined compaction through nodetool (CASSANDRA-10660)
 * Stripe view locks by key and table ID to reduce contention (CASSANDRA-10981)
 * Add nodetool gettimeout and settimeout commands (CASSANDRA-10953)
 * Add 3.0 metadata to sstablemetadata output (CASSANDRA-10838)
Merged from 3.0:
 * MV should only query complex columns included in the view (CASSANDRA-11069)
 * Failed aggregate creation breaks server permanently (CASSANDRA-11064)
 * Add sstabledump tool (CASSANDRA-7464)
 * Introduce backpressure for hints (CASSANDRA-10972)
 * Fix ClusteringPrefix not being able to read tombstone range boundaries (CASSANDRA-11158)
 * Prevent logging in sandboxed state (CASSANDRA-11033)
 * Disallow drop/alter operations of UDTs used by UDAs (CASSANDRA-10721)
 * Add query time validation method on Index (CASSANDRA-11043)
 * Avoid potential AssertionError in mixed version cluster (CASSANDRA-11128)
 * Properly handle hinted handoff after topology changes (CASSANDRA-5902)
 * AssertionError when listing sstable files on inconsistent disk state (CASSANDRA-11156)
 * Fix wrong rack counting and invalid conditions check for TokenAllocation
   (CASSANDRA-11139)
 * Avoid creating empty hint files (CASSANDRA-11090)
 * Fix leak detection strong reference loop using weak reference (CASSANDRA-11120)
 * Configurie BatchlogManager to stop delayed tasks on shutdown (CASSANDRA-11062)
 * Hadoop integration is incompatible with Cassandra Driver 3.0.0 (CASSANDRA-11001)
 * Add dropped_columns to the list of schema table so it gets handled
   properly (CASSANDRA-11050)
 * Fix NPE when using forceRepairRangeAsync without DC (CASSANDRA-11239)
Merged from 2.2:
 * Preserve order for preferred SSL cipher suites (CASSANDRA-11164)
 * Range.compareTo() violates the contract of Comparable (CASSANDRA-11216)
 * Avoid NPE when serializing ErrorMessage with null message (CASSANDRA-11167)
 * Replacing an aggregate with a new version doesn't reset INITCOND (CASSANDRA-10840)
 * (cqlsh) cqlsh cannot be called through symlink (CASSANDRA-11037)
 * fix ohc and java-driver pom dependencies in build.xml (CASSANDRA-10793)
 * Protect from keyspace dropped during repair (CASSANDRA-11065)
 * Handle adding fields to a UDT in SELECT JSON and toJson() (CASSANDRA-11146)
 * Better error message for cleanup (CASSANDRA-10991)
 * cqlsh pg-style-strings broken if line ends with ';' (CASSANDRA-11123)
 * Always persist upsampled index summaries (CASSANDRA-10512)
 * (cqlsh) Fix inconsistent auto-complete (CASSANDRA-10733)
 * Make SELECT JSON and toJson() threadsafe (CASSANDRA-11048)
 * Fix SELECT on tuple relations for mixed ASC/DESC clustering order (CASSANDRA-7281)
 * Use cloned TokenMetadata in size estimates to avoid race against membership check
   (CASSANDRA-10736)
 * (cqlsh) Support utf-8/cp65001 encoding on Windows (CASSANDRA-11030)
 * Fix paging on DISTINCT queries repeats result when first row in partition changes
   (CASSANDRA-10010)
 * (cqlsh) Support timezone conversion using pytz (CASSANDRA-10397)
 * cqlsh: change default encoding to UTF-8 (CASSANDRA-11124)
Merged from 2.1:
 * Checking if an unlogged batch is local is inefficient (CASSANDRA-11529)
 * Fix out-of-space error treatment in memtable flushing (CASSANDRA-11448).
 * Don't do defragmentation if reading from repaired sstables (CASSANDRA-10342)
 * Fix streaming_socket_timeout_in_ms not enforced (CASSANDRA-11286)
 * Avoid dropping message too quickly due to missing unit conversion (CASSANDRA-11302)
 * Don't remove FailureDetector history on removeEndpoint (CASSANDRA-10371)
 * Only notify if repair status changed (CASSANDRA-11172)
 * Use logback setting for 'cassandra -v' command (CASSANDRA-10767)
 * Fix sstableloader to unthrottle streaming by default (CASSANDRA-9714)
 * Fix incorrect warning in 'nodetool status' (CASSANDRA-10176)
 * Properly release sstable ref when doing offline scrub (CASSANDRA-10697)
 * Improve nodetool status performance for large cluster (CASSANDRA-7238)
 * Gossiper#isEnabled is not thread safe (CASSANDRA-11116)
 * Avoid major compaction mixing repaired and unrepaired sstables in DTCS (CASSANDRA-11113)
 * Make it clear what DTCS timestamp_resolution is used for (CASSANDRA-11041)
 * (cqlsh) Display milliseconds when datetime overflows (CASSANDRA-10625)


3.3
 * Avoid infinite loop if owned range is smaller than number of
   data dirs (CASSANDRA-11034)
 * Avoid bootstrap hanging when existing nodes have no data to stream (CASSANDRA-11010)
Merged from 3.0:
 * Remove double initialization of newly added tables (CASSANDRA-11027)
 * Filter keys searcher results by target range (CASSANDRA-11104)
 * Fix deserialization of legacy read commands (CASSANDRA-11087)
 * Fix incorrect computation of deletion time in sstable metadata (CASSANDRA-11102)
 * Avoid memory leak when collecting sstable metadata (CASSANDRA-11026)
 * Mutations do not block for completion under view lock contention (CASSANDRA-10779)
 * Invalidate legacy schema tables when unloading them (CASSANDRA-11071)
 * (cqlsh) handle INSERT and UPDATE statements with LWT conditions correctly
   (CASSANDRA-11003)
 * Fix DISTINCT queries in mixed version clusters (CASSANDRA-10762)
 * Migrate build status for indexes along with legacy schema (CASSANDRA-11046)
 * Ensure SSTables for legacy KEYS indexes can be read (CASSANDRA-11045)
 * Added support for IBM zSystems architecture (CASSANDRA-11054)
 * Update CQL documentation (CASSANDRA-10899)
 * Check the column name, not cell name, for dropped columns when reading
   legacy sstables (CASSANDRA-11018)
 * Don't attempt to index clustering values of static rows (CASSANDRA-11021)
 * Remove checksum files after replaying hints (CASSANDRA-10947)
 * Support passing base table metadata to custom 2i validation (CASSANDRA-10924)
 * Ensure stale index entries are purged during reads (CASSANDRA-11013)
 * (cqlsh) Also apply --connect-timeout to control connection
   timeout (CASSANDRA-10959)
 * Fix AssertionError when removing from list using UPDATE (CASSANDRA-10954)
 * Fix UnsupportedOperationException when reading old sstable with range
   tombstone (CASSANDRA-10743)
 * MV should use the maximum timestamp of the primary key (CASSANDRA-10910)
 * Fix potential assertion error during compaction (CASSANDRA-10944)
Merged from 2.2:
 * maxPurgeableTimestamp needs to check memtables too (CASSANDRA-9949)
 * Apply change to compaction throughput in real time (CASSANDRA-10025)
 * (cqlsh) encode input correctly when saving history
 * Fix potential NPE on ORDER BY queries with IN (CASSANDRA-10955)
 * Start L0 STCS-compactions even if there is a L0 -> L1 compaction
   going (CASSANDRA-10979)
 * Make UUID LSB unique per process (CASSANDRA-7925)
 * Avoid NPE when performing sstable tasks (scrub etc.) (CASSANDRA-10980)
 * Make sure client gets tombstone overwhelmed warning (CASSANDRA-9465)
 * Fix error streaming section more than 2GB (CASSANDRA-10961)
 * Histogram buckets exposed in jmx are sorted incorrectly (CASSANDRA-10975)
 * Enable GC logging by default (CASSANDRA-10140)
 * Optimize pending range computation (CASSANDRA-9258)
 * Skip commit log and saved cache directories in SSTable version startup check (CASSANDRA-10902)
 * drop/alter user should be case sensitive (CASSANDRA-10817)
Merged from 2.1:
 * test_bulk_round_trip_blogposts is failing occasionally (CASSANDRA-10938)
 * Fix isJoined return true only after becoming cluster member (CASANDRA-11007)
 * Fix bad gossip generation seen in long-running clusters (CASSANDRA-10969)
 * Avoid NPE when incremental repair fails (CASSANDRA-10909)
 * Unmark sstables compacting once they are done in cleanup/scrub/upgradesstables (CASSANDRA-10829)
 * Allow simultaneous bootstrapping with strict consistency when no vnodes are used (CASSANDRA-11005)
 * Log a message when major compaction does not result in a single file (CASSANDRA-10847)
 * (cqlsh) fix cqlsh_copy_tests when vnodes are disabled (CASSANDRA-10997)
 * (cqlsh) Add request timeout option to cqlsh (CASSANDRA-10686)
 * Avoid AssertionError while submitting hint with LWT (CASSANDRA-10477)
 * If CompactionMetadata is not in stats file, use index summary instead (CASSANDRA-10676)
 * Retry sending gossip syn multiple times during shadow round (CASSANDRA-8072)
 * Fix pending range calculation during moves (CASSANDRA-10887)
 * Sane default (200Mbps) for inter-DC streaming througput (CASSANDRA-8708)



3.2
 * Make sure tokens don't exist in several data directories (CASSANDRA-6696)
 * Add requireAuthorization method to IAuthorizer (CASSANDRA-10852)
 * Move static JVM options to conf/jvm.options file (CASSANDRA-10494)
 * Fix CassandraVersion to accept x.y version string (CASSANDRA-10931)
 * Add forceUserDefinedCleanup to allow more flexible cleanup (CASSANDRA-10708)
 * (cqlsh) allow setting TTL with COPY (CASSANDRA-9494)
 * Fix counting of received sstables in streaming (CASSANDRA-10949)
 * Implement hints compression (CASSANDRA-9428)
 * Fix potential assertion error when reading static columns (CASSANDRA-10903)
 * Fix EstimatedHistogram creation in nodetool tablehistograms (CASSANDRA-10859)
 * Establish bootstrap stream sessions sequentially (CASSANDRA-6992)
 * Sort compactionhistory output by timestamp (CASSANDRA-10464)
 * More efficient BTree removal (CASSANDRA-9991)
 * Make tablehistograms accept the same syntax as tablestats (CASSANDRA-10149)
 * Group pending compactions based on table (CASSANDRA-10718)
 * Add compressor name in sstablemetadata output (CASSANDRA-9879)
 * Fix type casting for counter columns (CASSANDRA-10824)
 * Prevent running Cassandra as root (CASSANDRA-8142)
 * bound maximum in-flight commit log replay mutation bytes to 64 megabytes (CASSANDRA-8639)
 * Normalize all scripts (CASSANDRA-10679)
 * Make compression ratio much more accurate (CASSANDRA-10225)
 * Optimize building of Clustering object when only one is created (CASSANDRA-10409)
 * Make index building pluggable (CASSANDRA-10681)
 * Add sstable flush observer (CASSANDRA-10678)
 * Improve NTS endpoints calculation (CASSANDRA-10200)
 * Improve performance of the folderSize function (CASSANDRA-10677)
 * Add support for type casting in selection clause (CASSANDRA-10310)
 * Added graphing option to cassandra-stress (CASSANDRA-7918)
 * Abort in-progress queries that time out (CASSANDRA-7392)
 * Add transparent data encryption core classes (CASSANDRA-9945)
Merged from 3.0:
 * Better handling of SSL connection errors inter-node (CASSANDRA-10816)
 * Avoid NoSuchElementException when executing empty batch (CASSANDRA-10711)
 * Avoid building PartitionUpdate in toString (CASSANDRA-10897)
 * Reduce heap spent when receiving many SSTables (CASSANDRA-10797)
 * Add back support for 3rd party auth providers to bulk loader (CASSANDRA-10873)
 * Eliminate the dependency on jgrapht for UDT resolution (CASSANDRA-10653)
 * (Hadoop) Close Clusters and Sessions in Hadoop Input/Output classes (CASSANDRA-10837)
 * Fix sstableloader not working with upper case keyspace name (CASSANDRA-10806)
Merged from 2.2:
 * jemalloc detection fails due to quoting issues in regexv (CASSANDRA-10946)
 * (cqlsh) show correct column names for empty result sets (CASSANDRA-9813)
 * Add new types to Stress (CASSANDRA-9556)
 * Add property to allow listening on broadcast interface (CASSANDRA-9748)
Merged from 2.1:
 * Match cassandra-loader options in COPY FROM (CASSANDRA-9303)
 * Fix binding to any address in CqlBulkRecordWriter (CASSANDRA-9309)
 * cqlsh fails to decode utf-8 characters for text typed columns (CASSANDRA-10875)
 * Log error when stream session fails (CASSANDRA-9294)
 * Fix bugs in commit log archiving startup behavior (CASSANDRA-10593)
 * (cqlsh) further optimise COPY FROM (CASSANDRA-9302)
 * Allow CREATE TABLE WITH ID (CASSANDRA-9179)
 * Make Stress compiles within eclipse (CASSANDRA-10807)
 * Cassandra Daemon should print JVM arguments (CASSANDRA-10764)
 * Allow cancellation of index summary redistribution (CASSANDRA-8805)


3.1.1
Merged from 3.0:
  * Fix upgrade data loss due to range tombstone deleting more data than then should
    (CASSANDRA-10822)


3.1
Merged from 3.0:
 * Avoid MV race during node decommission (CASSANDRA-10674)
 * Disable reloading of GossipingPropertyFileSnitch (CASSANDRA-9474)
 * Handle single-column deletions correction in materialized views
   when the column is part of the view primary key (CASSANDRA-10796)
 * Fix issue with datadir migration on upgrade (CASSANDRA-10788)
 * Fix bug with range tombstones on reverse queries and test coverage for
   AbstractBTreePartition (CASSANDRA-10059)
 * Remove 64k limit on collection elements (CASSANDRA-10374)
 * Remove unclear Indexer.indexes() method (CASSANDRA-10690)
 * Fix NPE on stream read error (CASSANDRA-10771)
 * Normalize cqlsh DESC output (CASSANDRA-10431)
 * Rejects partition range deletions when columns are specified (CASSANDRA-10739)
 * Fix error when saving cached key for old format sstable (CASSANDRA-10778)
 * Invalidate prepared statements on DROP INDEX (CASSANDRA-10758)
 * Fix SELECT statement with IN restrictions on partition key,
   ORDER BY and LIMIT (CASSANDRA-10729)
 * Improve stress performance over 1k threads (CASSANDRA-7217)
 * Wait for migration responses to complete before bootstrapping (CASSANDRA-10731)
 * Unable to create a function with argument of type Inet (CASSANDRA-10741)
 * Fix backward incompatibiliy in CqlInputFormat (CASSANDRA-10717)
 * Correctly preserve deletion info on updated rows when notifying indexers
   of single-row deletions (CASSANDRA-10694)
 * Notify indexers of partition delete during cleanup (CASSANDRA-10685)
 * Keep the file open in trySkipCache (CASSANDRA-10669)
 * Updated trigger example (CASSANDRA-10257)
Merged from 2.2:
 * Verify tables in pseudo-system keyspaces at startup (CASSANDRA-10761)
 * Fix IllegalArgumentException in DataOutputBuffer.reallocate for large buffers (CASSANDRA-10592)
 * Show CQL help in cqlsh in web browser (CASSANDRA-7225)
 * Serialize on disk the proper SSTable compression ratio (CASSANDRA-10775)
 * Reject index queries while the index is building (CASSANDRA-8505)
 * CQL.textile syntax incorrectly includes optional keyspace for aggregate SFUNC and FINALFUNC (CASSANDRA-10747)
 * Fix JSON update with prepared statements (CASSANDRA-10631)
 * Don't do anticompaction after subrange repair (CASSANDRA-10422)
 * Fix SimpleDateType type compatibility (CASSANDRA-10027)
 * (Hadoop) fix splits calculation (CASSANDRA-10640)
 * (Hadoop) ensure that Cluster instances are always closed (CASSANDRA-10058)
Merged from 2.1:
 * Fix Stress profile parsing on Windows (CASSANDRA-10808)
 * Fix incremental repair hang when replica is down (CASSANDRA-10288)
 * Optimize the way we check if a token is repaired in anticompaction (CASSANDRA-10768)
 * Add proper error handling to stream receiver (CASSANDRA-10774)
 * Warn or fail when changing cluster topology live (CASSANDRA-10243)
 * Status command in debian/ubuntu init script doesn't work (CASSANDRA-10213)
 * Some DROP ... IF EXISTS incorrectly result in exceptions on non-existing KS (CASSANDRA-10658)
 * DeletionTime.compareTo wrong in rare cases (CASSANDRA-10749)
 * Force encoding when computing statement ids (CASSANDRA-10755)
 * Properly reject counters as map keys (CASSANDRA-10760)
 * Fix the sstable-needs-cleanup check (CASSANDRA-10740)
 * (cqlsh) Print column names before COPY operation (CASSANDRA-8935)
 * Fix CompressedInputStream for proper cleanup (CASSANDRA-10012)
 * (cqlsh) Support counters in COPY commands (CASSANDRA-9043)
 * Try next replica if not possible to connect to primary replica on
   ColumnFamilyRecordReader (CASSANDRA-2388)
 * Limit window size in DTCS (CASSANDRA-10280)
 * sstableloader does not use MAX_HEAP_SIZE env parameter (CASSANDRA-10188)
 * (cqlsh) Improve COPY TO performance and error handling (CASSANDRA-9304)
 * Create compression chunk for sending file only (CASSANDRA-10680)
 * Forbid compact clustering column type changes in ALTER TABLE (CASSANDRA-8879)
 * Reject incremental repair with subrange repair (CASSANDRA-10422)
 * Add a nodetool command to refresh size_estimates (CASSANDRA-9579)
 * Invalidate cache after stream receive task is completed (CASSANDRA-10341)
 * Reject counter writes in CQLSSTableWriter (CASSANDRA-10258)
 * Remove superfluous COUNTER_MUTATION stage mapping (CASSANDRA-10605)


3.0
 * Fix AssertionError while flushing memtable due to materialized views
   incorrectly inserting empty rows (CASSANDRA-10614)
 * Store UDA initcond as CQL literal in the schema table, instead of a blob (CASSANDRA-10650)
 * Don't use -1 for the position of partition key in schema (CASSANDRA-10491)
 * Fix distinct queries in mixed version cluster (CASSANDRA-10573)
 * Skip sstable on clustering in names query (CASSANDRA-10571)
 * Remove value skipping as it breaks read-repair (CASSANDRA-10655)
 * Fix bootstrapping with MVs (CASSANDRA-10621)
 * Make sure EACH_QUORUM reads are using NTS (CASSANDRA-10584)
 * Fix MV replica filtering for non-NetworkTopologyStrategy (CASSANDRA-10634)
 * (Hadoop) fix CIF describeSplits() not handling 0 size estimates (CASSANDRA-10600)
 * Fix reading of legacy sstables (CASSANDRA-10590)
 * Use CQL type names in schema metadata tables (CASSANDRA-10365)
 * Guard batchlog replay against integer division by zero (CASSANDRA-9223)
 * Fix bug when adding a column to thrift with the same name than a primary key (CASSANDRA-10608)
 * Add client address argument to IAuthenticator::newSaslNegotiator (CASSANDRA-8068)
 * Fix implementation of LegacyLayout.LegacyBoundComparator (CASSANDRA-10602)
 * Don't use 'names query' read path for counters (CASSANDRA-10572)
 * Fix backward compatibility for counters (CASSANDRA-10470)
 * Remove memory_allocator paramter from cassandra.yaml (CASSANDRA-10581,10628)
 * Execute the metadata reload task of all registered indexes on CFS::reload (CASSANDRA-10604)
 * Fix thrift cas operations with defined columns (CASSANDRA-10576)
 * Fix PartitionUpdate.operationCount()for updates with static column operations (CASSANDRA-10606)
 * Fix thrift get() queries with defined columns (CASSANDRA-10586)
 * Fix marking of indexes as built and removed (CASSANDRA-10601)
 * Skip initialization of non-registered 2i instances, remove Index::getIndexName (CASSANDRA-10595)
 * Fix batches on multiple tables (CASSANDRA-10554)
 * Ensure compaction options are validated when updating KeyspaceMetadata (CASSANDRA-10569)
 * Flatten Iterator Transformation Hierarchy (CASSANDRA-9975)
 * Remove token generator (CASSANDRA-5261)
 * RolesCache should not be created for any authenticator that does not requireAuthentication (CASSANDRA-10562)
 * Fix LogTransaction checking only a single directory for files (CASSANDRA-10421)
 * Fix handling of range tombstones when reading old format sstables (CASSANDRA-10360)
 * Aggregate with Initial Condition fails with C* 3.0 (CASSANDRA-10367)
Merged from 2.2:
 * (cqlsh) show partial trace if incomplete after max_trace_wait (CASSANDRA-7645)
 * Use most up-to-date version of schema for system tables (CASSANDRA-10652)
 * Deprecate memory_allocator in cassandra.yaml (CASSANDRA-10581,10628)
 * Expose phi values from failure detector via JMX and tweak debug
   and trace logging (CASSANDRA-9526)
 * Fix IllegalArgumentException in DataOutputBuffer.reallocate for large buffers (CASSANDRA-10592)
Merged from 2.1:
 * Shutdown compaction in drain to prevent leak (CASSANDRA-10079)
 * (cqlsh) fix COPY using wrong variable name for time_format (CASSANDRA-10633)
 * Do not run SizeEstimatesRecorder if a node is not a member of the ring (CASSANDRA-9912)
 * Improve handling of dead nodes in gossip (CASSANDRA-10298)
 * Fix logback-tools.xml incorrectly configured for outputing to System.err
   (CASSANDRA-9937)
 * Fix streaming to catch exception so retry not fail (CASSANDRA-10557)
 * Add validation method to PerRowSecondaryIndex (CASSANDRA-10092)
 * Support encrypted and plain traffic on the same port (CASSANDRA-10559)
 * Do STCS in DTCS windows (CASSANDRA-10276)
 * Avoid repetition of JVM_OPTS in debian package (CASSANDRA-10251)
 * Fix potential NPE from handling result of SIM.highestSelectivityIndex (CASSANDRA-10550)
 * Fix paging issues with partitions containing only static columns data (CASSANDRA-10381)
 * Fix conditions on static columns (CASSANDRA-10264)
 * AssertionError: attempted to delete non-existing file CommitLog (CASSANDRA-10377)
 * Fix sorting for queries with an IN condition on partition key columns (CASSANDRA-10363)


3.0-rc2
 * Fix SELECT DISTINCT queries between 2.2.2 nodes and 3.0 nodes (CASSANDRA-10473)
 * Remove circular references in SegmentedFile (CASSANDRA-10543)
 * Ensure validation of indexed values only occurs once per-partition (CASSANDRA-10536)
 * Fix handling of static columns for range tombstones in thrift (CASSANDRA-10174)
 * Support empty ColumnFilter for backward compatility on empty IN (CASSANDRA-10471)
 * Remove Pig support (CASSANDRA-10542)
 * Fix LogFile throws Exception when assertion is disabled (CASSANDRA-10522)
 * Revert CASSANDRA-7486, make CMS default GC, move GC config to
   conf/jvm.options (CASSANDRA-10403)
 * Fix TeeingAppender causing some logs to be truncated/empty (CASSANDRA-10447)
 * Allow EACH_QUORUM for reads (CASSANDRA-9602)
 * Fix potential ClassCastException while upgrading (CASSANDRA-10468)
 * Fix NPE in MVs on update (CASSANDRA-10503)
 * Only include modified cell data in indexing deltas (CASSANDRA-10438)
 * Do not load keyspace when creating sstable writer (CASSANDRA-10443)
 * If node is not yet gossiping write all MV updates to batchlog only (CASSANDRA-10413)
 * Re-populate token metadata after commit log recovery (CASSANDRA-10293)
 * Provide additional metrics for materialized views (CASSANDRA-10323)
 * Flush system schema tables after local schema changes (CASSANDRA-10429)
Merged from 2.2:
 * Reduce contention getting instances of CompositeType (CASSANDRA-10433)
 * Fix the regression when using LIMIT with aggregates (CASSANDRA-10487)
 * Avoid NoClassDefFoundError during DataDescriptor initialization on windows (CASSANDRA-10412)
 * Preserve case of quoted Role & User names (CASSANDRA-10394)
 * cqlsh pg-style-strings broken (CASSANDRA-10484)
 * cqlsh prompt includes name of keyspace after failed `use` statement (CASSANDRA-10369)
Merged from 2.1:
 * (cqlsh) Distinguish negative and positive infinity in output (CASSANDRA-10523)
 * (cqlsh) allow custom time_format for COPY TO (CASSANDRA-8970)
 * Don't allow startup if the node's rack has changed (CASSANDRA-10242)
 * (cqlsh) show partial trace if incomplete after max_trace_wait (CASSANDRA-7645)
 * Allow LOCAL_JMX to be easily overridden (CASSANDRA-10275)
 * Mark nodes as dead even if they've already left (CASSANDRA-10205)


3.0.0-rc1
 * Fix mixed version read request compatibility for compact static tables
   (CASSANDRA-10373)
 * Fix paging of DISTINCT with static and IN (CASSANDRA-10354)
 * Allow MATERIALIZED VIEW's SELECT statement to restrict primary key
   columns (CASSANDRA-9664)
 * Move crc_check_chance out of compression options (CASSANDRA-9839)
 * Fix descending iteration past end of BTreeSearchIterator (CASSANDRA-10301)
 * Transfer hints to a different node on decommission (CASSANDRA-10198)
 * Check partition keys for CAS operations during stmt validation (CASSANDRA-10338)
 * Add custom query expressions to SELECT (CASSANDRA-10217)
 * Fix minor bugs in MV handling (CASSANDRA-10362)
 * Allow custom indexes with 0,1 or multiple target columns (CASSANDRA-10124)
 * Improve MV schema representation (CASSANDRA-9921)
 * Add flag to enable/disable coordinator batchlog for MV writes (CASSANDRA-10230)
 * Update cqlsh COPY for new internal driver serialization interface (CASSANDRA-10318)
 * Give index implementations more control over rebuild operations (CASSANDRA-10312)
 * Update index file format (CASSANDRA-10314)
 * Add "shadowable" row tombstones to deal with mv timestamp issues (CASSANDRA-10261)
 * CFS.loadNewSSTables() broken for pre-3.0 sstables
 * Cache selected index in read command to reduce lookups (CASSANDRA-10215)
 * Small optimizations of sstable index serialization (CASSANDRA-10232)
 * Support for both encrypted and unencrypted native transport connections (CASSANDRA-9590)
Merged from 2.2:
 * Configurable page size in cqlsh (CASSANDRA-9855)
 * Defer default role manager setup until all nodes are on 2.2+ (CASSANDRA-9761)
 * Handle missing RoleManager in config after upgrade to 2.2 (CASSANDRA-10209)
Merged from 2.1:
 * Bulk Loader API could not tolerate even node failure (CASSANDRA-10347)
 * Avoid misleading pushed notifications when multiple nodes
   share an rpc_address (CASSANDRA-10052)
 * Fix dropping undroppable when message queue is full (CASSANDRA-10113)
 * Fix potential ClassCastException during paging (CASSANDRA-10352)
 * Prevent ALTER TYPE from creating circular references (CASSANDRA-10339)
 * Fix cache handling of 2i and base tables (CASSANDRA-10155, 10359)
 * Fix NPE in nodetool compactionhistory (CASSANDRA-9758)
 * (Pig) support BulkOutputFormat as a URL parameter (CASSANDRA-7410)
 * BATCH statement is broken in cqlsh (CASSANDRA-10272)
 * (cqlsh) Make cqlsh PEP8 Compliant (CASSANDRA-10066)
 * (cqlsh) Fix error when starting cqlsh with --debug (CASSANDRA-10282)
 * Scrub, Cleanup and Upgrade do not unmark compacting until all operations
   have completed, regardless of the occurence of exceptions (CASSANDRA-10274)


3.0.0-beta2
 * Fix columns returned by AbstractBtreePartitions (CASSANDRA-10220)
 * Fix backward compatibility issue due to AbstractBounds serialization bug (CASSANDRA-9857)
 * Fix startup error when upgrading nodes (CASSANDRA-10136)
 * Base table PRIMARY KEY can be assumed to be NOT NULL in MV creation (CASSANDRA-10147)
 * Improve batchlog write patch (CASSANDRA-9673)
 * Re-apply MaterializedView updates on commitlog replay (CASSANDRA-10164)
 * Require AbstractType.isByteOrderComparable declaration in constructor (CASSANDRA-9901)
 * Avoid digest mismatch on upgrade to 3.0 (CASSANDRA-9554)
 * Fix Materialized View builder when adding multiple MVs (CASSANDRA-10156)
 * Choose better poolingOptions for protocol v4 in cassandra-stress (CASSANDRA-10182)
 * Fix LWW bug affecting Materialized Views (CASSANDRA-10197)
 * Ensures frozen sets and maps are always sorted (CASSANDRA-10162)
 * Don't deadlock when flushing CFS backed custom indexes (CASSANDRA-10181)
 * Fix double flushing of secondary index tables (CASSANDRA-10180)
 * Fix incorrect handling of range tombstones in thrift (CASSANDRA-10046)
 * Only use batchlog when paired materialized view replica is remote (CASSANDRA-10061)
 * Reuse TemporalRow when updating multiple MaterializedViews (CASSANDRA-10060)
 * Validate gc_grace_seconds for batchlog writes and MVs (CASSANDRA-9917)
 * Fix sstablerepairedset (CASSANDRA-10132)
Merged from 2.2:
 * Cancel transaction for sstables we wont redistribute index summary
   for (CASSANDRA-10270)
 * Retry snapshot deletion after compaction and gc on Windows (CASSANDRA-10222)
 * Fix failure to start with space in directory path on Windows (CASSANDRA-10239)
 * Fix repair hang when snapshot failed (CASSANDRA-10057)
 * Fall back to 1/4 commitlog volume for commitlog_total_space on small disks
   (CASSANDRA-10199)
Merged from 2.1:
 * Added configurable warning threshold for GC duration (CASSANDRA-8907)
 * Fix handling of streaming EOF (CASSANDRA-10206)
 * Only check KeyCache when it is enabled
 * Change streaming_socket_timeout_in_ms default to 1 hour (CASSANDRA-8611)
 * (cqlsh) update list of CQL keywords (CASSANDRA-9232)
 * Add nodetool gettraceprobability command (CASSANDRA-10234)
Merged from 2.0:
 * Fix rare race where older gossip states can be shadowed (CASSANDRA-10366)
 * Fix consolidating racks violating the RF contract (CASSANDRA-10238)
 * Disallow decommission when node is in drained state (CASSANDRA-8741)


2.2.1
 * Fix race during construction of commit log (CASSANDRA-10049)
 * Fix LeveledCompactionStrategyTest (CASSANDRA-9757)
 * Fix broken UnbufferedDataOutputStreamPlus.writeUTF (CASSANDRA-10203)
 * (cqlsh) default load-from-file encoding to utf-8 (CASSANDRA-9898)
 * Avoid returning Permission.NONE when failing to query users table (CASSANDRA-10168)
 * (cqlsh) add CLEAR command (CASSANDRA-10086)
 * Support string literals as Role names for compatibility (CASSANDRA-10135)
Merged from 2.1:
 * Only check KeyCache when it is enabled
 * Change streaming_socket_timeout_in_ms default to 1 hour (CASSANDRA-8611)
 * (cqlsh) update list of CQL keywords (CASSANDRA-9232)


3.0.0-beta1
 * Redesign secondary index API (CASSANDRA-9459, 7771, 9041)
 * Fix throwing ReadFailure instead of ReadTimeout on range queries (CASSANDRA-10125)
 * Rewrite hinted handoff (CASSANDRA-6230)
 * Fix query on static compact tables (CASSANDRA-10093)
 * Fix race during construction of commit log (CASSANDRA-10049)
 * Add option to only purge repaired tombstones (CASSANDRA-6434)
 * Change authorization handling for MVs (CASSANDRA-9927)
 * Add custom JMX enabled executor for UDF sandbox (CASSANDRA-10026)
 * Fix row deletion bug for Materialized Views (CASSANDRA-10014)
 * Support mixed-version clusters with Cassandra 2.1 and 2.2 (CASSANDRA-9704)
 * Fix multiple slices on RowSearchers (CASSANDRA-10002)
 * Fix bug in merging of collections (CASSANDRA-10001)
 * Optimize batchlog replay to avoid full scans (CASSANDRA-7237)
 * Repair improvements when using vnodes (CASSANDRA-5220)
 * Disable scripted UDFs by default (CASSANDRA-9889)
 * Bytecode inspection for Java-UDFs (CASSANDRA-9890)
 * Use byte to serialize MT hash length (CASSANDRA-9792)
 * Replace usage of Adler32 with CRC32 (CASSANDRA-8684)
 * Fix migration to new format from 2.1 SSTable (CASSANDRA-10006)
 * SequentialWriter should extend BufferedDataOutputStreamPlus (CASSANDRA-9500)
 * Use the same repairedAt timestamp within incremental repair session (CASSANDRA-9111)
Merged from 2.2:
 * Allow count(*) and count(1) to be use as normal aggregation (CASSANDRA-10114)
 * An NPE is thrown if the column name is unknown for an IN relation (CASSANDRA-10043)
 * Apply commit_failure_policy to more errors on startup (CASSANDRA-9749)
 * Fix histogram overflow exception (CASSANDRA-9973)
 * Route gossip messages over dedicated socket (CASSANDRA-9237)
 * Add checksum to saved cache files (CASSANDRA-9265)
 * Log warning when using an aggregate without partition key (CASSANDRA-9737)
Merged from 2.1:
 * (cqlsh) Allow encoding to be set through command line (CASSANDRA-10004)
 * Add new JMX methods to change local compaction strategy (CASSANDRA-9965)
 * Write hints for paxos commits (CASSANDRA-7342)
 * (cqlsh) Fix timestamps before 1970 on Windows, always
   use UTC for timestamp display (CASSANDRA-10000)
 * (cqlsh) Avoid overwriting new config file with old config
   when both exist (CASSANDRA-9777)
 * Release snapshot selfRef when doing snapshot repair (CASSANDRA-9998)
 * Cannot replace token does not exist - DN node removed as Fat Client (CASSANDRA-9871)
Merged from 2.0:
 * Don't cast expected bf size to an int (CASSANDRA-9959)
 * Make getFullyExpiredSSTables less expensive (CASSANDRA-9882)


3.0.0-alpha1
 * Implement proper sandboxing for UDFs (CASSANDRA-9402)
 * Simplify (and unify) cleanup of compaction leftovers (CASSANDRA-7066)
 * Allow extra schema definitions in cassandra-stress yaml (CASSANDRA-9850)
 * Metrics should use up to date nomenclature (CASSANDRA-9448)
 * Change CREATE/ALTER TABLE syntax for compression (CASSANDRA-8384)
 * Cleanup crc and adler code for java 8 (CASSANDRA-9650)
 * Storage engine refactor (CASSANDRA-8099, 9743, 9746, 9759, 9781, 9808, 9825,
   9848, 9705, 9859, 9867, 9874, 9828, 9801)
 * Update Guava to 18.0 (CASSANDRA-9653)
 * Bloom filter false positive ratio is not honoured (CASSANDRA-8413)
 * New option for cassandra-stress to leave a ratio of columns null (CASSANDRA-9522)
 * Change hinted_handoff_enabled yaml setting, JMX (CASSANDRA-9035)
 * Add algorithmic token allocation (CASSANDRA-7032)
 * Add nodetool command to replay batchlog (CASSANDRA-9547)
 * Make file buffer cache independent of paths being read (CASSANDRA-8897)
 * Remove deprecated legacy Hadoop code (CASSANDRA-9353)
 * Decommissioned nodes will not rejoin the cluster (CASSANDRA-8801)
 * Change gossip stabilization to use endpoit size (CASSANDRA-9401)
 * Change default garbage collector to G1 (CASSANDRA-7486)
 * Populate TokenMetadata early during startup (CASSANDRA-9317)
 * Undeprecate cache recentHitRate (CASSANDRA-6591)
 * Add support for selectively varint encoding fields (CASSANDRA-9499, 9865)
 * Materialized Views (CASSANDRA-6477)
Merged from 2.2:
 * Avoid grouping sstables for anticompaction with DTCS (CASSANDRA-9900)
 * UDF / UDA execution time in trace (CASSANDRA-9723)
 * Fix broken internode SSL (CASSANDRA-9884)
Merged from 2.1:
 * Add new JMX methods to change local compaction strategy (CASSANDRA-9965)
 * Fix handling of enable/disable autocompaction (CASSANDRA-9899)
 * Add consistency level to tracing ouput (CASSANDRA-9827)
 * Remove repair snapshot leftover on startup (CASSANDRA-7357)
 * Use random nodes for batch log when only 2 racks (CASSANDRA-8735)
 * Ensure atomicity inside thrift and stream session (CASSANDRA-7757)
 * Fix nodetool info error when the node is not joined (CASSANDRA-9031)
Merged from 2.0:
 * Log when messages are dropped due to cross_node_timeout (CASSANDRA-9793)
 * Don't track hotness when opening from snapshot for validation (CASSANDRA-9382)


2.2.0
 * Allow the selection of columns together with aggregates (CASSANDRA-9767)
 * Fix cqlsh copy methods and other windows specific issues (CASSANDRA-9795)
 * Don't wrap byte arrays in SequentialWriter (CASSANDRA-9797)
 * sum() and avg() functions missing for smallint and tinyint types (CASSANDRA-9671)
 * Revert CASSANDRA-9542 (allow native functions in UDA) (CASSANDRA-9771)
Merged from 2.1:
 * Fix MarshalException when upgrading superColumn family (CASSANDRA-9582)
 * Fix broken logging for "empty" flushes in Memtable (CASSANDRA-9837)
 * Handle corrupt files on startup (CASSANDRA-9686)
 * Fix clientutil jar and tests (CASSANDRA-9760)
 * (cqlsh) Allow the SSL protocol version to be specified through the
    config file or environment variables (CASSANDRA-9544)
Merged from 2.0:
 * Add tool to find why expired sstables are not getting dropped (CASSANDRA-10015)
 * Remove erroneous pending HH tasks from tpstats/jmx (CASSANDRA-9129)
 * Don't cast expected bf size to an int (CASSANDRA-9959)
 * checkForEndpointCollision fails for legitimate collisions (CASSANDRA-9765)
 * Complete CASSANDRA-8448 fix (CASSANDRA-9519)
 * Don't include auth credentials in debug log (CASSANDRA-9682)
 * Can't transition from write survey to normal mode (CASSANDRA-9740)
 * Scrub (recover) sstables even when -Index.db is missing (CASSANDRA-9591)
 * Fix growing pending background compaction (CASSANDRA-9662)


2.2.0-rc2
 * Re-enable memory-mapped I/O on Windows (CASSANDRA-9658)
 * Warn when an extra-large partition is compacted (CASSANDRA-9643)
 * (cqlsh) Allow setting the initial connection timeout (CASSANDRA-9601)
 * BulkLoader has --transport-factory option but does not use it (CASSANDRA-9675)
 * Allow JMX over SSL directly from nodetool (CASSANDRA-9090)
 * Update cqlsh for UDFs (CASSANDRA-7556)
 * Change Windows kernel default timer resolution (CASSANDRA-9634)
 * Deprected sstable2json and json2sstable (CASSANDRA-9618)
 * Allow native functions in user-defined aggregates (CASSANDRA-9542)
 * Don't repair system_distributed by default (CASSANDRA-9621)
 * Fix mixing min, max, and count aggregates for blob type (CASSANRA-9622)
 * Rename class for DATE type in Java driver (CASSANDRA-9563)
 * Duplicate compilation of UDFs on coordinator (CASSANDRA-9475)
 * Fix connection leak in CqlRecordWriter (CASSANDRA-9576)
 * Mlockall before opening system sstables & remove boot_without_jna option (CASSANDRA-9573)
 * Add functions to convert timeuuid to date or time, deprecate dateOf and unixTimestampOf (CASSANDRA-9229)
 * Make sure we cancel non-compacting sstables from LifecycleTransaction (CASSANDRA-9566)
 * Fix deprecated repair JMX API (CASSANDRA-9570)
 * Add logback metrics (CASSANDRA-9378)
 * Update and refactor ant test/test-compression to run the tests in parallel (CASSANDRA-9583)
 * Fix upgrading to new directory for secondary index (CASSANDRA-9687)
Merged from 2.1:
 * (cqlsh) Fix bad check for CQL compatibility when DESCRIBE'ing
   COMPACT STORAGE tables with no clustering columns
 * Eliminate strong self-reference chains in sstable ref tidiers (CASSANDRA-9656)
 * Ensure StreamSession uses canonical sstable reader instances (CASSANDRA-9700)
 * Ensure memtable book keeping is not corrupted in the event we shrink usage (CASSANDRA-9681)
 * Update internal python driver for cqlsh (CASSANDRA-9064)
 * Fix IndexOutOfBoundsException when inserting tuple with too many
   elements using the string literal notation (CASSANDRA-9559)
 * Enable describe on indices (CASSANDRA-7814)
 * Fix incorrect result for IN queries where column not found (CASSANDRA-9540)
 * ColumnFamilyStore.selectAndReference may block during compaction (CASSANDRA-9637)
 * Fix bug in cardinality check when compacting (CASSANDRA-9580)
 * Fix memory leak in Ref due to ConcurrentLinkedQueue.remove() behaviour (CASSANDRA-9549)
 * Make rebuild only run one at a time (CASSANDRA-9119)
Merged from 2.0:
 * Avoid NPE in AuthSuccess#decode (CASSANDRA-9727)
 * Add listen_address to system.local (CASSANDRA-9603)
 * Bug fixes to resultset metadata construction (CASSANDRA-9636)
 * Fix setting 'durable_writes' in ALTER KEYSPACE (CASSANDRA-9560)
 * Avoids ballot clash in Paxos (CASSANDRA-9649)
 * Improve trace messages for RR (CASSANDRA-9479)
 * Fix suboptimal secondary index selection when restricted
   clustering column is also indexed (CASSANDRA-9631)
 * (cqlsh) Add min_threshold to DTCS option autocomplete (CASSANDRA-9385)
 * Fix error message when attempting to create an index on a column
   in a COMPACT STORAGE table with clustering columns (CASSANDRA-9527)
 * 'WITH WITH' in alter keyspace statements causes NPE (CASSANDRA-9565)
 * Expose some internals of SelectStatement for inspection (CASSANDRA-9532)
 * ArrivalWindow should use primitives (CASSANDRA-9496)
 * Periodically submit background compaction tasks (CASSANDRA-9592)
 * Set HAS_MORE_PAGES flag to false when PagingState is null (CASSANDRA-9571)


2.2.0-rc1
 * Compressed commit log should measure compressed space used (CASSANDRA-9095)
 * Fix comparison bug in CassandraRoleManager#collectRoles (CASSANDRA-9551)
 * Add tinyint,smallint,time,date support for UDFs (CASSANDRA-9400)
 * Deprecates SSTableSimpleWriter and SSTableSimpleUnsortedWriter (CASSANDRA-9546)
 * Empty INITCOND treated as null in aggregate (CASSANDRA-9457)
 * Remove use of Cell in Thrift MapReduce classes (CASSANDRA-8609)
 * Integrate pre-release Java Driver 2.2-rc1, custom build (CASSANDRA-9493)
 * Clean up gossiper logic for old versions (CASSANDRA-9370)
 * Fix custom payload coding/decoding to match the spec (CASSANDRA-9515)
 * ant test-all results incomplete when parsed (CASSANDRA-9463)
 * Disallow frozen<> types in function arguments and return types for
   clarity (CASSANDRA-9411)
 * Static Analysis to warn on unsafe use of Autocloseable instances (CASSANDRA-9431)
 * Update commitlog archiving examples now that commitlog segments are
   not recycled (CASSANDRA-9350)
 * Extend Transactional API to sstable lifecycle management (CASSANDRA-8568)
 * (cqlsh) Add support for native protocol 4 (CASSANDRA-9399)
 * Ensure that UDF and UDAs are keyspace-isolated (CASSANDRA-9409)
 * Revert CASSANDRA-7807 (tracing completion client notifications) (CASSANDRA-9429)
 * Add ability to stop compaction by ID (CASSANDRA-7207)
 * Let CassandraVersion handle SNAPSHOT version (CASSANDRA-9438)
Merged from 2.1:
 * (cqlsh) Fix using COPY through SOURCE or -f (CASSANDRA-9083)
 * Fix occasional lack of `system` keyspace in schema tables (CASSANDRA-8487)
 * Use ProtocolError code instead of ServerError code for native protocol
   error responses to unsupported protocol versions (CASSANDRA-9451)
 * Default commitlog_sync_batch_window_in_ms changed to 2ms (CASSANDRA-9504)
 * Fix empty partition assertion in unsorted sstable writing tools (CASSANDRA-9071)
 * Ensure truncate without snapshot cannot produce corrupt responses (CASSANDRA-9388)
 * Consistent error message when a table mixes counter and non-counter
   columns (CASSANDRA-9492)
 * Avoid getting unreadable keys during anticompaction (CASSANDRA-9508)
 * (cqlsh) Better float precision by default (CASSANDRA-9224)
 * Improve estimated row count (CASSANDRA-9107)
 * Optimize range tombstone memory footprint (CASSANDRA-8603)
 * Use configured gcgs in anticompaction (CASSANDRA-9397)
Merged from 2.0:
 * Don't accumulate more range than necessary in RangeTombstone.Tracker (CASSANDRA-9486)
 * Add broadcast and rpc addresses to system.local (CASSANDRA-9436)
 * Always mark sstable suspect when corrupted (CASSANDRA-9478)
 * Add database users and permissions to CQL3 documentation (CASSANDRA-7558)
 * Allow JVM_OPTS to be passed to standalone tools (CASSANDRA-5969)
 * Fix bad condition in RangeTombstoneList (CASSANDRA-9485)
 * Fix potential StackOverflow when setting CrcCheckChance over JMX (CASSANDRA-9488)
 * Fix null static columns in pages after the first, paged reversed
   queries (CASSANDRA-8502)
 * Fix counting cache serialization in request metrics (CASSANDRA-9466)
 * Add option not to validate atoms during scrub (CASSANDRA-9406)


2.2.0-beta1
 * Introduce Transactional API for internal state changes (CASSANDRA-8984)
 * Add a flag in cassandra.yaml to enable UDFs (CASSANDRA-9404)
 * Better support of null for UDF (CASSANDRA-8374)
 * Use ecj instead of javassist for UDFs (CASSANDRA-8241)
 * faster async logback configuration for tests (CASSANDRA-9376)
 * Add `smallint` and `tinyint` data types (CASSANDRA-8951)
 * Avoid thrift schema creation when native driver is used in stress tool (CASSANDRA-9374)
 * Make Functions.declared thread-safe
 * Add client warnings to native protocol v4 (CASSANDRA-8930)
 * Allow roles cache to be invalidated (CASSANDRA-8967)
 * Upgrade Snappy (CASSANDRA-9063)
 * Don't start Thrift rpc by default (CASSANDRA-9319)
 * Only stream from unrepaired sstables with incremental repair (CASSANDRA-8267)
 * Aggregate UDFs allow SFUNC return type to differ from STYPE if FFUNC specified (CASSANDRA-9321)
 * Remove Thrift dependencies in bundled tools (CASSANDRA-8358)
 * Disable memory mapping of hsperfdata file for JVM statistics (CASSANDRA-9242)
 * Add pre-startup checks to detect potential incompatibilities (CASSANDRA-8049)
 * Distinguish between null and unset in protocol v4 (CASSANDRA-7304)
 * Add user/role permissions for user-defined functions (CASSANDRA-7557)
 * Allow cassandra config to be updated to restart daemon without unloading classes (CASSANDRA-9046)
 * Don't initialize compaction writer before checking if iter is empty (CASSANDRA-9117)
 * Don't execute any functions at prepare-time (CASSANDRA-9037)
 * Share file handles between all instances of a SegmentedFile (CASSANDRA-8893)
 * Make it possible to major compact LCS (CASSANDRA-7272)
 * Make FunctionExecutionException extend RequestExecutionException
   (CASSANDRA-9055)
 * Add support for SELECT JSON, INSERT JSON syntax and new toJson(), fromJson()
   functions (CASSANDRA-7970)
 * Optimise max purgeable timestamp calculation in compaction (CASSANDRA-8920)
 * Constrain internode message buffer sizes, and improve IO class hierarchy (CASSANDRA-8670)
 * New tool added to validate all sstables in a node (CASSANDRA-5791)
 * Push notification when tracing completes for an operation (CASSANDRA-7807)
 * Delay "node up" and "node added" notifications until native protocol server is started (CASSANDRA-8236)
 * Compressed Commit Log (CASSANDRA-6809)
 * Optimise IntervalTree (CASSANDRA-8988)
 * Add a key-value payload for third party usage (CASSANDRA-8553, 9212)
 * Bump metrics-reporter-config dependency for metrics 3.0 (CASSANDRA-8149)
 * Partition intra-cluster message streams by size, not type (CASSANDRA-8789)
 * Add WriteFailureException to native protocol, notify coordinator of
   write failures (CASSANDRA-8592)
 * Convert SequentialWriter to nio (CASSANDRA-8709)
 * Add role based access control (CASSANDRA-7653, 8650, 7216, 8760, 8849, 8761, 8850)
 * Record client ip address in tracing sessions (CASSANDRA-8162)
 * Indicate partition key columns in response metadata for prepared
   statements (CASSANDRA-7660)
 * Merge UUIDType and TimeUUIDType parse logic (CASSANDRA-8759)
 * Avoid memory allocation when searching index summary (CASSANDRA-8793)
 * Optimise (Time)?UUIDType Comparisons (CASSANDRA-8730)
 * Make CRC32Ex into a separate maven dependency (CASSANDRA-8836)
 * Use preloaded jemalloc w/ Unsafe (CASSANDRA-8714, 9197)
 * Avoid accessing partitioner through StorageProxy (CASSANDRA-8244, 8268)
 * Upgrade Metrics library and remove depricated metrics (CASSANDRA-5657)
 * Serializing Row cache alternative, fully off heap (CASSANDRA-7438)
 * Duplicate rows returned when in clause has repeated values (CASSANDRA-6706)
 * Make CassandraException unchecked, extend RuntimeException (CASSANDRA-8560)
 * Support direct buffer decompression for reads (CASSANDRA-8464)
 * DirectByteBuffer compatible LZ4 methods (CASSANDRA-7039)
 * Group sstables for anticompaction correctly (CASSANDRA-8578)
 * Add ReadFailureException to native protocol, respond
   immediately when replicas encounter errors while handling
   a read request (CASSANDRA-7886)
 * Switch CommitLogSegment from RandomAccessFile to nio (CASSANDRA-8308)
 * Allow mixing token and partition key restrictions (CASSANDRA-7016)
 * Support index key/value entries on map collections (CASSANDRA-8473)
 * Modernize schema tables (CASSANDRA-8261)
 * Support for user-defined aggregation functions (CASSANDRA-8053)
 * Fix NPE in SelectStatement with empty IN values (CASSANDRA-8419)
 * Refactor SelectStatement, return IN results in natural order instead
   of IN value list order and ignore duplicate values in partition key IN restrictions (CASSANDRA-7981)
 * Support UDTs, tuples, and collections in user-defined
   functions (CASSANDRA-7563)
 * Fix aggregate fn results on empty selection, result column name,
   and cqlsh parsing (CASSANDRA-8229)
 * Mark sstables as repaired after full repair (CASSANDRA-7586)
 * Extend Descriptor to include a format value and refactor reader/writer
   APIs (CASSANDRA-7443)
 * Integrate JMH for microbenchmarks (CASSANDRA-8151)
 * Keep sstable levels when bootstrapping (CASSANDRA-7460)
 * Add Sigar library and perform basic OS settings check on startup (CASSANDRA-7838)
 * Support for aggregation functions (CASSANDRA-4914)
 * Remove cassandra-cli (CASSANDRA-7920)
 * Accept dollar quoted strings in CQL (CASSANDRA-7769)
 * Make assassinate a first class command (CASSANDRA-7935)
 * Support IN clause on any partition key column (CASSANDRA-7855)
 * Support IN clause on any clustering column (CASSANDRA-4762)
 * Improve compaction logging (CASSANDRA-7818)
 * Remove YamlFileNetworkTopologySnitch (CASSANDRA-7917)
 * Do anticompaction in groups (CASSANDRA-6851)
 * Support user-defined functions (CASSANDRA-7395, 7526, 7562, 7740, 7781, 7929,
   7924, 7812, 8063, 7813, 7708)
 * Permit configurable timestamps with cassandra-stress (CASSANDRA-7416)
 * Move sstable RandomAccessReader to nio2, which allows using the
   FILE_SHARE_DELETE flag on Windows (CASSANDRA-4050)
 * Remove CQL2 (CASSANDRA-5918)
 * Optimize fetching multiple cells by name (CASSANDRA-6933)
 * Allow compilation in java 8 (CASSANDRA-7028)
 * Make incremental repair default (CASSANDRA-7250)
 * Enable code coverage thru JaCoCo (CASSANDRA-7226)
 * Switch external naming of 'column families' to 'tables' (CASSANDRA-4369)
 * Shorten SSTable path (CASSANDRA-6962)
 * Use unsafe mutations for most unit tests (CASSANDRA-6969)
 * Fix race condition during calculation of pending ranges (CASSANDRA-7390)
 * Fail on very large batch sizes (CASSANDRA-8011)
 * Improve concurrency of repair (CASSANDRA-6455, 8208, 9145)
 * Select optimal CRC32 implementation at runtime (CASSANDRA-8614)
 * Evaluate MurmurHash of Token once per query (CASSANDRA-7096)
 * Generalize progress reporting (CASSANDRA-8901)
 * Resumable bootstrap streaming (CASSANDRA-8838, CASSANDRA-8942)
 * Allow scrub for secondary index (CASSANDRA-5174)
 * Save repair data to system table (CASSANDRA-5839)
 * fix nodetool names that reference column families (CASSANDRA-8872)
 Merged from 2.1:
 * Warn on misuse of unlogged batches (CASSANDRA-9282)
 * Failure detector detects and ignores local pauses (CASSANDRA-9183)
 * Add utility class to support for rate limiting a given log statement (CASSANDRA-9029)
 * Add missing consistency levels to cassandra-stess (CASSANDRA-9361)
 * Fix commitlog getCompletedTasks to not increment (CASSANDRA-9339)
 * Fix for harmless exceptions logged as ERROR (CASSANDRA-8564)
 * Delete processed sstables in sstablesplit/sstableupgrade (CASSANDRA-8606)
 * Improve sstable exclusion from partition tombstones (CASSANDRA-9298)
 * Validate the indexed column rather than the cell's contents for 2i (CASSANDRA-9057)
 * Add support for top-k custom 2i queries (CASSANDRA-8717)
 * Fix error when dropping table during compaction (CASSANDRA-9251)
 * cassandra-stress supports validation operations over user profiles (CASSANDRA-8773)
 * Add support for rate limiting log messages (CASSANDRA-9029)
 * Log the partition key with tombstone warnings (CASSANDRA-8561)
 * Reduce runWithCompactionsDisabled poll interval to 1ms (CASSANDRA-9271)
 * Fix PITR commitlog replay (CASSANDRA-9195)
 * GCInspector logs very different times (CASSANDRA-9124)
 * Fix deleting from an empty list (CASSANDRA-9198)
 * Update tuple and collection types that use a user-defined type when that UDT
   is modified (CASSANDRA-9148, CASSANDRA-9192)
 * Use higher timeout for prepair and snapshot in repair (CASSANDRA-9261)
 * Fix anticompaction blocking ANTI_ENTROPY stage (CASSANDRA-9151)
 * Repair waits for anticompaction to finish (CASSANDRA-9097)
 * Fix streaming not holding ref when stream error (CASSANDRA-9295)
 * Fix canonical view returning early opened SSTables (CASSANDRA-9396)
Merged from 2.0:
 * (cqlsh) Add LOGIN command to switch users (CASSANDRA-7212)
 * Clone SliceQueryFilter in AbstractReadCommand implementations (CASSANDRA-8940)
 * Push correct protocol notification for DROP INDEX (CASSANDRA-9310)
 * token-generator - generated tokens too long (CASSANDRA-9300)
 * Fix counting of tombstones for TombstoneOverwhelmingException (CASSANDRA-9299)
 * Fix ReconnectableSnitch reconnecting to peers during upgrade (CASSANDRA-6702)
 * Include keyspace and table name in error log for collections over the size
   limit (CASSANDRA-9286)
 * Avoid potential overlap in LCS with single-partition sstables (CASSANDRA-9322)
 * Log warning message when a table is queried before the schema has fully
   propagated (CASSANDRA-9136)
 * Overload SecondaryIndex#indexes to accept the column definition (CASSANDRA-9314)
 * (cqlsh) Add SERIAL and LOCAL_SERIAL consistency levels (CASSANDRA-8051)
 * Fix index selection during rebuild with certain table layouts (CASSANDRA-9281)
 * Fix partition-level-delete-only workload accounting (CASSANDRA-9194)
 * Allow scrub to handle corrupted compressed chunks (CASSANDRA-9140)
 * Fix assertion error when resetlocalschema is run during repair (CASSANDRA-9249)
 * Disable single sstable tombstone compactions for DTCS by default (CASSANDRA-9234)
 * IncomingTcpConnection thread is not named (CASSANDRA-9262)
 * Close incoming connections when MessagingService is stopped (CASSANDRA-9238)
 * Fix streaming hang when retrying (CASSANDRA-9132)


2.1.5
 * Re-add deprecated cold_reads_to_omit param for backwards compat (CASSANDRA-9203)
 * Make anticompaction visible in compactionstats (CASSANDRA-9098)
 * Improve nodetool getendpoints documentation about the partition
   key parameter (CASSANDRA-6458)
 * Don't check other keyspaces for schema changes when an user-defined
   type is altered (CASSANDRA-9187)
 * Add generate-idea-files target to build.xml (CASSANDRA-9123)
 * Allow takeColumnFamilySnapshot to take a list of tables (CASSANDRA-8348)
 * Limit major sstable operations to their canonical representation (CASSANDRA-8669)
 * cqlsh: Add tests for INSERT and UPDATE tab completion (CASSANDRA-9125)
 * cqlsh: quote column names when needed in COPY FROM inserts (CASSANDRA-9080)
 * Do not load read meter for offline operations (CASSANDRA-9082)
 * cqlsh: Make CompositeType data readable (CASSANDRA-8919)
 * cqlsh: Fix display of triggers (CASSANDRA-9081)
 * Fix NullPointerException when deleting or setting an element by index on
   a null list collection (CASSANDRA-9077)
 * Buffer bloom filter serialization (CASSANDRA-9066)
 * Fix anti-compaction target bloom filter size (CASSANDRA-9060)
 * Make FROZEN and TUPLE unreserved keywords in CQL (CASSANDRA-9047)
 * Prevent AssertionError from SizeEstimatesRecorder (CASSANDRA-9034)
 * Avoid overwriting index summaries for sstables with an older format that
   does not support downsampling; rebuild summaries on startup when this
   is detected (CASSANDRA-8993)
 * Fix potential data loss in CompressedSequentialWriter (CASSANDRA-8949)
 * Make PasswordAuthenticator number of hashing rounds configurable (CASSANDRA-8085)
 * Fix AssertionError when binding nested collections in DELETE (CASSANDRA-8900)
 * Check for overlap with non-early sstables in LCS (CASSANDRA-8739)
 * Only calculate max purgable timestamp if we have to (CASSANDRA-8914)
 * (cqlsh) Greatly improve performance of COPY FROM (CASSANDRA-8225)
 * IndexSummary effectiveIndexInterval is now a guideline, not a rule (CASSANDRA-8993)
 * Use correct bounds for page cache eviction of compressed files (CASSANDRA-8746)
 * SSTableScanner enforces its bounds (CASSANDRA-8946)
 * Cleanup cell equality (CASSANDRA-8947)
 * Introduce intra-cluster message coalescing (CASSANDRA-8692)
 * DatabaseDescriptor throws NPE when rpc_interface is used (CASSANDRA-8839)
 * Don't check if an sstable is live for offline compactions (CASSANDRA-8841)
 * Don't set clientMode in SSTableLoader (CASSANDRA-8238)
 * Fix SSTableRewriter with disabled early open (CASSANDRA-8535)
 * Fix cassandra-stress so it respects the CL passed in user mode (CASSANDRA-8948)
 * Fix rare NPE in ColumnDefinition#hasIndexOption() (CASSANDRA-8786)
 * cassandra-stress reports per-operation statistics, plus misc (CASSANDRA-8769)
 * Add SimpleDate (cql date) and Time (cql time) types (CASSANDRA-7523)
 * Use long for key count in cfstats (CASSANDRA-8913)
 * Make SSTableRewriter.abort() more robust to failure (CASSANDRA-8832)
 * Remove cold_reads_to_omit from STCS (CASSANDRA-8860)
 * Make EstimatedHistogram#percentile() use ceil instead of floor (CASSANDRA-8883)
 * Fix top partitions reporting wrong cardinality (CASSANDRA-8834)
 * Fix rare NPE in KeyCacheSerializer (CASSANDRA-8067)
 * Pick sstables for validation as late as possible inc repairs (CASSANDRA-8366)
 * Fix commitlog getPendingTasks to not increment (CASSANDRA-8862)
 * Fix parallelism adjustment in range and secondary index queries
   when the first fetch does not satisfy the limit (CASSANDRA-8856)
 * Check if the filtered sstables is non-empty in STCS (CASSANDRA-8843)
 * Upgrade java-driver used for cassandra-stress (CASSANDRA-8842)
 * Fix CommitLog.forceRecycleAllSegments() memory access error (CASSANDRA-8812)
 * Improve assertions in Memory (CASSANDRA-8792)
 * Fix SSTableRewriter cleanup (CASSANDRA-8802)
 * Introduce SafeMemory for CompressionMetadata.Writer (CASSANDRA-8758)
 * 'nodetool info' prints exception against older node (CASSANDRA-8796)
 * Ensure SSTableReader.last corresponds exactly with the file end (CASSANDRA-8750)
 * Make SSTableWriter.openEarly more robust and obvious (CASSANDRA-8747)
 * Enforce SSTableReader.first/last (CASSANDRA-8744)
 * Cleanup SegmentedFile API (CASSANDRA-8749)
 * Avoid overlap with early compaction replacement (CASSANDRA-8683)
 * Safer Resource Management++ (CASSANDRA-8707)
 * Write partition size estimates into a system table (CASSANDRA-7688)
 * cqlsh: Fix keys() and full() collection indexes in DESCRIBE output
   (CASSANDRA-8154)
 * Show progress of streaming in nodetool netstats (CASSANDRA-8886)
 * IndexSummaryBuilder utilises offheap memory, and shares data between
   each IndexSummary opened from it (CASSANDRA-8757)
 * markCompacting only succeeds if the exact SSTableReader instances being
   marked are in the live set (CASSANDRA-8689)
 * cassandra-stress support for varint (CASSANDRA-8882)
 * Fix Adler32 digest for compressed sstables (CASSANDRA-8778)
 * Add nodetool statushandoff/statusbackup (CASSANDRA-8912)
 * Use stdout for progress and stats in sstableloader (CASSANDRA-8982)
 * Correctly identify 2i datadir from older versions (CASSANDRA-9116)
Merged from 2.0:
 * Ignore gossip SYNs after shutdown (CASSANDRA-9238)
 * Avoid overflow when calculating max sstable size in LCS (CASSANDRA-9235)
 * Make sstable blacklisting work with compression (CASSANDRA-9138)
 * Do not attempt to rebuild indexes if no index accepts any column (CASSANDRA-9196)
 * Don't initiate snitch reconnection for dead states (CASSANDRA-7292)
 * Fix ArrayIndexOutOfBoundsException in CQLSSTableWriter (CASSANDRA-8978)
 * Add shutdown gossip state to prevent timeouts during rolling restarts (CASSANDRA-8336)
 * Fix running with java.net.preferIPv6Addresses=true (CASSANDRA-9137)
 * Fix failed bootstrap/replace attempts being persisted in system.peers (CASSANDRA-9180)
 * Flush system.IndexInfo after marking index built (CASSANDRA-9128)
 * Fix updates to min/max_compaction_threshold through cassandra-cli
   (CASSANDRA-8102)
 * Don't include tmp files when doing offline relevel (CASSANDRA-9088)
 * Use the proper CAS WriteType when finishing a previous round during Paxos
   preparation (CASSANDRA-8672)
 * Avoid race in cancelling compactions (CASSANDRA-9070)
 * More aggressive check for expired sstables in DTCS (CASSANDRA-8359)
 * Fix ignored index_interval change in ALTER TABLE statements (CASSANDRA-7976)
 * Do more aggressive compaction in old time windows in DTCS (CASSANDRA-8360)
 * java.lang.AssertionError when reading saved cache (CASSANDRA-8740)
 * "disk full" when running cleanup (CASSANDRA-9036)
 * Lower logging level from ERROR to DEBUG when a scheduled schema pull
   cannot be completed due to a node being down (CASSANDRA-9032)
 * Fix MOVED_NODE client event (CASSANDRA-8516)
 * Allow overriding MAX_OUTSTANDING_REPLAY_COUNT (CASSANDRA-7533)
 * Fix malformed JMX ObjectName containing IPv6 addresses (CASSANDRA-9027)
 * (cqlsh) Allow increasing CSV field size limit through
   cqlshrc config option (CASSANDRA-8934)
 * Stop logging range tombstones when exceeding the threshold
   (CASSANDRA-8559)
 * Fix NullPointerException when nodetool getendpoints is run
   against invalid keyspaces or tables (CASSANDRA-8950)
 * Allow specifying the tmp dir (CASSANDRA-7712)
 * Improve compaction estimated tasks estimation (CASSANDRA-8904)
 * Fix duplicate up/down messages sent to native clients (CASSANDRA-7816)
 * Expose commit log archive status via JMX (CASSANDRA-8734)
 * Provide better exceptions for invalid replication strategy parameters
   (CASSANDRA-8909)
 * Fix regression in mixed single and multi-column relation support for
   SELECT statements (CASSANDRA-8613)
 * Add ability to limit number of native connections (CASSANDRA-8086)
 * Fix CQLSSTableWriter throwing exception and spawning threads
   (CASSANDRA-8808)
 * Fix MT mismatch between empty and GC-able data (CASSANDRA-8979)
 * Fix incorrect validation when snapshotting single table (CASSANDRA-8056)
 * Add offline tool to relevel sstables (CASSANDRA-8301)
 * Preserve stream ID for more protocol errors (CASSANDRA-8848)
 * Fix combining token() function with multi-column relations on
   clustering columns (CASSANDRA-8797)
 * Make CFS.markReferenced() resistant to bad refcounting (CASSANDRA-8829)
 * Fix StreamTransferTask abort/complete bad refcounting (CASSANDRA-8815)
 * Fix AssertionError when querying a DESC clustering ordered
   table with ASC ordering and paging (CASSANDRA-8767)
 * AssertionError: "Memory was freed" when running cleanup (CASSANDRA-8716)
 * Make it possible to set max_sstable_age to fractional days (CASSANDRA-8406)
 * Fix some multi-column relations with indexes on some clustering
   columns (CASSANDRA-8275)
 * Fix memory leak in SSTableSimple*Writer and SSTableReader.validate()
   (CASSANDRA-8748)
 * Throw OOM if allocating memory fails to return a valid pointer (CASSANDRA-8726)
 * Fix SSTableSimpleUnsortedWriter ConcurrentModificationException (CASSANDRA-8619)
 * 'nodetool info' prints exception against older node (CASSANDRA-8796)
 * Ensure SSTableSimpleUnsortedWriter.close() terminates if
   disk writer has crashed (CASSANDRA-8807)


2.1.4
 * Bind JMX to localhost unless explicitly configured otherwise (CASSANDRA-9085)


2.1.3
 * Fix HSHA/offheap_objects corruption (CASSANDRA-8719)
 * Upgrade libthrift to 0.9.2 (CASSANDRA-8685)
 * Don't use the shared ref in sstableloader (CASSANDRA-8704)
 * Purge internal prepared statements if related tables or
   keyspaces are dropped (CASSANDRA-8693)
 * (cqlsh) Handle unicode BOM at start of files (CASSANDRA-8638)
 * Stop compactions before exiting offline tools (CASSANDRA-8623)
 * Update tools/stress/README.txt to match current behaviour (CASSANDRA-7933)
 * Fix schema from Thrift conversion with empty metadata (CASSANDRA-8695)
 * Safer Resource Management (CASSANDRA-7705)
 * Make sure we compact highly overlapping cold sstables with
   STCS (CASSANDRA-8635)
 * rpc_interface and listen_interface generate NPE on startup when specified
   interface doesn't exist (CASSANDRA-8677)
 * Fix ArrayIndexOutOfBoundsException in nodetool cfhistograms (CASSANDRA-8514)
 * Switch from yammer metrics for nodetool cf/proxy histograms (CASSANDRA-8662)
 * Make sure we don't add tmplink files to the compaction
   strategy (CASSANDRA-8580)
 * (cqlsh) Handle maps with blob keys (CASSANDRA-8372)
 * (cqlsh) Handle DynamicCompositeType schemas correctly (CASSANDRA-8563)
 * Duplicate rows returned when in clause has repeated values (CASSANDRA-6706)
 * Add tooling to detect hot partitions (CASSANDRA-7974)
 * Fix cassandra-stress user-mode truncation of partition generation (CASSANDRA-8608)
 * Only stream from unrepaired sstables during inc repair (CASSANDRA-8267)
 * Don't allow starting multiple inc repairs on the same sstables (CASSANDRA-8316)
 * Invalidate prepared BATCH statements when related tables
   or keyspaces are dropped (CASSANDRA-8652)
 * Fix missing results in secondary index queries on collections
   with ALLOW FILTERING (CASSANDRA-8421)
 * Expose EstimatedHistogram metrics for range slices (CASSANDRA-8627)
 * (cqlsh) Escape clqshrc passwords properly (CASSANDRA-8618)
 * Fix NPE when passing wrong argument in ALTER TABLE statement (CASSANDRA-8355)
 * Pig: Refactor and deprecate CqlStorage (CASSANDRA-8599)
 * Don't reuse the same cleanup strategy for all sstables (CASSANDRA-8537)
 * Fix case-sensitivity of index name on CREATE and DROP INDEX
   statements (CASSANDRA-8365)
 * Better detection/logging for corruption in compressed sstables (CASSANDRA-8192)
 * Use the correct repairedAt value when closing writer (CASSANDRA-8570)
 * (cqlsh) Handle a schema mismatch being detected on startup (CASSANDRA-8512)
 * Properly calculate expected write size during compaction (CASSANDRA-8532)
 * Invalidate affected prepared statements when a table's columns
   are altered (CASSANDRA-7910)
 * Stress - user defined writes should populate sequentally (CASSANDRA-8524)
 * Fix regression in SSTableRewriter causing some rows to become unreadable
   during compaction (CASSANDRA-8429)
 * Run major compactions for repaired/unrepaired in parallel (CASSANDRA-8510)
 * (cqlsh) Fix compression options in DESCRIBE TABLE output when compression
   is disabled (CASSANDRA-8288)
 * (cqlsh) Fix DESCRIBE output after keyspaces are altered (CASSANDRA-7623)
 * Make sure we set lastCompactedKey correctly (CASSANDRA-8463)
 * (cqlsh) Fix output of CONSISTENCY command (CASSANDRA-8507)
 * (cqlsh) Fixed the handling of LIST statements (CASSANDRA-8370)
 * Make sstablescrub check leveled manifest again (CASSANDRA-8432)
 * Check first/last keys in sstable when giving out positions (CASSANDRA-8458)
 * Disable mmap on Windows (CASSANDRA-6993)
 * Add missing ConsistencyLevels to cassandra-stress (CASSANDRA-8253)
 * Add auth support to cassandra-stress (CASSANDRA-7985)
 * Fix ArrayIndexOutOfBoundsException when generating error message
   for some CQL syntax errors (CASSANDRA-8455)
 * Scale memtable slab allocation logarithmically (CASSANDRA-7882)
 * cassandra-stress simultaneous inserts over same seed (CASSANDRA-7964)
 * Reduce cassandra-stress sampling memory requirements (CASSANDRA-7926)
 * Ensure memtable flush cannot expire commit log entries from its future (CASSANDRA-8383)
 * Make read "defrag" async to reclaim memtables (CASSANDRA-8459)
 * Remove tmplink files for offline compactions (CASSANDRA-8321)
 * Reduce maxHintsInProgress (CASSANDRA-8415)
 * BTree updates may call provided update function twice (CASSANDRA-8018)
 * Release sstable references after anticompaction (CASSANDRA-8386)
 * Handle abort() in SSTableRewriter properly (CASSANDRA-8320)
 * Centralize shared executors (CASSANDRA-8055)
 * Fix filtering for CONTAINS (KEY) relations on frozen collection
   clustering columns when the query is restricted to a single
   partition (CASSANDRA-8203)
 * Do more aggressive entire-sstable TTL expiry checks (CASSANDRA-8243)
 * Add more log info if readMeter is null (CASSANDRA-8238)
 * add check of the system wall clock time at startup (CASSANDRA-8305)
 * Support for frozen collections (CASSANDRA-7859)
 * Fix overflow on histogram computation (CASSANDRA-8028)
 * Have paxos reuse the timestamp generation of normal queries (CASSANDRA-7801)
 * Fix incremental repair not remove parent session on remote (CASSANDRA-8291)
 * Improve JBOD disk utilization (CASSANDRA-7386)
 * Log failed host when preparing incremental repair (CASSANDRA-8228)
 * Force config client mode in CQLSSTableWriter (CASSANDRA-8281)
 * Fix sstableupgrade throws exception (CASSANDRA-8688)
 * Fix hang when repairing empty keyspace (CASSANDRA-8694)
Merged from 2.0:
 * Fix IllegalArgumentException in dynamic snitch (CASSANDRA-8448)
 * Add support for UPDATE ... IF EXISTS (CASSANDRA-8610)
 * Fix reversal of list prepends (CASSANDRA-8733)
 * Prevent non-zero default_time_to_live on tables with counters
   (CASSANDRA-8678)
 * Fix SSTableSimpleUnsortedWriter ConcurrentModificationException
   (CASSANDRA-8619)
 * Round up time deltas lower than 1ms in BulkLoader (CASSANDRA-8645)
 * Add batch remove iterator to ABSC (CASSANDRA-8414, 8666)
 * Round up time deltas lower than 1ms in BulkLoader (CASSANDRA-8645)
 * Fix isClientMode check in Keyspace (CASSANDRA-8687)
 * Use more efficient slice size for querying internal secondary
   index tables (CASSANDRA-8550)
 * Fix potentially returning deleted rows with range tombstone (CASSANDRA-8558)
 * Check for available disk space before starting a compaction (CASSANDRA-8562)
 * Fix DISTINCT queries with LIMITs or paging when some partitions
   contain only tombstones (CASSANDRA-8490)
 * Introduce background cache refreshing to permissions cache
   (CASSANDRA-8194)
 * Fix race condition in StreamTransferTask that could lead to
   infinite loops and premature sstable deletion (CASSANDRA-7704)
 * Add an extra version check to MigrationTask (CASSANDRA-8462)
 * Ensure SSTableWriter cleans up properly after failure (CASSANDRA-8499)
 * Increase bf true positive count on key cache hit (CASSANDRA-8525)
 * Move MeteredFlusher to its own thread (CASSANDRA-8485)
 * Fix non-distinct results in DISTNCT queries on static columns when
   paging is enabled (CASSANDRA-8087)
 * Move all hints related tasks to hints internal executor (CASSANDRA-8285)
 * Fix paging for multi-partition IN queries (CASSANDRA-8408)
 * Fix MOVED_NODE topology event never being emitted when a node
   moves its token (CASSANDRA-8373)
 * Fix validation of indexes in COMPACT tables (CASSANDRA-8156)
 * Avoid StackOverflowError when a large list of IN values
   is used for a clustering column (CASSANDRA-8410)
 * Fix NPE when writetime() or ttl() calls are wrapped by
   another function call (CASSANDRA-8451)
 * Fix NPE after dropping a keyspace (CASSANDRA-8332)
 * Fix error message on read repair timeouts (CASSANDRA-7947)
 * Default DTCS base_time_seconds changed to 60 (CASSANDRA-8417)
 * Refuse Paxos operation with more than one pending endpoint (CASSANDRA-8346, 8640)
 * Throw correct exception when trying to bind a keyspace or table
   name (CASSANDRA-6952)
 * Make HHOM.compact synchronized (CASSANDRA-8416)
 * cancel latency-sampling task when CF is dropped (CASSANDRA-8401)
 * don't block SocketThread for MessagingService (CASSANDRA-8188)
 * Increase quarantine delay on replacement (CASSANDRA-8260)
 * Expose off-heap memory usage stats (CASSANDRA-7897)
 * Ignore Paxos commits for truncated tables (CASSANDRA-7538)
 * Validate size of indexed column values (CASSANDRA-8280)
 * Make LCS split compaction results over all data directories (CASSANDRA-8329)
 * Fix some failing queries that use multi-column relations
   on COMPACT STORAGE tables (CASSANDRA-8264)
 * Fix InvalidRequestException with ORDER BY (CASSANDRA-8286)
 * Disable SSLv3 for POODLE (CASSANDRA-8265)
 * Fix millisecond timestamps in Tracing (CASSANDRA-8297)
 * Include keyspace name in error message when there are insufficient
   live nodes to stream from (CASSANDRA-8221)
 * Avoid overlap in L1 when L0 contains many nonoverlapping
   sstables (CASSANDRA-8211)
 * Improve PropertyFileSnitch logging (CASSANDRA-8183)
 * Add DC-aware sequential repair (CASSANDRA-8193)
 * Use live sstables in snapshot repair if possible (CASSANDRA-8312)
 * Fix hints serialized size calculation (CASSANDRA-8587)


2.1.2
 * (cqlsh) parse_for_table_meta errors out on queries with undefined
   grammars (CASSANDRA-8262)
 * (cqlsh) Fix SELECT ... TOKEN() function broken in C* 2.1.1 (CASSANDRA-8258)
 * Fix Cassandra crash when running on JDK8 update 40 (CASSANDRA-8209)
 * Optimize partitioner tokens (CASSANDRA-8230)
 * Improve compaction of repaired/unrepaired sstables (CASSANDRA-8004)
 * Make cache serializers pluggable (CASSANDRA-8096)
 * Fix issues with CONTAINS (KEY) queries on secondary indexes
   (CASSANDRA-8147)
 * Fix read-rate tracking of sstables for some queries (CASSANDRA-8239)
 * Fix default timestamp in QueryOptions (CASSANDRA-8246)
 * Set socket timeout when reading remote version (CASSANDRA-8188)
 * Refactor how we track live size (CASSANDRA-7852)
 * Make sure unfinished compaction files are removed (CASSANDRA-8124)
 * Fix shutdown when run as Windows service (CASSANDRA-8136)
 * Fix DESCRIBE TABLE with custom indexes (CASSANDRA-8031)
 * Fix race in RecoveryManagerTest (CASSANDRA-8176)
 * Avoid IllegalArgumentException while sorting sstables in
   IndexSummaryManager (CASSANDRA-8182)
 * Shutdown JVM on file descriptor exhaustion (CASSANDRA-7579)
 * Add 'die' policy for commit log and disk failure (CASSANDRA-7927)
 * Fix installing as service on Windows (CASSANDRA-8115)
 * Fix CREATE TABLE for CQL2 (CASSANDRA-8144)
 * Avoid boxing in ColumnStats min/max trackers (CASSANDRA-8109)
Merged from 2.0:
 * Correctly handle non-text column names in cql3 (CASSANDRA-8178)
 * Fix deletion for indexes on primary key columns (CASSANDRA-8206)
 * Add 'nodetool statusgossip' (CASSANDRA-8125)
 * Improve client notification that nodes are ready for requests (CASSANDRA-7510)
 * Handle negative timestamp in writetime method (CASSANDRA-8139)
 * Pig: Remove errant LIMIT clause in CqlNativeStorage (CASSANDRA-8166)
 * Throw ConfigurationException when hsha is used with the default
   rpc_max_threads setting of 'unlimited' (CASSANDRA-8116)
 * Allow concurrent writing of the same table in the same JVM using
   CQLSSTableWriter (CASSANDRA-7463)
 * Fix totalDiskSpaceUsed calculation (CASSANDRA-8205)


2.1.1
 * Fix spin loop in AtomicSortedColumns (CASSANDRA-7546)
 * Dont notify when replacing tmplink files (CASSANDRA-8157)
 * Fix validation with multiple CONTAINS clause (CASSANDRA-8131)
 * Fix validation of collections in TriggerExecutor (CASSANDRA-8146)
 * Fix IllegalArgumentException when a list of IN values containing tuples
   is passed as a single arg to a prepared statement with the v1 or v2
   protocol (CASSANDRA-8062)
 * Fix ClassCastException in DISTINCT query on static columns with
   query paging (CASSANDRA-8108)
 * Fix NPE on null nested UDT inside a set (CASSANDRA-8105)
 * Fix exception when querying secondary index on set items or map keys
   when some clustering columns are specified (CASSANDRA-8073)
 * Send proper error response when there is an error during native
   protocol message decode (CASSANDRA-8118)
 * Gossip should ignore generation numbers too far in the future (CASSANDRA-8113)
 * Fix NPE when creating a table with frozen sets, lists (CASSANDRA-8104)
 * Fix high memory use due to tracking reads on incrementally opened sstable
   readers (CASSANDRA-8066)
 * Fix EXECUTE request with skipMetadata=false returning no metadata
   (CASSANDRA-8054)
 * Allow concurrent use of CQLBulkOutputFormat (CASSANDRA-7776)
 * Shutdown JVM on OOM (CASSANDRA-7507)
 * Upgrade netty version and enable epoll event loop (CASSANDRA-7761)
 * Don't duplicate sstables smaller than split size when using
   the sstablesplitter tool (CASSANDRA-7616)
 * Avoid re-parsing already prepared statements (CASSANDRA-7923)
 * Fix some Thrift slice deletions and updates of COMPACT STORAGE
   tables with some clustering columns omitted (CASSANDRA-7990)
 * Fix filtering for CONTAINS on sets (CASSANDRA-8033)
 * Properly track added size (CASSANDRA-7239)
 * Allow compilation in java 8 (CASSANDRA-7208)
 * Fix Assertion error on RangeTombstoneList diff (CASSANDRA-8013)
 * Release references to overlapping sstables during compaction (CASSANDRA-7819)
 * Send notification when opening compaction results early (CASSANDRA-8034)
 * Make native server start block until properly bound (CASSANDRA-7885)
 * (cqlsh) Fix IPv6 support (CASSANDRA-7988)
 * Ignore fat clients when checking for endpoint collision (CASSANDRA-7939)
 * Make sstablerepairedset take a list of files (CASSANDRA-7995)
 * (cqlsh) Tab completeion for indexes on map keys (CASSANDRA-7972)
 * (cqlsh) Fix UDT field selection in select clause (CASSANDRA-7891)
 * Fix resource leak in event of corrupt sstable
 * (cqlsh) Add command line option for cqlshrc file path (CASSANDRA-7131)
 * Provide visibility into prepared statements churn (CASSANDRA-7921, CASSANDRA-7930)
 * Invalidate prepared statements when their keyspace or table is
   dropped (CASSANDRA-7566)
 * cassandra-stress: fix support for NetworkTopologyStrategy (CASSANDRA-7945)
 * Fix saving caches when a table is dropped (CASSANDRA-7784)
 * Add better error checking of new stress profile (CASSANDRA-7716)
 * Use ThreadLocalRandom and remove FBUtilities.threadLocalRandom (CASSANDRA-7934)
 * Prevent operator mistakes due to simultaneous bootstrap (CASSANDRA-7069)
 * cassandra-stress supports whitelist mode for node config (CASSANDRA-7658)
 * GCInspector more closely tracks GC; cassandra-stress and nodetool report it (CASSANDRA-7916)
 * nodetool won't output bogus ownership info without a keyspace (CASSANDRA-7173)
 * Add human readable option to nodetool commands (CASSANDRA-5433)
 * Don't try to set repairedAt on old sstables (CASSANDRA-7913)
 * Add metrics for tracking PreparedStatement use (CASSANDRA-7719)
 * (cqlsh) tab-completion for triggers (CASSANDRA-7824)
 * (cqlsh) Support for query paging (CASSANDRA-7514)
 * (cqlsh) Show progress of COPY operations (CASSANDRA-7789)
 * Add syntax to remove multiple elements from a map (CASSANDRA-6599)
 * Support non-equals conditions in lightweight transactions (CASSANDRA-6839)
 * Add IF [NOT] EXISTS to create/drop triggers (CASSANDRA-7606)
 * (cqlsh) Display the current logged-in user (CASSANDRA-7785)
 * (cqlsh) Don't ignore CTRL-C during COPY FROM execution (CASSANDRA-7815)
 * (cqlsh) Order UDTs according to cross-type dependencies in DESCRIBE
   output (CASSANDRA-7659)
 * (cqlsh) Fix handling of CAS statement results (CASSANDRA-7671)
 * (cqlsh) COPY TO/FROM improvements (CASSANDRA-7405)
 * Support list index operations with conditions (CASSANDRA-7499)
 * Add max live/tombstoned cells to nodetool cfstats output (CASSANDRA-7731)
 * Validate IPv6 wildcard addresses properly (CASSANDRA-7680)
 * (cqlsh) Error when tracing query (CASSANDRA-7613)
 * Avoid IOOBE when building SyntaxError message snippet (CASSANDRA-7569)
 * SSTableExport uses correct validator to create string representation of partition
   keys (CASSANDRA-7498)
 * Avoid NPEs when receiving type changes for an unknown keyspace (CASSANDRA-7689)
 * Add support for custom 2i validation (CASSANDRA-7575)
 * Pig support for hadoop CqlInputFormat (CASSANDRA-6454)
 * Add duration mode to cassandra-stress (CASSANDRA-7468)
 * Add listen_interface and rpc_interface options (CASSANDRA-7417)
 * Improve schema merge performance (CASSANDRA-7444)
 * Adjust MT depth based on # of partition validating (CASSANDRA-5263)
 * Optimise NativeCell comparisons (CASSANDRA-6755)
 * Configurable client timeout for cqlsh (CASSANDRA-7516)
 * Include snippet of CQL query near syntax error in messages (CASSANDRA-7111)
 * Make repair -pr work with -local (CASSANDRA-7450)
 * Fix error in sstableloader with -cph > 1 (CASSANDRA-8007)
 * Fix snapshot repair error on indexed tables (CASSANDRA-8020)
 * Do not exit nodetool repair when receiving JMX NOTIF_LOST (CASSANDRA-7909)
 * Stream to private IP when available (CASSANDRA-8084)
Merged from 2.0:
 * Reject conditions on DELETE unless full PK is given (CASSANDRA-6430)
 * Properly reject the token function DELETE (CASSANDRA-7747)
 * Force batchlog replay before decommissioning a node (CASSANDRA-7446)
 * Fix hint replay with many accumulated expired hints (CASSANDRA-6998)
 * Fix duplicate results in DISTINCT queries on static columns with query
   paging (CASSANDRA-8108)
 * Add DateTieredCompactionStrategy (CASSANDRA-6602)
 * Properly validate ascii and utf8 string literals in CQL queries (CASSANDRA-8101)
 * (cqlsh) Fix autocompletion for alter keyspace (CASSANDRA-8021)
 * Create backup directories for commitlog archiving during startup (CASSANDRA-8111)
 * Reduce totalBlockFor() for LOCAL_* consistency levels (CASSANDRA-8058)
 * Fix merging schemas with re-dropped keyspaces (CASSANDRA-7256)
 * Fix counters in supercolumns during live upgrades from 1.2 (CASSANDRA-7188)
 * Notify DT subscribers when a column family is truncated (CASSANDRA-8088)
 * Add sanity check of $JAVA on startup (CASSANDRA-7676)
 * Schedule fat client schema pull on join (CASSANDRA-7993)
 * Don't reset nodes' versions when closing IncomingTcpConnections
   (CASSANDRA-7734)
 * Record the real messaging version in all cases in OutboundTcpConnection
   (CASSANDRA-8057)
 * SSL does not work in cassandra-cli (CASSANDRA-7899)
 * Fix potential exception when using ReversedType in DynamicCompositeType
   (CASSANDRA-7898)
 * Better validation of collection values (CASSANDRA-7833)
 * Track min/max timestamps correctly (CASSANDRA-7969)
 * Fix possible overflow while sorting CL segments for replay (CASSANDRA-7992)
 * Increase nodetool Xmx (CASSANDRA-7956)
 * Archive any commitlog segments present at startup (CASSANDRA-6904)
 * CrcCheckChance should adjust based on live CFMetadata not
   sstable metadata (CASSANDRA-7978)
 * token() should only accept columns in the partitioning
   key order (CASSANDRA-6075)
 * Add method to invalidate permission cache via JMX (CASSANDRA-7977)
 * Allow propagating multiple gossip states atomically (CASSANDRA-6125)
 * Log exceptions related to unclean native protocol client disconnects
   at DEBUG or INFO (CASSANDRA-7849)
 * Allow permissions cache to be set via JMX (CASSANDRA-7698)
 * Include schema_triggers CF in readable system resources (CASSANDRA-7967)
 * Fix RowIndexEntry to report correct serializedSize (CASSANDRA-7948)
 * Make CQLSSTableWriter sync within partitions (CASSANDRA-7360)
 * Potentially use non-local replicas in CqlConfigHelper (CASSANDRA-7906)
 * Explicitly disallow mixing multi-column and single-column
   relations on clustering columns (CASSANDRA-7711)
 * Better error message when condition is set on PK column (CASSANDRA-7804)
 * Don't send schema change responses and events for no-op DDL
   statements (CASSANDRA-7600)
 * (Hadoop) fix cluster initialisation for a split fetching (CASSANDRA-7774)
 * Throw InvalidRequestException when queries contain relations on entire
   collection columns (CASSANDRA-7506)
 * (cqlsh) enable CTRL-R history search with libedit (CASSANDRA-7577)
 * (Hadoop) allow ACFRW to limit nodes to local DC (CASSANDRA-7252)
 * (cqlsh) cqlsh should automatically disable tracing when selecting
   from system_traces (CASSANDRA-7641)
 * (Hadoop) Add CqlOutputFormat (CASSANDRA-6927)
 * Don't depend on cassandra config for nodetool ring (CASSANDRA-7508)
 * (cqlsh) Fix failing cqlsh formatting tests (CASSANDRA-7703)
 * Fix IncompatibleClassChangeError from hadoop2 (CASSANDRA-7229)
 * Add 'nodetool sethintedhandoffthrottlekb' (CASSANDRA-7635)
 * (cqlsh) Add tab-completion for CREATE/DROP USER IF [NOT] EXISTS (CASSANDRA-7611)
 * Catch errors when the JVM pulls the rug out from GCInspector (CASSANDRA-5345)
 * cqlsh fails when version number parts are not int (CASSANDRA-7524)
 * Fix NPE when table dropped during streaming (CASSANDRA-7946)
 * Fix wrong progress when streaming uncompressed (CASSANDRA-7878)
 * Fix possible infinite loop in creating repair range (CASSANDRA-7983)
 * Fix unit in nodetool for streaming throughput (CASSANDRA-7375)
Merged from 1.2:
 * Don't index tombstones (CASSANDRA-7828)
 * Improve PasswordAuthenticator default super user setup (CASSANDRA-7788)


2.1.0
 * (cqlsh) Removed "ALTER TYPE <name> RENAME TO <name>" from tab-completion
   (CASSANDRA-7895)
 * Fixed IllegalStateException in anticompaction (CASSANDRA-7892)
 * cqlsh: DESCRIBE support for frozen UDTs, tuples (CASSANDRA-7863)
 * Avoid exposing internal classes over JMX (CASSANDRA-7879)
 * Add null check for keys when freezing collection (CASSANDRA-7869)
 * Improve stress workload realism (CASSANDRA-7519)
Merged from 2.0:
 * Configure system.paxos with LeveledCompactionStrategy (CASSANDRA-7753)
 * Fix ALTER clustering column type from DateType to TimestampType when
   using DESC clustering order (CASSANRDA-7797)
 * Throw EOFException if we run out of chunks in compressed datafile
   (CASSANDRA-7664)
 * Fix PRSI handling of CQL3 row markers for row cleanup (CASSANDRA-7787)
 * Fix dropping collection when it's the last regular column (CASSANDRA-7744)
 * Make StreamReceiveTask thread safe and gc friendly (CASSANDRA-7795)
 * Validate empty cell names from counter updates (CASSANDRA-7798)
Merged from 1.2:
 * Don't allow compacted sstables to be marked as compacting (CASSANDRA-7145)
 * Track expired tombstones (CASSANDRA-7810)


2.1.0-rc7
 * Add frozen keyword and require UDT to be frozen (CASSANDRA-7857)
 * Track added sstable size correctly (CASSANDRA-7239)
 * (cqlsh) Fix case insensitivity (CASSANDRA-7834)
 * Fix failure to stream ranges when moving (CASSANDRA-7836)
 * Correctly remove tmplink files (CASSANDRA-7803)
 * (cqlsh) Fix column name formatting for functions, CAS operations,
   and UDT field selections (CASSANDRA-7806)
 * (cqlsh) Fix COPY FROM handling of null/empty primary key
   values (CASSANDRA-7792)
 * Fix ordering of static cells (CASSANDRA-7763)
Merged from 2.0:
 * Forbid re-adding dropped counter columns (CASSANDRA-7831)
 * Fix CFMetaData#isThriftCompatible() for PK-only tables (CASSANDRA-7832)
 * Always reject inequality on the partition key without token()
   (CASSANDRA-7722)
 * Always send Paxos commit to all replicas (CASSANDRA-7479)
 * Make disruptor_thrift_server invocation pool configurable (CASSANDRA-7594)
 * Make repair no-op when RF=1 (CASSANDRA-7864)


2.1.0-rc6
 * Fix OOM issue from netty caching over time (CASSANDRA-7743)
 * json2sstable couldn't import JSON for CQL table (CASSANDRA-7477)
 * Invalidate all caches on table drop (CASSANDRA-7561)
 * Skip strict endpoint selection for ranges if RF == nodes (CASSANRA-7765)
 * Fix Thrift range filtering without 2ary index lookups (CASSANDRA-7741)
 * Add tracing entries about concurrent range requests (CASSANDRA-7599)
 * (cqlsh) Fix DESCRIBE for NTS keyspaces (CASSANDRA-7729)
 * Remove netty buffer ref-counting (CASSANDRA-7735)
 * Pass mutated cf to index updater for use by PRSI (CASSANDRA-7742)
 * Include stress yaml example in release and deb (CASSANDRA-7717)
 * workaround for netty issue causing corrupted data off the wire (CASSANDRA-7695)
 * cqlsh DESC CLUSTER fails retrieving ring information (CASSANDRA-7687)
 * Fix binding null values inside UDT (CASSANDRA-7685)
 * Fix UDT field selection with empty fields (CASSANDRA-7670)
 * Bogus deserialization of static cells from sstable (CASSANDRA-7684)
 * Fix NPE on compaction leftover cleanup for dropped table (CASSANDRA-7770)
Merged from 2.0:
 * Fix race condition in StreamTransferTask that could lead to
   infinite loops and premature sstable deletion (CASSANDRA-7704)
 * (cqlsh) Wait up to 10 sec for a tracing session (CASSANDRA-7222)
 * Fix NPE in FileCacheService.sizeInBytes (CASSANDRA-7756)
 * Remove duplicates from StorageService.getJoiningNodes (CASSANDRA-7478)
 * Clone token map outside of hot gossip loops (CASSANDRA-7758)
 * Fix MS expiring map timeout for Paxos messages (CASSANDRA-7752)
 * Do not flush on truncate if durable_writes is false (CASSANDRA-7750)
 * Give CRR a default input_cql Statement (CASSANDRA-7226)
 * Better error message when adding a collection with the same name
   than a previously dropped one (CASSANDRA-6276)
 * Fix validation when adding static columns (CASSANDRA-7730)
 * (Thrift) fix range deletion of supercolumns (CASSANDRA-7733)
 * Fix potential AssertionError in RangeTombstoneList (CASSANDRA-7700)
 * Validate arguments of blobAs* functions (CASSANDRA-7707)
 * Fix potential AssertionError with 2ndary indexes (CASSANDRA-6612)
 * Avoid logging CompactionInterrupted at ERROR (CASSANDRA-7694)
 * Minor leak in sstable2jon (CASSANDRA-7709)
 * Add cassandra.auto_bootstrap system property (CASSANDRA-7650)
 * Update java driver (for hadoop) (CASSANDRA-7618)
 * Remove CqlPagingRecordReader/CqlPagingInputFormat (CASSANDRA-7570)
 * Support connecting to ipv6 jmx with nodetool (CASSANDRA-7669)


2.1.0-rc5
 * Reject counters inside user types (CASSANDRA-7672)
 * Switch to notification-based GCInspector (CASSANDRA-7638)
 * (cqlsh) Handle nulls in UDTs and tuples correctly (CASSANDRA-7656)
 * Don't use strict consistency when replacing (CASSANDRA-7568)
 * Fix min/max cell name collection on 2.0 SSTables with range
   tombstones (CASSANDRA-7593)
 * Tolerate min/max cell names of different lengths (CASSANDRA-7651)
 * Filter cached results correctly (CASSANDRA-7636)
 * Fix tracing on the new SEPExecutor (CASSANDRA-7644)
 * Remove shuffle and taketoken (CASSANDRA-7601)
 * Clean up Windows batch scripts (CASSANDRA-7619)
 * Fix native protocol drop user type notification (CASSANDRA-7571)
 * Give read access to system.schema_usertypes to all authenticated users
   (CASSANDRA-7578)
 * (cqlsh) Fix cqlsh display when zero rows are returned (CASSANDRA-7580)
 * Get java version correctly when JAVA_TOOL_OPTIONS is set (CASSANDRA-7572)
 * Fix NPE when dropping index from non-existent keyspace, AssertionError when
   dropping non-existent index with IF EXISTS (CASSANDRA-7590)
 * Fix sstablelevelresetter hang (CASSANDRA-7614)
 * (cqlsh) Fix deserialization of blobs (CASSANDRA-7603)
 * Use "keyspace updated" schema change message for UDT changes in v1 and
   v2 protocols (CASSANDRA-7617)
 * Fix tracing of range slices and secondary index lookups that are local
   to the coordinator (CASSANDRA-7599)
 * Set -Dcassandra.storagedir for all tool shell scripts (CASSANDRA-7587)
 * Don't swap max/min col names when mutating sstable metadata (CASSANDRA-7596)
 * (cqlsh) Correctly handle paged result sets (CASSANDRA-7625)
 * (cqlsh) Improve waiting for a trace to complete (CASSANDRA-7626)
 * Fix tracing of concurrent range slices and 2ary index queries (CASSANDRA-7626)
 * Fix scrub against collection type (CASSANDRA-7665)
Merged from 2.0:
 * Set gc_grace_seconds to seven days for system schema tables (CASSANDRA-7668)
 * SimpleSeedProvider no longer caches seeds forever (CASSANDRA-7663)
 * Always flush on truncate (CASSANDRA-7511)
 * Fix ReversedType(DateType) mapping to native protocol (CASSANDRA-7576)
 * Always merge ranges owned by a single node (CASSANDRA-6930)
 * Track max/min timestamps for range tombstones (CASSANDRA-7647)
 * Fix NPE when listing saved caches dir (CASSANDRA-7632)


2.1.0-rc4
 * Fix word count hadoop example (CASSANDRA-7200)
 * Updated memtable_cleanup_threshold and memtable_flush_writers defaults
   (CASSANDRA-7551)
 * (Windows) fix startup when WMI memory query fails (CASSANDRA-7505)
 * Anti-compaction proceeds if any part of the repair failed (CASSANDRA-7521)
 * Add missing table name to DROP INDEX responses and notifications (CASSANDRA-7539)
 * Bump CQL version to 3.2.0 and update CQL documentation (CASSANDRA-7527)
 * Fix configuration error message when running nodetool ring (CASSANDRA-7508)
 * Support conditional updates, tuple type, and the v3 protocol in cqlsh (CASSANDRA-7509)
 * Handle queries on multiple secondary index types (CASSANDRA-7525)
 * Fix cqlsh authentication with v3 native protocol (CASSANDRA-7564)
 * Fix NPE when unknown prepared statement ID is used (CASSANDRA-7454)
Merged from 2.0:
 * (Windows) force range-based repair to non-sequential mode (CASSANDRA-7541)
 * Fix range merging when DES scores are zero (CASSANDRA-7535)
 * Warn when SSL certificates have expired (CASSANDRA-7528)
 * Fix error when doing reversed queries with static columns (CASSANDRA-7490)
Merged from 1.2:
 * Set correct stream ID on responses when non-Exception Throwables
   are thrown while handling native protocol messages (CASSANDRA-7470)


2.1.0-rc3
 * Consider expiry when reconciling otherwise equal cells (CASSANDRA-7403)
 * Introduce CQL support for stress tool (CASSANDRA-6146)
 * Fix ClassCastException processing expired messages (CASSANDRA-7496)
 * Fix prepared marker for collections inside UDT (CASSANDRA-7472)
 * Remove left-over populate_io_cache_on_flush and replicate_on_write
   uses (CASSANDRA-7493)
 * (Windows) handle spaces in path names (CASSANDRA-7451)
 * Ensure writes have completed after dropping a table, before recycling
   commit log segments (CASSANDRA-7437)
 * Remove left-over rows_per_partition_to_cache (CASSANDRA-7493)
 * Fix error when CONTAINS is used with a bind marker (CASSANDRA-7502)
 * Properly reject unknown UDT field (CASSANDRA-7484)
Merged from 2.0:
 * Fix CC#collectTimeOrderedData() tombstone optimisations (CASSANDRA-7394)
 * Support DISTINCT for static columns and fix behaviour when DISTINC is
   not use (CASSANDRA-7305).
 * Workaround JVM NPE on JMX bind failure (CASSANDRA-7254)
 * Fix race in FileCacheService RemovalListener (CASSANDRA-7278)
 * Fix inconsistent use of consistencyForCommit that allowed LOCAL_QUORUM
   operations to incorrect become full QUORUM (CASSANDRA-7345)
 * Properly handle unrecognized opcodes and flags (CASSANDRA-7440)
 * (Hadoop) close CqlRecordWriter clients when finished (CASSANDRA-7459)
 * Commit disk failure policy (CASSANDRA-7429)
 * Make sure high level sstables get compacted (CASSANDRA-7414)
 * Fix AssertionError when using empty clustering columns and static columns
   (CASSANDRA-7455)
 * Add option to disable STCS in L0 (CASSANDRA-6621)
 * Upgrade to snappy-java 1.0.5.2 (CASSANDRA-7476)


2.1.0-rc2
 * Fix heap size calculation for CompoundSparseCellName and
   CompoundSparseCellName.WithCollection (CASSANDRA-7421)
 * Allow counter mutations in UNLOGGED batches (CASSANDRA-7351)
 * Modify reconcile logic to always pick a tombstone over a counter cell
   (CASSANDRA-7346)
 * Avoid incremental compaction on Windows (CASSANDRA-7365)
 * Fix exception when querying a composite-keyed table with a collection index
   (CASSANDRA-7372)
 * Use node's host id in place of counter ids (CASSANDRA-7366)
 * Fix error when doing reversed queries with static columns (CASSANDRA-7490)
 * Backport CASSANDRA-6747 (CASSANDRA-7560)
 * Track max/min timestamps for range tombstones (CASSANDRA-7647)
 * Fix NPE when listing saved caches dir (CASSANDRA-7632)
 * Fix sstableloader unable to connect encrypted node (CASSANDRA-7585)
Merged from 1.2:
 * Clone token map outside of hot gossip loops (CASSANDRA-7758)
 * Add stop method to EmbeddedCassandraService (CASSANDRA-7595)
 * Support connecting to ipv6 jmx with nodetool (CASSANDRA-7669)
 * Set gc_grace_seconds to seven days for system schema tables (CASSANDRA-7668)
 * SimpleSeedProvider no longer caches seeds forever (CASSANDRA-7663)
 * Set correct stream ID on responses when non-Exception Throwables
   are thrown while handling native protocol messages (CASSANDRA-7470)
 * Fix row size miscalculation in LazilyCompactedRow (CASSANDRA-7543)
 * Fix race in background compaction check (CASSANDRA-7745)
 * Don't clear out range tombstones during compaction (CASSANDRA-7808)


2.1.0-rc1
 * Revert flush directory (CASSANDRA-6357)
 * More efficient executor service for fast operations (CASSANDRA-4718)
 * Move less common tools into a new cassandra-tools package (CASSANDRA-7160)
 * Support more concurrent requests in native protocol (CASSANDRA-7231)
 * Add tab-completion to debian nodetool packaging (CASSANDRA-6421)
 * Change concurrent_compactors defaults (CASSANDRA-7139)
 * Add PowerShell Windows launch scripts (CASSANDRA-7001)
 * Make commitlog archive+restore more robust (CASSANDRA-6974)
 * Fix marking commitlogsegments clean (CASSANDRA-6959)
 * Add snapshot "manifest" describing files included (CASSANDRA-6326)
 * Parallel streaming for sstableloader (CASSANDRA-3668)
 * Fix bugs in supercolumns handling (CASSANDRA-7138)
 * Fix ClassClassException on composite dense tables (CASSANDRA-7112)
 * Cleanup and optimize collation and slice iterators (CASSANDRA-7107)
 * Upgrade NBHM lib (CASSANDRA-7128)
 * Optimize netty server (CASSANDRA-6861)
 * Fix repair hang when given CF does not exist (CASSANDRA-7189)
 * Allow c* to be shutdown in an embedded mode (CASSANDRA-5635)
 * Add server side batching to native transport (CASSANDRA-5663)
 * Make batchlog replay asynchronous (CASSANDRA-6134)
 * remove unused classes (CASSANDRA-7197)
 * Limit user types to the keyspace they are defined in (CASSANDRA-6643)
 * Add validate method to CollectionType (CASSANDRA-7208)
 * New serialization format for UDT values (CASSANDRA-7209, CASSANDRA-7261)
 * Fix nodetool netstats (CASSANDRA-7270)
 * Fix potential ClassCastException in HintedHandoffManager (CASSANDRA-7284)
 * Use prepared statements internally (CASSANDRA-6975)
 * Fix broken paging state with prepared statement (CASSANDRA-7120)
 * Fix IllegalArgumentException in CqlStorage (CASSANDRA-7287)
 * Allow nulls/non-existant fields in UDT (CASSANDRA-7206)
 * Add Thrift MultiSliceRequest (CASSANDRA-6757, CASSANDRA-7027)
 * Handle overlapping MultiSlices (CASSANDRA-7279)
 * Fix DataOutputTest on Windows (CASSANDRA-7265)
 * Embedded sets in user defined data-types are not updating (CASSANDRA-7267)
 * Add tuple type to CQL/native protocol (CASSANDRA-7248)
 * Fix CqlPagingRecordReader on tables with few rows (CASSANDRA-7322)
Merged from 2.0:
 * Copy compaction options to make sure they are reloaded (CASSANDRA-7290)
 * Add option to do more aggressive tombstone compactions (CASSANDRA-6563)
 * Don't try to compact already-compacting files in HHOM (CASSANDRA-7288)
 * Always reallocate buffers in HSHA (CASSANDRA-6285)
 * (Hadoop) support authentication in CqlRecordReader (CASSANDRA-7221)
 * (Hadoop) Close java driver Cluster in CQLRR.close (CASSANDRA-7228)
 * Warn when 'USING TIMESTAMP' is used on a CAS BATCH (CASSANDRA-7067)
 * return all cpu values from BackgroundActivityMonitor.readAndCompute (CASSANDRA-7183)
 * Correctly delete scheduled range xfers (CASSANDRA-7143)
 * return all cpu values from BackgroundActivityMonitor.readAndCompute (CASSANDRA-7183)
 * reduce garbage creation in calculatePendingRanges (CASSANDRA-7191)
 * fix c* launch issues on Russian os's due to output of linux 'free' cmd (CASSANDRA-6162)
 * Fix disabling autocompaction (CASSANDRA-7187)
 * Fix potential NumberFormatException when deserializing IntegerType (CASSANDRA-7088)
 * cqlsh can't tab-complete disabling compaction (CASSANDRA-7185)
 * cqlsh: Accept and execute CQL statement(s) from command-line parameter (CASSANDRA-7172)
 * Fix IllegalStateException in CqlPagingRecordReader (CASSANDRA-7198)
 * Fix the InvertedIndex trigger example (CASSANDRA-7211)
 * Add --resolve-ip option to 'nodetool ring' (CASSANDRA-7210)
 * reduce garbage on codec flag deserialization (CASSANDRA-7244)
 * Fix duplicated error messages on directory creation error at startup (CASSANDRA-5818)
 * Proper null handle for IF with map element access (CASSANDRA-7155)
 * Improve compaction visibility (CASSANDRA-7242)
 * Correctly delete scheduled range xfers (CASSANDRA-7143)
 * Make batchlog replica selection rack-aware (CASSANDRA-6551)
 * Fix CFMetaData#getColumnDefinitionFromColumnName() (CASSANDRA-7074)
 * Fix writetime/ttl functions for static columns (CASSANDRA-7081)
 * Suggest CTRL-C or semicolon after three blank lines in cqlsh (CASSANDRA-7142)
 * Fix 2ndary index queries with DESC clustering order (CASSANDRA-6950)
 * Invalid key cache entries on DROP (CASSANDRA-6525)
 * Fix flapping RecoveryManagerTest (CASSANDRA-7084)
 * Add missing iso8601 patterns for date strings (CASSANDRA-6973)
 * Support selecting multiple rows in a partition using IN (CASSANDRA-6875)
 * Add authentication support to shuffle (CASSANDRA-6484)
 * Swap local and global default read repair chances (CASSANDRA-7320)
 * Add conditional CREATE/DROP USER support (CASSANDRA-7264)
 * Cqlsh counts non-empty lines for "Blank lines" warning (CASSANDRA-7325)
Merged from 1.2:
 * Add Cloudstack snitch (CASSANDRA-7147)
 * Update system.peers correctly when relocating tokens (CASSANDRA-7126)
 * Add Google Compute Engine snitch (CASSANDRA-7132)
 * remove duplicate query for local tokens (CASSANDRA-7182)
 * exit CQLSH with error status code if script fails (CASSANDRA-6344)
 * Fix bug with some IN queries missig results (CASSANDRA-7105)
 * Fix availability validation for LOCAL_ONE CL (CASSANDRA-7319)
 * Hint streaming can cause decommission to fail (CASSANDRA-7219)


2.1.0-beta2
 * Increase default CL space to 8GB (CASSANDRA-7031)
 * Add range tombstones to read repair digests (CASSANDRA-6863)
 * Fix BTree.clear for large updates (CASSANDRA-6943)
 * Fail write instead of logging a warning when unable to append to CL
   (CASSANDRA-6764)
 * Eliminate possibility of CL segment appearing twice in active list
   (CASSANDRA-6557)
 * Apply DONTNEED fadvise to commitlog segments (CASSANDRA-6759)
 * Switch CRC component to Adler and include it for compressed sstables
   (CASSANDRA-4165)
 * Allow cassandra-stress to set compaction strategy options (CASSANDRA-6451)
 * Add broadcast_rpc_address option to cassandra.yaml (CASSANDRA-5899)
 * Auto reload GossipingPropertyFileSnitch config (CASSANDRA-5897)
 * Fix overflow of memtable_total_space_in_mb (CASSANDRA-6573)
 * Fix ABTC NPE and apply update function correctly (CASSANDRA-6692)
 * Allow nodetool to use a file or prompt for password (CASSANDRA-6660)
 * Fix AIOOBE when concurrently accessing ABSC (CASSANDRA-6742)
 * Fix assertion error in ALTER TYPE RENAME (CASSANDRA-6705)
 * Scrub should not always clear out repaired status (CASSANDRA-5351)
 * Improve handling of range tombstone for wide partitions (CASSANDRA-6446)
 * Fix ClassCastException for compact table with composites (CASSANDRA-6738)
 * Fix potentially repairing with wrong nodes (CASSANDRA-6808)
 * Change caching option syntax (CASSANDRA-6745)
 * Fix stress to do proper counter reads (CASSANDRA-6835)
 * Fix help message for stress counter_write (CASSANDRA-6824)
 * Fix stress smart Thrift client to pick servers correctly (CASSANDRA-6848)
 * Add logging levels (minimal, normal or verbose) to stress tool (CASSANDRA-6849)
 * Fix race condition in Batch CLE (CASSANDRA-6860)
 * Improve cleanup/scrub/upgradesstables failure handling (CASSANDRA-6774)
 * ByteBuffer write() methods for serializing sstables (CASSANDRA-6781)
 * Proper compare function for CollectionType (CASSANDRA-6783)
 * Update native server to Netty 4 (CASSANDRA-6236)
 * Fix off-by-one error in stress (CASSANDRA-6883)
 * Make OpOrder AutoCloseable (CASSANDRA-6901)
 * Remove sync repair JMX interface (CASSANDRA-6900)
 * Add multiple memory allocation options for memtables (CASSANDRA-6689, 6694)
 * Remove adjusted op rate from stress output (CASSANDRA-6921)
 * Add optimized CF.hasColumns() implementations (CASSANDRA-6941)
 * Serialize batchlog mutations with the version of the target node
   (CASSANDRA-6931)
 * Optimize CounterColumn#reconcile() (CASSANDRA-6953)
 * Properly remove 1.2 sstable support in 2.1 (CASSANDRA-6869)
 * Lock counter cells, not partitions (CASSANDRA-6880)
 * Track presence of legacy counter shards in sstables (CASSANDRA-6888)
 * Ensure safe resource cleanup when replacing sstables (CASSANDRA-6912)
 * Add failure handler to async callback (CASSANDRA-6747)
 * Fix AE when closing SSTable without releasing reference (CASSANDRA-7000)
 * Clean up IndexInfo on keyspace/table drops (CASSANDRA-6924)
 * Only snapshot relative SSTables when sequential repair (CASSANDRA-7024)
 * Require nodetool rebuild_index to specify index names (CASSANDRA-7038)
 * fix cassandra stress errors on reads with native protocol (CASSANDRA-7033)
 * Use OpOrder to guard sstable references for reads (CASSANDRA-6919)
 * Preemptive opening of compaction result (CASSANDRA-6916)
 * Multi-threaded scrub/cleanup/upgradesstables (CASSANDRA-5547)
 * Optimize cellname comparison (CASSANDRA-6934)
 * Native protocol v3 (CASSANDRA-6855)
 * Optimize Cell liveness checks and clean up Cell (CASSANDRA-7119)
 * Support consistent range movements (CASSANDRA-2434)
 * Display min timestamp in sstablemetadata viewer (CASSANDRA-6767)
Merged from 2.0:
 * Avoid race-prone second "scrub" of system keyspace (CASSANDRA-6797)
 * Pool CqlRecordWriter clients by inetaddress rather than Range
   (CASSANDRA-6665)
 * Fix compaction_history timestamps (CASSANDRA-6784)
 * Compare scores of full replica ordering in DES (CASSANDRA-6683)
 * fix CME in SessionInfo updateProgress affecting netstats (CASSANDRA-6577)
 * Allow repairing between specific replicas (CASSANDRA-6440)
 * Allow per-dc enabling of hints (CASSANDRA-6157)
 * Add compatibility for Hadoop 0.2.x (CASSANDRA-5201)
 * Fix EstimatedHistogram races (CASSANDRA-6682)
 * Failure detector correctly converts initial value to nanos (CASSANDRA-6658)
 * Add nodetool taketoken to relocate vnodes (CASSANDRA-4445)
 * Expose bulk loading progress over JMX (CASSANDRA-4757)
 * Correctly handle null with IF conditions and TTL (CASSANDRA-6623)
 * Account for range/row tombstones in tombstone drop
   time histogram (CASSANDRA-6522)
 * Stop CommitLogSegment.close() from calling sync() (CASSANDRA-6652)
 * Make commitlog failure handling configurable (CASSANDRA-6364)
 * Avoid overlaps in LCS (CASSANDRA-6688)
 * Improve support for paginating over composites (CASSANDRA-4851)
 * Fix count(*) queries in a mixed cluster (CASSANDRA-6707)
 * Improve repair tasks(snapshot, differencing) concurrency (CASSANDRA-6566)
 * Fix replaying pre-2.0 commit logs (CASSANDRA-6714)
 * Add static columns to CQL3 (CASSANDRA-6561)
 * Optimize single partition batch statements (CASSANDRA-6737)
 * Disallow post-query re-ordering when paging (CASSANDRA-6722)
 * Fix potential paging bug with deleted columns (CASSANDRA-6748)
 * Fix NPE on BulkLoader caused by losing StreamEvent (CASSANDRA-6636)
 * Fix truncating compression metadata (CASSANDRA-6791)
 * Add CMSClassUnloadingEnabled JVM option (CASSANDRA-6541)
 * Catch memtable flush exceptions during shutdown (CASSANDRA-6735)
 * Fix upgradesstables NPE for non-CF-based indexes (CASSANDRA-6645)
 * Fix UPDATE updating PRIMARY KEY columns implicitly (CASSANDRA-6782)
 * Fix IllegalArgumentException when updating from 1.2 with SuperColumns
   (CASSANDRA-6733)
 * FBUtilities.singleton() should use the CF comparator (CASSANDRA-6778)
 * Fix CQLSStableWriter.addRow(Map<String, Object>) (CASSANDRA-6526)
 * Fix HSHA server introducing corrupt data (CASSANDRA-6285)
 * Fix CAS conditions for COMPACT STORAGE tables (CASSANDRA-6813)
 * Starting threads in OutboundTcpConnectionPool constructor causes race conditions (CASSANDRA-7177)
 * Allow overriding cassandra-rackdc.properties file (CASSANDRA-7072)
 * Set JMX RMI port to 7199 (CASSANDRA-7087)
 * Use LOCAL_QUORUM for data reads at LOCAL_SERIAL (CASSANDRA-6939)
 * Log a warning for large batches (CASSANDRA-6487)
 * Put nodes in hibernate when join_ring is false (CASSANDRA-6961)
 * Avoid early loading of non-system keyspaces before compaction-leftovers
   cleanup at startup (CASSANDRA-6913)
 * Restrict Windows to parallel repairs (CASSANDRA-6907)
 * (Hadoop) Allow manually specifying start/end tokens in CFIF (CASSANDRA-6436)
 * Fix NPE in MeteredFlusher (CASSANDRA-6820)
 * Fix race processing range scan responses (CASSANDRA-6820)
 * Allow deleting snapshots from dropped keyspaces (CASSANDRA-6821)
 * Add uuid() function (CASSANDRA-6473)
 * Omit tombstones from schema digests (CASSANDRA-6862)
 * Include correct consistencyLevel in LWT timeout (CASSANDRA-6884)
 * Lower chances for losing new SSTables during nodetool refresh and
   ColumnFamilyStore.loadNewSSTables (CASSANDRA-6514)
 * Add support for DELETE ... IF EXISTS to CQL3 (CASSANDRA-5708)
 * Update hadoop_cql3_word_count example (CASSANDRA-6793)
 * Fix handling of RejectedExecution in sync Thrift server (CASSANDRA-6788)
 * Log more information when exceeding tombstone_warn_threshold (CASSANDRA-6865)
 * Fix truncate to not abort due to unreachable fat clients (CASSANDRA-6864)
 * Fix schema concurrency exceptions (CASSANDRA-6841)
 * Fix leaking validator FH in StreamWriter (CASSANDRA-6832)
 * Fix saving triggers to schema (CASSANDRA-6789)
 * Fix trigger mutations when base mutation list is immutable (CASSANDRA-6790)
 * Fix accounting in FileCacheService to allow re-using RAR (CASSANDRA-6838)
 * Fix static counter columns (CASSANDRA-6827)
 * Restore expiring->deleted (cell) compaction optimization (CASSANDRA-6844)
 * Fix CompactionManager.needsCleanup (CASSANDRA-6845)
 * Correctly compare BooleanType values other than 0 and 1 (CASSANDRA-6779)
 * Read message id as string from earlier versions (CASSANDRA-6840)
 * Properly use the Paxos consistency for (non-protocol) batch (CASSANDRA-6837)
 * Add paranoid disk failure option (CASSANDRA-6646)
 * Improve PerRowSecondaryIndex performance (CASSANDRA-6876)
 * Extend triggers to support CAS updates (CASSANDRA-6882)
 * Static columns with IF NOT EXISTS don't always work as expected (CASSANDRA-6873)
 * Fix paging with SELECT DISTINCT (CASSANDRA-6857)
 * Fix UnsupportedOperationException on CAS timeout (CASSANDRA-6923)
 * Improve MeteredFlusher handling of MF-unaffected column families
   (CASSANDRA-6867)
 * Add CqlRecordReader using native pagination (CASSANDRA-6311)
 * Add QueryHandler interface (CASSANDRA-6659)
 * Track liveRatio per-memtable, not per-CF (CASSANDRA-6945)
 * Make sure upgradesstables keeps sstable level (CASSANDRA-6958)
 * Fix LIMIT with static columns (CASSANDRA-6956)
 * Fix clash with CQL column name in thrift validation (CASSANDRA-6892)
 * Fix error with super columns in mixed 1.2-2.0 clusters (CASSANDRA-6966)
 * Fix bad skip of sstables on slice query with composite start/finish (CASSANDRA-6825)
 * Fix unintended update with conditional statement (CASSANDRA-6893)
 * Fix map element access in IF (CASSANDRA-6914)
 * Avoid costly range calculations for range queries on system keyspaces
   (CASSANDRA-6906)
 * Fix SSTable not released if stream session fails (CASSANDRA-6818)
 * Avoid build failure due to ANTLR timeout (CASSANDRA-6991)
 * Queries on compact tables can return more rows that requested (CASSANDRA-7052)
 * USING TIMESTAMP for batches does not work (CASSANDRA-7053)
 * Fix performance regression from CASSANDRA-5614 (CASSANDRA-6949)
 * Ensure that batchlog and hint timeouts do not produce hints (CASSANDRA-7058)
 * Merge groupable mutations in TriggerExecutor#execute() (CASSANDRA-7047)
 * Plug holes in resource release when wiring up StreamSession (CASSANDRA-7073)
 * Re-add parameter columns to tracing session (CASSANDRA-6942)
 * Preserves CQL metadata when updating table from thrift (CASSANDRA-6831)
Merged from 1.2:
 * Fix nodetool display with vnodes (CASSANDRA-7082)
 * Add UNLOGGED, COUNTER options to BATCH documentation (CASSANDRA-6816)
 * add extra SSL cipher suites (CASSANDRA-6613)
 * fix nodetool getsstables for blob PK (CASSANDRA-6803)
 * Fix BatchlogManager#deleteBatch() use of millisecond timestamps
   (CASSANDRA-6822)
 * Continue assassinating even if the endpoint vanishes (CASSANDRA-6787)
 * Schedule schema pulls on change (CASSANDRA-6971)
 * Non-droppable verbs shouldn't be dropped from OTC (CASSANDRA-6980)
 * Shutdown batchlog executor in SS#drain() (CASSANDRA-7025)
 * Fix batchlog to account for CF truncation records (CASSANDRA-6999)
 * Fix CQLSH parsing of functions and BLOB literals (CASSANDRA-7018)
 * Properly load trustore in the native protocol (CASSANDRA-6847)
 * Always clean up references in SerializingCache (CASSANDRA-6994)
 * Don't shut MessagingService down when replacing a node (CASSANDRA-6476)
 * fix npe when doing -Dcassandra.fd_initial_value_ms (CASSANDRA-6751)


2.1.0-beta1
 * Add flush directory distinct from compaction directories (CASSANDRA-6357)
 * Require JNA by default (CASSANDRA-6575)
 * add listsnapshots command to nodetool (CASSANDRA-5742)
 * Introduce AtomicBTreeColumns (CASSANDRA-6271, 6692)
 * Multithreaded commitlog (CASSANDRA-3578)
 * allocate fixed index summary memory pool and resample cold index summaries
   to use less memory (CASSANDRA-5519)
 * Removed multithreaded compaction (CASSANDRA-6142)
 * Parallelize fetching rows for low-cardinality indexes (CASSANDRA-1337)
 * change logging from log4j to logback (CASSANDRA-5883)
 * switch to LZ4 compression for internode communication (CASSANDRA-5887)
 * Stop using Thrift-generated Index* classes internally (CASSANDRA-5971)
 * Remove 1.2 network compatibility code (CASSANDRA-5960)
 * Remove leveled json manifest migration code (CASSANDRA-5996)
 * Remove CFDefinition (CASSANDRA-6253)
 * Use AtomicIntegerFieldUpdater in RefCountedMemory (CASSANDRA-6278)
 * User-defined types for CQL3 (CASSANDRA-5590)
 * Use of o.a.c.metrics in nodetool (CASSANDRA-5871, 6406)
 * Batch read from OTC's queue and cleanup (CASSANDRA-1632)
 * Secondary index support for collections (CASSANDRA-4511, 6383)
 * SSTable metadata(Stats.db) format change (CASSANDRA-6356)
 * Push composites support in the storage engine
   (CASSANDRA-5417, CASSANDRA-6520)
 * Add snapshot space used to cfstats (CASSANDRA-6231)
 * Add cardinality estimator for key count estimation (CASSANDRA-5906)
 * CF id is changed to be non-deterministic. Data dir/key cache are created
   uniquely for CF id (CASSANDRA-5202)
 * New counters implementation (CASSANDRA-6504)
 * Replace UnsortedColumns, EmptyColumns, TreeMapBackedSortedColumns with new
   ArrayBackedSortedColumns (CASSANDRA-6630, CASSANDRA-6662, CASSANDRA-6690)
 * Add option to use row cache with a given amount of rows (CASSANDRA-5357)
 * Avoid repairing already repaired data (CASSANDRA-5351)
 * Reject counter updates with USING TTL/TIMESTAMP (CASSANDRA-6649)
 * Replace index_interval with min/max_index_interval (CASSANDRA-6379)
 * Lift limitation that order by columns must be selected for IN queries (CASSANDRA-4911)


2.0.5
 * Reduce garbage generated by bloom filter lookups (CASSANDRA-6609)
 * Add ks.cf names to tombstone logging (CASSANDRA-6597)
 * Use LOCAL_QUORUM for LWT operations at LOCAL_SERIAL (CASSANDRA-6495)
 * Wait for gossip to settle before accepting client connections (CASSANDRA-4288)
 * Delete unfinished compaction incrementally (CASSANDRA-6086)
 * Allow specifying custom secondary index options in CQL3 (CASSANDRA-6480)
 * Improve replica pinning for cache efficiency in DES (CASSANDRA-6485)
 * Fix LOCAL_SERIAL from thrift (CASSANDRA-6584)
 * Don't special case received counts in CAS timeout exceptions (CASSANDRA-6595)
 * Add support for 2.1 global counter shards (CASSANDRA-6505)
 * Fix NPE when streaming connection is not yet established (CASSANDRA-6210)
 * Avoid rare duplicate read repair triggering (CASSANDRA-6606)
 * Fix paging discardFirst (CASSANDRA-6555)
 * Fix ArrayIndexOutOfBoundsException in 2ndary index query (CASSANDRA-6470)
 * Release sstables upon rebuilding 2i (CASSANDRA-6635)
 * Add AbstractCompactionStrategy.startup() method (CASSANDRA-6637)
 * SSTableScanner may skip rows during cleanup (CASSANDRA-6638)
 * sstables from stalled repair sessions can resurrect deleted data (CASSANDRA-6503)
 * Switch stress to use ITransportFactory (CASSANDRA-6641)
 * Fix IllegalArgumentException during prepare (CASSANDRA-6592)
 * Fix possible loss of 2ndary index entries during compaction (CASSANDRA-6517)
 * Fix direct Memory on architectures that do not support unaligned long access
   (CASSANDRA-6628)
 * Let scrub optionally skip broken counter partitions (CASSANDRA-5930)
Merged from 1.2:
 * fsync compression metadata (CASSANDRA-6531)
 * Validate CF existence on execution for prepared statement (CASSANDRA-6535)
 * Add ability to throttle batchlog replay (CASSANDRA-6550)
 * Fix executing LOCAL_QUORUM with SimpleStrategy (CASSANDRA-6545)
 * Avoid StackOverflow when using large IN queries (CASSANDRA-6567)
 * Nodetool upgradesstables includes secondary indexes (CASSANDRA-6598)
 * Paginate batchlog replay (CASSANDRA-6569)
 * skip blocking on streaming during drain (CASSANDRA-6603)
 * Improve error message when schema doesn't match loaded sstable (CASSANDRA-6262)
 * Add properties to adjust FD initial value and max interval (CASSANDRA-4375)
 * Fix preparing with batch and delete from collection (CASSANDRA-6607)
 * Fix ABSC reverse iterator's remove() method (CASSANDRA-6629)
 * Handle host ID conflicts properly (CASSANDRA-6615)
 * Move handling of migration event source to solve bootstrap race. (CASSANDRA-6648)
 * Make sure compaction throughput value doesn't overflow with int math (CASSANDRA-6647)


2.0.4
 * Allow removing snapshots of no-longer-existing CFs (CASSANDRA-6418)
 * add StorageService.stopDaemon() (CASSANDRA-4268)
 * add IRE for invalid CF supplied to get_count (CASSANDRA-5701)
 * add client encryption support to sstableloader (CASSANDRA-6378)
 * Fix accept() loop for SSL sockets post-shutdown (CASSANDRA-6468)
 * Fix size-tiered compaction in LCS L0 (CASSANDRA-6496)
 * Fix assertion failure in filterColdSSTables (CASSANDRA-6483)
 * Fix row tombstones in larger-than-memory compactions (CASSANDRA-6008)
 * Fix cleanup ClassCastException (CASSANDRA-6462)
 * Reduce gossip memory use by interning VersionedValue strings (CASSANDRA-6410)
 * Allow specifying datacenters to participate in a repair (CASSANDRA-6218)
 * Fix divide-by-zero in PCI (CASSANDRA-6403)
 * Fix setting last compacted key in the wrong level for LCS (CASSANDRA-6284)
 * Add millisecond precision formats to the timestamp parser (CASSANDRA-6395)
 * Expose a total memtable size metric for a CF (CASSANDRA-6391)
 * cqlsh: handle symlinks properly (CASSANDRA-6425)
 * Fix potential infinite loop when paging query with IN (CASSANDRA-6464)
 * Fix assertion error in AbstractQueryPager.discardFirst (CASSANDRA-6447)
 * Fix streaming older SSTable yields unnecessary tombstones (CASSANDRA-6527)
Merged from 1.2:
 * Improved error message on bad properties in DDL queries (CASSANDRA-6453)
 * Randomize batchlog candidates selection (CASSANDRA-6481)
 * Fix thundering herd on endpoint cache invalidation (CASSANDRA-6345, 6485)
 * Improve batchlog write performance with vnodes (CASSANDRA-6488)
 * cqlsh: quote single quotes in strings inside collections (CASSANDRA-6172)
 * Improve gossip performance for typical messages (CASSANDRA-6409)
 * Throw IRE if a prepared statement has more markers than supported
   (CASSANDRA-5598)
 * Expose Thread metrics for the native protocol server (CASSANDRA-6234)
 * Change snapshot response message verb to INTERNAL to avoid dropping it
   (CASSANDRA-6415)
 * Warn when collection read has > 65K elements (CASSANDRA-5428)
 * Fix cache persistence when both row and key cache are enabled
   (CASSANDRA-6413)
 * (Hadoop) add describe_local_ring (CASSANDRA-6268)
 * Fix handling of concurrent directory creation failure (CASSANDRA-6459)
 * Allow executing CREATE statements multiple times (CASSANDRA-6471)
 * Don't send confusing info with timeouts (CASSANDRA-6491)
 * Don't resubmit counter mutation runnables internally (CASSANDRA-6427)
 * Don't drop local mutations without a hint (CASSANDRA-6510)
 * Don't allow null max_hint_window_in_ms (CASSANDRA-6419)
 * Validate SliceRange start and finish lengths (CASSANDRA-6521)


2.0.3
 * Fix FD leak on slice read path (CASSANDRA-6275)
 * Cancel read meter task when closing SSTR (CASSANDRA-6358)
 * free off-heap IndexSummary during bulk (CASSANDRA-6359)
 * Recover from IOException in accept() thread (CASSANDRA-6349)
 * Improve Gossip tolerance of abnormally slow tasks (CASSANDRA-6338)
 * Fix trying to hint timed out counter writes (CASSANDRA-6322)
 * Allow restoring specific columnfamilies from archived CL (CASSANDRA-4809)
 * Avoid flushing compaction_history after each operation (CASSANDRA-6287)
 * Fix repair assertion error when tombstones expire (CASSANDRA-6277)
 * Skip loading corrupt key cache (CASSANDRA-6260)
 * Fixes for compacting larger-than-memory rows (CASSANDRA-6274)
 * Compact hottest sstables first and optionally omit coldest from
   compaction entirely (CASSANDRA-6109)
 * Fix modifying column_metadata from thrift (CASSANDRA-6182)
 * cqlsh: fix LIST USERS output (CASSANDRA-6242)
 * Add IRequestSink interface (CASSANDRA-6248)
 * Update memtable size while flushing (CASSANDRA-6249)
 * Provide hooks around CQL2/CQL3 statement execution (CASSANDRA-6252)
 * Require Permission.SELECT for CAS updates (CASSANDRA-6247)
 * New CQL-aware SSTableWriter (CASSANDRA-5894)
 * Reject CAS operation when the protocol v1 is used (CASSANDRA-6270)
 * Correctly throw error when frame too large (CASSANDRA-5981)
 * Fix serialization bug in PagedRange with 2ndary indexes (CASSANDRA-6299)
 * Fix CQL3 table validation in Thrift (CASSANDRA-6140)
 * Fix bug missing results with IN clauses (CASSANDRA-6327)
 * Fix paging with reversed slices (CASSANDRA-6343)
 * Set minTimestamp correctly to be able to drop expired sstables (CASSANDRA-6337)
 * Support NaN and Infinity as float literals (CASSANDRA-6003)
 * Remove RF from nodetool ring output (CASSANDRA-6289)
 * Fix attempting to flush empty rows (CASSANDRA-6374)
 * Fix potential out of bounds exception when paging (CASSANDRA-6333)
Merged from 1.2:
 * Optimize FD phi calculation (CASSANDRA-6386)
 * Improve initial FD phi estimate when starting up (CASSANDRA-6385)
 * Don't list CQL3 table in CLI describe even if named explicitely
   (CASSANDRA-5750)
 * Invalidate row cache when dropping CF (CASSANDRA-6351)
 * add non-jamm path for cached statements (CASSANDRA-6293)
 * add windows bat files for shell commands (CASSANDRA-6145)
 * Require logging in for Thrift CQL2/3 statement preparation (CASSANDRA-6254)
 * restrict max_num_tokens to 1536 (CASSANDRA-6267)
 * Nodetool gets default JMX port from cassandra-env.sh (CASSANDRA-6273)
 * make calculatePendingRanges asynchronous (CASSANDRA-6244)
 * Remove blocking flushes in gossip thread (CASSANDRA-6297)
 * Fix potential socket leak in connectionpool creation (CASSANDRA-6308)
 * Allow LOCAL_ONE/LOCAL_QUORUM to work with SimpleStrategy (CASSANDRA-6238)
 * cqlsh: handle 'null' as session duration (CASSANDRA-6317)
 * Fix json2sstable handling of range tombstones (CASSANDRA-6316)
 * Fix missing one row in reverse query (CASSANDRA-6330)
 * Fix reading expired row value from row cache (CASSANDRA-6325)
 * Fix AssertionError when doing set element deletion (CASSANDRA-6341)
 * Make CL code for the native protocol match the one in C* 2.0
   (CASSANDRA-6347)
 * Disallow altering CQL3 table from thrift (CASSANDRA-6370)
 * Fix size computation of prepared statement (CASSANDRA-6369)


2.0.2
 * Update FailureDetector to use nanontime (CASSANDRA-4925)
 * Fix FileCacheService regressions (CASSANDRA-6149)
 * Never return WriteTimeout for CL.ANY (CASSANDRA-6132)
 * Fix race conditions in bulk loader (CASSANDRA-6129)
 * Add configurable metrics reporting (CASSANDRA-4430)
 * drop queries exceeding a configurable number of tombstones (CASSANDRA-6117)
 * Track and persist sstable read activity (CASSANDRA-5515)
 * Fixes for speculative retry (CASSANDRA-5932, CASSANDRA-6194)
 * Improve memory usage of metadata min/max column names (CASSANDRA-6077)
 * Fix thrift validation refusing row markers on CQL3 tables (CASSANDRA-6081)
 * Fix insertion of collections with CAS (CASSANDRA-6069)
 * Correctly send metadata on SELECT COUNT (CASSANDRA-6080)
 * Track clients' remote addresses in ClientState (CASSANDRA-6070)
 * Create snapshot dir if it does not exist when migrating
   leveled manifest (CASSANDRA-6093)
 * make sequential nodetool repair the default (CASSANDRA-5950)
 * Add more hooks for compaction strategy implementations (CASSANDRA-6111)
 * Fix potential NPE on composite 2ndary indexes (CASSANDRA-6098)
 * Delete can potentially be skipped in batch (CASSANDRA-6115)
 * Allow alter keyspace on system_traces (CASSANDRA-6016)
 * Disallow empty column names in cql (CASSANDRA-6136)
 * Use Java7 file-handling APIs and fix file moving on Windows (CASSANDRA-5383)
 * Save compaction history to system keyspace (CASSANDRA-5078)
 * Fix NPE if StorageService.getOperationMode() is executed before full startup (CASSANDRA-6166)
 * CQL3: support pre-epoch longs for TimestampType (CASSANDRA-6212)
 * Add reloadtriggers command to nodetool (CASSANDRA-4949)
 * cqlsh: ignore empty 'value alias' in DESCRIBE (CASSANDRA-6139)
 * Fix sstable loader (CASSANDRA-6205)
 * Reject bootstrapping if the node already exists in gossip (CASSANDRA-5571)
 * Fix NPE while loading paxos state (CASSANDRA-6211)
 * cqlsh: add SHOW SESSION <tracing-session> command (CASSANDRA-6228)
Merged from 1.2:
 * (Hadoop) Require CFRR batchSize to be at least 2 (CASSANDRA-6114)
 * Add a warning for small LCS sstable size (CASSANDRA-6191)
 * Add ability to list specific KS/CF combinations in nodetool cfstats (CASSANDRA-4191)
 * Mark CF clean if a mutation raced the drop and got it marked dirty (CASSANDRA-5946)
 * Add a LOCAL_ONE consistency level (CASSANDRA-6202)
 * Limit CQL prepared statement cache by size instead of count (CASSANDRA-6107)
 * Tracing should log write failure rather than raw exceptions (CASSANDRA-6133)
 * lock access to TM.endpointToHostIdMap (CASSANDRA-6103)
 * Allow estimated memtable size to exceed slab allocator size (CASSANDRA-6078)
 * Start MeteredFlusher earlier to prevent OOM during CL replay (CASSANDRA-6087)
 * Avoid sending Truncate command to fat clients (CASSANDRA-6088)
 * Allow where clause conditions to be in parenthesis (CASSANDRA-6037)
 * Do not open non-ssl storage port if encryption option is all (CASSANDRA-3916)
 * Move batchlog replay to its own executor (CASSANDRA-6079)
 * Add tombstone debug threshold and histogram (CASSANDRA-6042, 6057)
 * Enable tcp keepalive on incoming connections (CASSANDRA-4053)
 * Fix fat client schema pull NPE (CASSANDRA-6089)
 * Fix memtable flushing for indexed tables (CASSANDRA-6112)
 * Fix skipping columns with multiple slices (CASSANDRA-6119)
 * Expose connected thrift + native client counts (CASSANDRA-5084)
 * Optimize auth setup (CASSANDRA-6122)
 * Trace index selection (CASSANDRA-6001)
 * Update sstablesPerReadHistogram to use biased sampling (CASSANDRA-6164)
 * Log UnknownColumnfamilyException when closing socket (CASSANDRA-5725)
 * Properly error out on CREATE INDEX for counters table (CASSANDRA-6160)
 * Handle JMX notification failure for repair (CASSANDRA-6097)
 * (Hadoop) Fetch no more than 128 splits in parallel (CASSANDRA-6169)
 * stress: add username/password authentication support (CASSANDRA-6068)
 * Fix indexed queries with row cache enabled on parent table (CASSANDRA-5732)
 * Fix compaction race during columnfamily drop (CASSANDRA-5957)
 * Fix validation of empty column names for compact tables (CASSANDRA-6152)
 * Skip replaying mutations that pass CRC but fail to deserialize (CASSANDRA-6183)
 * Rework token replacement to use replace_address (CASSANDRA-5916)
 * Fix altering column types (CASSANDRA-6185)
 * cqlsh: fix CREATE/ALTER WITH completion (CASSANDRA-6196)
 * add windows bat files for shell commands (CASSANDRA-6145)
 * Fix potential stack overflow during range tombstones insertion (CASSANDRA-6181)
 * (Hadoop) Make LOCAL_ONE the default consistency level (CASSANDRA-6214)


2.0.1
 * Fix bug that could allow reading deleted data temporarily (CASSANDRA-6025)
 * Improve memory use defaults (CASSANDRA-6059)
 * Make ThriftServer more easlly extensible (CASSANDRA-6058)
 * Remove Hadoop dependency from ITransportFactory (CASSANDRA-6062)
 * add file_cache_size_in_mb setting (CASSANDRA-5661)
 * Improve error message when yaml contains invalid properties (CASSANDRA-5958)
 * Improve leveled compaction's ability to find non-overlapping L0 compactions
   to work on concurrently (CASSANDRA-5921)
 * Notify indexer of columns shadowed by range tombstones (CASSANDRA-5614)
 * Log Merkle tree stats (CASSANDRA-2698)
 * Switch from crc32 to adler32 for compressed sstable checksums (CASSANDRA-5862)
 * Improve offheap memcpy performance (CASSANDRA-5884)
 * Use a range aware scanner for cleanup (CASSANDRA-2524)
 * Cleanup doesn't need to inspect sstables that contain only local data
   (CASSANDRA-5722)
 * Add ability for CQL3 to list partition keys (CASSANDRA-4536)
 * Improve native protocol serialization (CASSANDRA-5664)
 * Upgrade Thrift to 0.9.1 (CASSANDRA-5923)
 * Require superuser status for adding triggers (CASSANDRA-5963)
 * Make standalone scrubber handle old and new style leveled manifest
   (CASSANDRA-6005)
 * Fix paxos bugs (CASSANDRA-6012, 6013, 6023)
 * Fix paged ranges with multiple replicas (CASSANDRA-6004)
 * Fix potential AssertionError during tracing (CASSANDRA-6041)
 * Fix NPE in sstablesplit (CASSANDRA-6027)
 * Migrate pre-2.0 key/value/column aliases to system.schema_columns
   (CASSANDRA-6009)
 * Paging filter empty rows too agressively (CASSANDRA-6040)
 * Support variadic parameters for IN clauses (CASSANDRA-4210)
 * cqlsh: return the result of CAS writes (CASSANDRA-5796)
 * Fix validation of IN clauses with 2ndary indexes (CASSANDRA-6050)
 * Support named bind variables in CQL (CASSANDRA-6033)
Merged from 1.2:
 * Allow cache-keys-to-save to be set at runtime (CASSANDRA-5980)
 * Avoid second-guessing out-of-space state (CASSANDRA-5605)
 * Tuning knobs for dealing with large blobs and many CFs (CASSANDRA-5982)
 * (Hadoop) Fix CQLRW for thrift tables (CASSANDRA-6002)
 * Fix possible divide-by-zero in HHOM (CASSANDRA-5990)
 * Allow local batchlog writes for CL.ANY (CASSANDRA-5967)
 * Upgrade metrics-core to version 2.2.0 (CASSANDRA-5947)
 * Fix CqlRecordWriter with composite keys (CASSANDRA-5949)
 * Add snitch, schema version, cluster, partitioner to JMX (CASSANDRA-5881)
 * Allow disabling SlabAllocator (CASSANDRA-5935)
 * Make user-defined compaction JMX blocking (CASSANDRA-4952)
 * Fix streaming does not transfer wrapped range (CASSANDRA-5948)
 * Fix loading index summary containing empty key (CASSANDRA-5965)
 * Correctly handle limits in CompositesSearcher (CASSANDRA-5975)
 * Pig: handle CQL collections (CASSANDRA-5867)
 * Pass the updated cf to the PRSI index() method (CASSANDRA-5999)
 * Allow empty CQL3 batches (as no-op) (CASSANDRA-5994)
 * Support null in CQL3 functions (CASSANDRA-5910)
 * Replace the deprecated MapMaker with CacheLoader (CASSANDRA-6007)
 * Add SSTableDeletingNotification to DataTracker (CASSANDRA-6010)
 * Fix snapshots in use get deleted during snapshot repair (CASSANDRA-6011)
 * Move hints and exception count to o.a.c.metrics (CASSANDRA-6017)
 * Fix memory leak in snapshot repair (CASSANDRA-6047)
 * Fix sstable2sjon for CQL3 tables (CASSANDRA-5852)


2.0.0
 * Fix thrift validation when inserting into CQL3 tables (CASSANDRA-5138)
 * Fix periodic memtable flushing behavior with clean memtables (CASSANDRA-5931)
 * Fix dateOf() function for pre-2.0 timestamp columns (CASSANDRA-5928)
 * Fix SSTable unintentionally loads BF when opened for batch (CASSANDRA-5938)
 * Add stream session progress to JMX (CASSANDRA-4757)
 * Fix NPE during CAS operation (CASSANDRA-5925)
Merged from 1.2:
 * Fix getBloomFilterDiskSpaceUsed for AlwaysPresentFilter (CASSANDRA-5900)
 * Don't announce schema version until we've loaded the changes locally
   (CASSANDRA-5904)
 * Fix to support off heap bloom filters size greater than 2 GB (CASSANDRA-5903)
 * Properly handle parsing huge map and set literals (CASSANDRA-5893)


2.0.0-rc2
 * enable vnodes by default (CASSANDRA-5869)
 * fix CAS contention timeout (CASSANDRA-5830)
 * fix HsHa to respect max frame size (CASSANDRA-4573)
 * Fix (some) 2i on composite components omissions (CASSANDRA-5851)
 * cqlsh: add DESCRIBE FULL SCHEMA variant (CASSANDRA-5880)
Merged from 1.2:
 * Correctly validate sparse composite cells in scrub (CASSANDRA-5855)
 * Add KeyCacheHitRate metric to CF metrics (CASSANDRA-5868)
 * cqlsh: add support for multiline comments (CASSANDRA-5798)
 * Handle CQL3 SELECT duplicate IN restrictions on clustering columns
   (CASSANDRA-5856)


2.0.0-rc1
 * improve DecimalSerializer performance (CASSANDRA-5837)
 * fix potential spurious wakeup in AsyncOneResponse (CASSANDRA-5690)
 * fix schema-related trigger issues (CASSANDRA-5774)
 * Better validation when accessing CQL3 table from thrift (CASSANDRA-5138)
 * Fix assertion error during repair (CASSANDRA-5801)
 * Fix range tombstone bug (CASSANDRA-5805)
 * DC-local CAS (CASSANDRA-5797)
 * Add a native_protocol_version column to the system.local table (CASSANRDA-5819)
 * Use index_interval from cassandra.yaml when upgraded (CASSANDRA-5822)
 * Fix buffer underflow on socket close (CASSANDRA-5792)
Merged from 1.2:
 * Fix reading DeletionTime from 1.1-format sstables (CASSANDRA-5814)
 * cqlsh: add collections support to COPY (CASSANDRA-5698)
 * retry important messages for any IOException (CASSANDRA-5804)
 * Allow empty IN relations in SELECT/UPDATE/DELETE statements (CASSANDRA-5626)
 * cqlsh: fix crashing on Windows due to libedit detection (CASSANDRA-5812)
 * fix bulk-loading compressed sstables (CASSANDRA-5820)
 * (Hadoop) fix quoting in CqlPagingRecordReader and CqlRecordWriter
   (CASSANDRA-5824)
 * update default LCS sstable size to 160MB (CASSANDRA-5727)
 * Allow compacting 2Is via nodetool (CASSANDRA-5670)
 * Hex-encode non-String keys in OPP (CASSANDRA-5793)
 * nodetool history logging (CASSANDRA-5823)
 * (Hadoop) fix support for Thrift tables in CqlPagingRecordReader
   (CASSANDRA-5752)
 * add "all time blocked" to StatusLogger output (CASSANDRA-5825)
 * Future-proof inter-major-version schema migrations (CASSANDRA-5845)
 * (Hadoop) add CqlPagingRecordReader support for ReversedType in Thrift table
   (CASSANDRA-5718)
 * Add -no-snapshot option to scrub (CASSANDRA-5891)
 * Fix to support off heap bloom filters size greater than 2 GB (CASSANDRA-5903)
 * Properly handle parsing huge map and set literals (CASSANDRA-5893)
 * Fix LCS L0 compaction may overlap in L1 (CASSANDRA-5907)
 * New sstablesplit tool to split large sstables offline (CASSANDRA-4766)
 * Fix potential deadlock in native protocol server (CASSANDRA-5926)
 * Disallow incompatible type change in CQL3 (CASSANDRA-5882)
Merged from 1.1:
 * Correctly validate sparse composite cells in scrub (CASSANDRA-5855)


2.0.0-beta2
 * Replace countPendingHints with Hints Created metric (CASSANDRA-5746)
 * Allow nodetool with no args, and with help to run without a server (CASSANDRA-5734)
 * Cleanup AbstractType/TypeSerializer classes (CASSANDRA-5744)
 * Remove unimplemented cli option schema-mwt (CASSANDRA-5754)
 * Support range tombstones in thrift (CASSANDRA-5435)
 * Normalize table-manipulating CQL3 statements' class names (CASSANDRA-5759)
 * cqlsh: add missing table options to DESCRIBE output (CASSANDRA-5749)
 * Fix assertion error during repair (CASSANDRA-5757)
 * Fix bulkloader (CASSANDRA-5542)
 * Add LZ4 compression to the native protocol (CASSANDRA-5765)
 * Fix bugs in the native protocol v2 (CASSANDRA-5770)
 * CAS on 'primary key only' table (CASSANDRA-5715)
 * Support streaming SSTables of old versions (CASSANDRA-5772)
 * Always respect protocol version in native protocol (CASSANDRA-5778)
 * Fix ConcurrentModificationException during streaming (CASSANDRA-5782)
 * Update deletion timestamp in Commit#updatesWithPaxosTime (CASSANDRA-5787)
 * Thrift cas() method crashes if input columns are not sorted (CASSANDRA-5786)
 * Order columns names correctly when querying for CAS (CASSANDRA-5788)
 * Fix streaming retry (CASSANDRA-5775)
Merged from 1.2:
 * if no seeds can be a reached a node won't start in a ring by itself (CASSANDRA-5768)
 * add cassandra.unsafesystem property (CASSANDRA-5704)
 * (Hadoop) quote identifiers in CqlPagingRecordReader (CASSANDRA-5763)
 * Add replace_node functionality for vnodes (CASSANDRA-5337)
 * Add timeout events to query traces (CASSANDRA-5520)
 * Fix serialization of the LEFT gossip value (CASSANDRA-5696)
 * Pig: support for cql3 tables (CASSANDRA-5234)
 * Fix skipping range tombstones with reverse queries (CASSANDRA-5712)
 * Expire entries out of ThriftSessionManager (CASSANDRA-5719)
 * Don't keep ancestor information in memory (CASSANDRA-5342)
 * Expose native protocol server status in nodetool info (CASSANDRA-5735)
 * Fix pathetic performance of range tombstones (CASSANDRA-5677)
 * Fix querying with an empty (impossible) range (CASSANDRA-5573)
 * cqlsh: handle CUSTOM 2i in DESCRIBE output (CASSANDRA-5760)
 * Fix minor bug in Range.intersects(Bound) (CASSANDRA-5771)
 * cqlsh: handle disabled compression in DESCRIBE output (CASSANDRA-5766)
 * Ensure all UP events are notified on the native protocol (CASSANDRA-5769)
 * Fix formatting of sstable2json with multiple -k arguments (CASSANDRA-5781)
 * Don't rely on row marker for queries in general to hide lost markers
   after TTL expires (CASSANDRA-5762)
 * Sort nodetool help output (CASSANDRA-5776)
 * Fix column expiring during 2 phases compaction (CASSANDRA-5799)
 * now() is being rejected in INSERTs when inside collections (CASSANDRA-5795)


2.0.0-beta1
 * Add support for indexing clustered columns (CASSANDRA-5125)
 * Removed on-heap row cache (CASSANDRA-5348)
 * use nanotime consistently for node-local timeouts (CASSANDRA-5581)
 * Avoid unnecessary second pass on name-based queries (CASSANDRA-5577)
 * Experimental triggers (CASSANDRA-1311)
 * JEMalloc support for off-heap allocation (CASSANDRA-3997)
 * Single-pass compaction (CASSANDRA-4180)
 * Removed token range bisection (CASSANDRA-5518)
 * Removed compatibility with pre-1.2.5 sstables and network messages
   (CASSANDRA-5511)
 * removed PBSPredictor (CASSANDRA-5455)
 * CAS support (CASSANDRA-5062, 5441, 5442, 5443, 5619, 5667)
 * Leveled compaction performs size-tiered compactions in L0
   (CASSANDRA-5371, 5439)
 * Add yaml network topology snitch for mixed ec2/other envs (CASSANDRA-5339)
 * Log when a node is down longer than the hint window (CASSANDRA-4554)
 * Optimize tombstone creation for ExpiringColumns (CASSANDRA-4917)
 * Improve LeveledScanner work estimation (CASSANDRA-5250, 5407)
 * Replace compaction lock with runWithCompactionsDisabled (CASSANDRA-3430)
 * Change Message IDs to ints (CASSANDRA-5307)
 * Move sstable level information into the Stats component, removing the
   need for a separate Manifest file (CASSANDRA-4872)
 * avoid serializing to byte[] on commitlog append (CASSANDRA-5199)
 * make index_interval configurable per columnfamily (CASSANDRA-3961, CASSANDRA-5650)
 * add default_time_to_live (CASSANDRA-3974)
 * add memtable_flush_period_in_ms (CASSANDRA-4237)
 * replace supercolumns internally by composites (CASSANDRA-3237, 5123)
 * upgrade thrift to 0.9.0 (CASSANDRA-3719)
 * drop unnecessary keyspace parameter from user-defined compaction API
   (CASSANDRA-5139)
 * more robust solution to incomplete compactions + counters (CASSANDRA-5151)
 * Change order of directory searching for c*.in.sh (CASSANDRA-3983)
 * Add tool to reset SSTable compaction level for LCS (CASSANDRA-5271)
 * Allow custom configuration loader (CASSANDRA-5045)
 * Remove memory emergency pressure valve logic (CASSANDRA-3534)
 * Reduce request latency with eager retry (CASSANDRA-4705)
 * cqlsh: Remove ASSUME command (CASSANDRA-5331)
 * Rebuild BF when loading sstables if bloom_filter_fp_chance
   has changed since compaction (CASSANDRA-5015)
 * remove row-level bloom filters (CASSANDRA-4885)
 * Change Kernel Page Cache skipping into row preheating (disabled by default)
   (CASSANDRA-4937)
 * Improve repair by deciding on a gcBefore before sending
   out TreeRequests (CASSANDRA-4932)
 * Add an official way to disable compactions (CASSANDRA-5074)
 * Reenable ALTER TABLE DROP with new semantics (CASSANDRA-3919)
 * Add binary protocol versioning (CASSANDRA-5436)
 * Swap THshaServer for TThreadedSelectorServer (CASSANDRA-5530)
 * Add alias support to SELECT statement (CASSANDRA-5075)
 * Don't create empty RowMutations in CommitLogReplayer (CASSANDRA-5541)
 * Use range tombstones when dropping cfs/columns from schema (CASSANDRA-5579)
 * cqlsh: drop CQL2/CQL3-beta support (CASSANDRA-5585)
 * Track max/min column names in sstables to be able to optimize slice
   queries (CASSANDRA-5514, CASSANDRA-5595, CASSANDRA-5600)
 * Binary protocol: allow batching already prepared statements (CASSANDRA-4693)
 * Allow preparing timestamp, ttl and limit in CQL3 queries (CASSANDRA-4450)
 * Support native link w/o JNA in Java7 (CASSANDRA-3734)
 * Use SASL authentication in binary protocol v2 (CASSANDRA-5545)
 * Replace Thrift HsHa with LMAX Disruptor based implementation (CASSANDRA-5582)
 * cqlsh: Add row count to SELECT output (CASSANDRA-5636)
 * Include a timestamp with all read commands to determine column expiration
   (CASSANDRA-5149)
 * Streaming 2.0 (CASSANDRA-5286, 5699)
 * Conditional create/drop ks/table/index statements in CQL3 (CASSANDRA-2737)
 * more pre-table creation property validation (CASSANDRA-5693)
 * Redesign repair messages (CASSANDRA-5426)
 * Fix ALTER RENAME post-5125 (CASSANDRA-5702)
 * Disallow renaming a 2ndary indexed column (CASSANDRA-5705)
 * Rename Table to Keyspace (CASSANDRA-5613)
 * Ensure changing column_index_size_in_kb on different nodes don't corrupt the
   sstable (CASSANDRA-5454)
 * Move resultset type information into prepare, not execute (CASSANDRA-5649)
 * Auto paging in binary protocol (CASSANDRA-4415, 5714)
 * Don't tie client side use of AbstractType to JDBC (CASSANDRA-4495)
 * Adds new TimestampType to replace DateType (CASSANDRA-5723, CASSANDRA-5729)
Merged from 1.2:
 * make starting native protocol server idempotent (CASSANDRA-5728)
 * Fix loading key cache when a saved entry is no longer valid (CASSANDRA-5706)
 * Fix serialization of the LEFT gossip value (CASSANDRA-5696)
 * cqlsh: Don't show 'null' in place of empty values (CASSANDRA-5675)
 * Race condition in detecting version on a mixed 1.1/1.2 cluster
   (CASSANDRA-5692)
 * Fix skipping range tombstones with reverse queries (CASSANDRA-5712)
 * Expire entries out of ThriftSessionManager (CASSANRDA-5719)
 * Don't keep ancestor information in memory (CASSANDRA-5342)
 * cqlsh: fix handling of semicolons inside BATCH queries (CASSANDRA-5697)


1.2.6
 * Fix tracing when operation completes before all responses arrive
   (CASSANDRA-5668)
 * Fix cross-DC mutation forwarding (CASSANDRA-5632)
 * Reduce SSTableLoader memory usage (CASSANDRA-5555)
 * Scale hinted_handoff_throttle_in_kb to cluster size (CASSANDRA-5272)
 * (Hadoop) Add CQL3 input/output formats (CASSANDRA-4421, 5622)
 * (Hadoop) Fix InputKeyRange in CFIF (CASSANDRA-5536)
 * Fix dealing with ridiculously large max sstable sizes in LCS (CASSANDRA-5589)
 * Ignore pre-truncate hints (CASSANDRA-4655)
 * Move System.exit on OOM into a separate thread (CASSANDRA-5273)
 * Write row markers when serializing schema (CASSANDRA-5572)
 * Check only SSTables for the requested range when streaming (CASSANDRA-5569)
 * Improve batchlog replay behavior and hint ttl handling (CASSANDRA-5314)
 * Exclude localTimestamp from validation for tombstones (CASSANDRA-5398)
 * cqlsh: add custom prompt support (CASSANDRA-5539)
 * Reuse prepared statements in hot auth queries (CASSANDRA-5594)
 * cqlsh: add vertical output option (see EXPAND) (CASSANDRA-5597)
 * Add a rate limit option to stress (CASSANDRA-5004)
 * have BulkLoader ignore snapshots directories (CASSANDRA-5587)
 * fix SnitchProperties logging context (CASSANDRA-5602)
 * Expose whether jna is enabled and memory is locked via JMX (CASSANDRA-5508)
 * cqlsh: fix COPY FROM with ReversedType (CASSANDRA-5610)
 * Allow creating CUSTOM indexes on collections (CASSANDRA-5615)
 * Evaluate now() function at execution time (CASSANDRA-5616)
 * Expose detailed read repair metrics (CASSANDRA-5618)
 * Correct blob literal + ReversedType parsing (CASSANDRA-5629)
 * Allow GPFS to prefer the internal IP like EC2MRS (CASSANDRA-5630)
 * fix help text for -tspw cassandra-cli (CASSANDRA-5643)
 * don't throw away initial causes exceptions for internode encryption issues
   (CASSANDRA-5644)
 * Fix message spelling errors for cql select statements (CASSANDRA-5647)
 * Suppress custom exceptions thru jmx (CASSANDRA-5652)
 * Update CREATE CUSTOM INDEX syntax (CASSANDRA-5639)
 * Fix PermissionDetails.equals() method (CASSANDRA-5655)
 * Never allow partition key ranges in CQL3 without token() (CASSANDRA-5666)
 * Gossiper incorrectly drops AppState for an upgrading node (CASSANDRA-5660)
 * Connection thrashing during multi-region ec2 during upgrade, due to
   messaging version (CASSANDRA-5669)
 * Avoid over reconnecting in EC2MRS (CASSANDRA-5678)
 * Fix ReadResponseSerializer.serializedSize() for digest reads (CASSANDRA-5476)
 * allow sstable2json on 2i CFs (CASSANDRA-5694)
Merged from 1.1:
 * Remove buggy thrift max message length option (CASSANDRA-5529)
 * Fix NPE in Pig's widerow mode (CASSANDRA-5488)
 * Add split size parameter to Pig and disable split combination (CASSANDRA-5544)


1.2.5
 * make BytesToken.toString only return hex bytes (CASSANDRA-5566)
 * Ensure that submitBackground enqueues at least one task (CASSANDRA-5554)
 * fix 2i updates with identical values and timestamps (CASSANDRA-5540)
 * fix compaction throttling bursty-ness (CASSANDRA-4316)
 * reduce memory consumption of IndexSummary (CASSANDRA-5506)
 * remove per-row column name bloom filters (CASSANDRA-5492)
 * Include fatal errors in trace events (CASSANDRA-5447)
 * Ensure that PerRowSecondaryIndex is notified of row-level deletes
   (CASSANDRA-5445)
 * Allow empty blob literals in CQL3 (CASSANDRA-5452)
 * Fix streaming RangeTombstones at column index boundary (CASSANDRA-5418)
 * Fix preparing statements when current keyspace is not set (CASSANDRA-5468)
 * Fix SemanticVersion.isSupportedBy minor/patch handling (CASSANDRA-5496)
 * Don't provide oldCfId for post-1.1 system cfs (CASSANDRA-5490)
 * Fix primary range ignores replication strategy (CASSANDRA-5424)
 * Fix shutdown of binary protocol server (CASSANDRA-5507)
 * Fix repair -snapshot not working (CASSANDRA-5512)
 * Set isRunning flag later in binary protocol server (CASSANDRA-5467)
 * Fix use of CQL3 functions with descending clustering order (CASSANDRA-5472)
 * Disallow renaming columns one at a time for thrift table in CQL3
   (CASSANDRA-5531)
 * cqlsh: add CLUSTERING ORDER BY support to DESCRIBE (CASSANDRA-5528)
 * Add custom secondary index support to CQL3 (CASSANDRA-5484)
 * Fix repair hanging silently on unexpected error (CASSANDRA-5229)
 * Fix Ec2Snitch regression introduced by CASSANDRA-5171 (CASSANDRA-5432)
 * Add nodetool enablebackup/disablebackup (CASSANDRA-5556)
 * cqlsh: fix DESCRIBE after case insensitive USE (CASSANDRA-5567)
Merged from 1.1
 * Add retry mechanism to OTC for non-droppable_verbs (CASSANDRA-5393)
 * Use allocator information to improve memtable memory usage estimate
   (CASSANDRA-5497)
 * Fix trying to load deleted row into row cache on startup (CASSANDRA-4463)
 * fsync leveled manifest to avoid corruption (CASSANDRA-5535)
 * Fix Bound intersection computation (CASSANDRA-5551)
 * sstablescrub now respects max memory size in cassandra.in.sh (CASSANDRA-5562)


1.2.4
 * Ensure that PerRowSecondaryIndex updates see the most recent values
   (CASSANDRA-5397)
 * avoid duplicate index entries ind PrecompactedRow and
   ParallelCompactionIterable (CASSANDRA-5395)
 * remove the index entry on oldColumn when new column is a tombstone
   (CASSANDRA-5395)
 * Change default stream throughput from 400 to 200 mbps (CASSANDRA-5036)
 * Gossiper logs DOWN for symmetry with UP (CASSANDRA-5187)
 * Fix mixing prepared statements between keyspaces (CASSANDRA-5352)
 * Fix consistency level during bootstrap - strike 3 (CASSANDRA-5354)
 * Fix transposed arguments in AlreadyExistsException (CASSANDRA-5362)
 * Improve asynchronous hint delivery (CASSANDRA-5179)
 * Fix Guava dependency version (12.0 -> 13.0.1) for Maven (CASSANDRA-5364)
 * Validate that provided CQL3 collection value are < 64K (CASSANDRA-5355)
 * Make upgradeSSTable skip current version sstables by default (CASSANDRA-5366)
 * Optimize min/max timestamp collection (CASSANDRA-5373)
 * Invalid streamId in cql binary protocol when using invalid CL
   (CASSANDRA-5164)
 * Fix validation for IN where clauses with collections (CASSANDRA-5376)
 * Copy resultSet on count query to avoid ConcurrentModificationException
   (CASSANDRA-5382)
 * Correctly typecheck in CQL3 even with ReversedType (CASSANDRA-5386)
 * Fix streaming compressed files when using encryption (CASSANDRA-5391)
 * cassandra-all 1.2.0 pom missing netty dependency (CASSANDRA-5392)
 * Fix writetime/ttl functions on null values (CASSANDRA-5341)
 * Fix NPE during cql3 select with token() (CASSANDRA-5404)
 * IndexHelper.skipBloomFilters won't skip non-SHA filters (CASSANDRA-5385)
 * cqlsh: Print maps ordered by key, sort sets (CASSANDRA-5413)
 * Add null syntax support in CQL3 for inserts (CASSANDRA-3783)
 * Allow unauthenticated set_keyspace() calls (CASSANDRA-5423)
 * Fix potential incremental backups race (CASSANDRA-5410)
 * Fix prepared BATCH statements with batch-level timestamps (CASSANDRA-5415)
 * Allow overriding superuser setup delay (CASSANDRA-5430)
 * cassandra-shuffle with JMX usernames and passwords (CASSANDRA-5431)
Merged from 1.1:
 * cli: Quote ks and cf names in schema output when needed (CASSANDRA-5052)
 * Fix bad default for min/max timestamp in SSTableMetadata (CASSANDRA-5372)
 * Fix cf name extraction from manifest in Directories.migrateFile()
   (CASSANDRA-5242)
 * Support pluggable internode authentication (CASSANDRA-5401)


1.2.3
 * add check for sstable overlap within a level on startup (CASSANDRA-5327)
 * replace ipv6 colons in jmx object names (CASSANDRA-5298, 5328)
 * Avoid allocating SSTableBoundedScanner during repair when the range does
   not intersect the sstable (CASSANDRA-5249)
 * Don't lowercase property map keys (this breaks NTS) (CASSANDRA-5292)
 * Fix composite comparator with super columns (CASSANDRA-5287)
 * Fix insufficient validation of UPDATE queries against counter cfs
   (CASSANDRA-5300)
 * Fix PropertyFileSnitch default DC/Rack behavior (CASSANDRA-5285)
 * Handle null values when executing prepared statement (CASSANDRA-5081)
 * Add netty to pom dependencies (CASSANDRA-5181)
 * Include type arguments in Thrift CQLPreparedResult (CASSANDRA-5311)
 * Fix compaction not removing columns when bf_fp_ratio is 1 (CASSANDRA-5182)
 * cli: Warn about missing CQL3 tables in schema descriptions (CASSANDRA-5309)
 * Re-enable unknown option in replication/compaction strategies option for
   backward compatibility (CASSANDRA-4795)
 * Add binary protocol support to stress (CASSANDRA-4993)
 * cqlsh: Fix COPY FROM value quoting and null handling (CASSANDRA-5305)
 * Fix repair -pr for vnodes (CASSANDRA-5329)
 * Relax CL for auth queries for non-default users (CASSANDRA-5310)
 * Fix AssertionError during repair (CASSANDRA-5245)
 * Don't announce migrations to pre-1.2 nodes (CASSANDRA-5334)
Merged from 1.1:
 * Update offline scrub for 1.0 -> 1.1 directory structure (CASSANDRA-5195)
 * add tmp flag to Descriptor hashcode (CASSANDRA-4021)
 * fix logging of "Found table data in data directories" when only system tables
   are present (CASSANDRA-5289)
 * cli: Add JMX authentication support (CASSANDRA-5080)
 * nodetool: ability to repair specific range (CASSANDRA-5280)
 * Fix possible assertion triggered in SliceFromReadCommand (CASSANDRA-5284)
 * cqlsh: Add inet type support on Windows (ipv4-only) (CASSANDRA-4801)
 * Fix race when initializing ColumnFamilyStore (CASSANDRA-5350)
 * Add UseTLAB JVM flag (CASSANDRA-5361)


1.2.2
 * fix potential for multiple concurrent compactions of the same sstables
   (CASSANDRA-5256)
 * avoid no-op caching of byte[] on commitlog append (CASSANDRA-5199)
 * fix symlinks under data dir not working (CASSANDRA-5185)
 * fix bug in compact storage metadata handling (CASSANDRA-5189)
 * Validate login for USE queries (CASSANDRA-5207)
 * cli: remove default username and password (CASSANDRA-5208)
 * configure populate_io_cache_on_flush per-CF (CASSANDRA-4694)
 * allow configuration of internode socket buffer (CASSANDRA-3378)
 * Make sstable directory picking blacklist-aware again (CASSANDRA-5193)
 * Correctly expire gossip states for edge cases (CASSANDRA-5216)
 * Improve handling of directory creation failures (CASSANDRA-5196)
 * Expose secondary indicies to the rest of nodetool (CASSANDRA-4464)
 * Binary protocol: avoid sending notification for 0.0.0.0 (CASSANDRA-5227)
 * add UseCondCardMark XX jvm settings on jdk 1.7 (CASSANDRA-4366)
 * CQL3 refactor to allow conversion function (CASSANDRA-5226)
 * Fix drop of sstables in some circumstance (CASSANDRA-5232)
 * Implement caching of authorization results (CASSANDRA-4295)
 * Add support for LZ4 compression (CASSANDRA-5038)
 * Fix missing columns in wide rows queries (CASSANDRA-5225)
 * Simplify auth setup and make system_auth ks alterable (CASSANDRA-5112)
 * Stop compactions from hanging during bootstrap (CASSANDRA-5244)
 * fix compressed streaming sending extra chunk (CASSANDRA-5105)
 * Add CQL3-based implementations of IAuthenticator and IAuthorizer
   (CASSANDRA-4898)
 * Fix timestamp-based tomstone removal logic (CASSANDRA-5248)
 * cli: Add JMX authentication support (CASSANDRA-5080)
 * Fix forceFlush behavior (CASSANDRA-5241)
 * cqlsh: Add username autocompletion (CASSANDRA-5231)
 * Fix CQL3 composite partition key error (CASSANDRA-5240)
 * Allow IN clause on last clustering key (CASSANDRA-5230)
Merged from 1.1:
 * fix start key/end token validation for wide row iteration (CASSANDRA-5168)
 * add ConfigHelper support for Thrift frame and max message sizes (CASSANDRA-5188)
 * fix nodetool repair not fail on node down (CASSANDRA-5203)
 * always collect tombstone hints (CASSANDRA-5068)
 * Fix error when sourcing file in cqlsh (CASSANDRA-5235)


1.2.1
 * stream undelivered hints on decommission (CASSANDRA-5128)
 * GossipingPropertyFileSnitch loads saved dc/rack info if needed (CASSANDRA-5133)
 * drain should flush system CFs too (CASSANDRA-4446)
 * add inter_dc_tcp_nodelay setting (CASSANDRA-5148)
 * re-allow wrapping ranges for start_token/end_token range pairitspwng (CASSANDRA-5106)
 * fix validation compaction of empty rows (CASSANDRA-5136)
 * nodetool methods to enable/disable hint storage/delivery (CASSANDRA-4750)
 * disallow bloom filter false positive chance of 0 (CASSANDRA-5013)
 * add threadpool size adjustment methods to JMXEnabledThreadPoolExecutor and
   CompactionManagerMBean (CASSANDRA-5044)
 * fix hinting for dropped local writes (CASSANDRA-4753)
 * off-heap cache doesn't need mutable column container (CASSANDRA-5057)
 * apply disk_failure_policy to bad disks on initial directory creation
   (CASSANDRA-4847)
 * Optimize name-based queries to use ArrayBackedSortedColumns (CASSANDRA-5043)
 * Fall back to old manifest if most recent is unparseable (CASSANDRA-5041)
 * pool [Compressed]RandomAccessReader objects on the partitioned read path
   (CASSANDRA-4942)
 * Add debug logging to list filenames processed by Directories.migrateFile
   method (CASSANDRA-4939)
 * Expose black-listed directories via JMX (CASSANDRA-4848)
 * Log compaction merge counts (CASSANDRA-4894)
 * Minimize byte array allocation by AbstractData{Input,Output} (CASSANDRA-5090)
 * Add SSL support for the binary protocol (CASSANDRA-5031)
 * Allow non-schema system ks modification for shuffle to work (CASSANDRA-5097)
 * cqlsh: Add default limit to SELECT statements (CASSANDRA-4972)
 * cqlsh: fix DESCRIBE for 1.1 cfs in CQL3 (CASSANDRA-5101)
 * Correctly gossip with nodes >= 1.1.7 (CASSANDRA-5102)
 * Ensure CL guarantees on digest mismatch (CASSANDRA-5113)
 * Validate correctly selects on composite partition key (CASSANDRA-5122)
 * Fix exception when adding collection (CASSANDRA-5117)
 * Handle states for non-vnode clusters correctly (CASSANDRA-5127)
 * Refuse unrecognized replication and compaction strategy options (CASSANDRA-4795)
 * Pick the correct value validator in sstable2json for cql3 tables (CASSANDRA-5134)
 * Validate login for describe_keyspace, describe_keyspaces and set_keyspace
   (CASSANDRA-5144)
 * Fix inserting empty maps (CASSANDRA-5141)
 * Don't remove tokens from System table for node we know (CASSANDRA-5121)
 * fix streaming progress report for compresed files (CASSANDRA-5130)
 * Coverage analysis for low-CL queries (CASSANDRA-4858)
 * Stop interpreting dates as valid timeUUID value (CASSANDRA-4936)
 * Adds E notation for floating point numbers (CASSANDRA-4927)
 * Detect (and warn) unintentional use of the cql2 thrift methods when cql3 was
   intended (CASSANDRA-5172)
 * cli: Quote ks and cf names in schema output when needed (CASSANDRA-5052)
 * Fix cf name extraction from manifest in Directories.migrateFile() (CASSANDRA-5242)
 * Replace mistaken usage of commons-logging with slf4j (CASSANDRA-5464)
 * Ensure Jackson dependency matches lib (CASSANDRA-5126)
 * Expose droppable tombstone ratio stats over JMX (CASSANDRA-5159)
Merged from 1.1:
 * Simplify CompressedRandomAccessReader to work around JDK FD bug (CASSANDRA-5088)
 * Improve handling a changing target throttle rate mid-compaction (CASSANDRA-5087)
 * Pig: correctly decode row keys in widerow mode (CASSANDRA-5098)
 * nodetool repair command now prints progress (CASSANDRA-4767)
 * fix user defined compaction to run against 1.1 data directory (CASSANDRA-5118)
 * Fix CQL3 BATCH authorization caching (CASSANDRA-5145)
 * fix get_count returns incorrect value with TTL (CASSANDRA-5099)
 * better handling for mid-compaction failure (CASSANDRA-5137)
 * convert default marshallers list to map for better readability (CASSANDRA-5109)
 * fix ConcurrentModificationException in getBootstrapSource (CASSANDRA-5170)
 * fix sstable maxtimestamp for row deletes and pre-1.1.1 sstables (CASSANDRA-5153)
 * Fix thread growth on node removal (CASSANDRA-5175)
 * Make Ec2Region's datacenter name configurable (CASSANDRA-5155)


1.2.0
 * Disallow counters in collections (CASSANDRA-5082)
 * cqlsh: add unit tests (CASSANDRA-3920)
 * fix default bloom_filter_fp_chance for LeveledCompactionStrategy (CASSANDRA-5093)
Merged from 1.1:
 * add validation for get_range_slices with start_key and end_token (CASSANDRA-5089)


1.2.0-rc2
 * fix nodetool ownership display with vnodes (CASSANDRA-5065)
 * cqlsh: add DESCRIBE KEYSPACES command (CASSANDRA-5060)
 * Fix potential infinite loop when reloading CFS (CASSANDRA-5064)
 * Fix SimpleAuthorizer example (CASSANDRA-5072)
 * cqlsh: force CL.ONE for tracing and system.schema* queries (CASSANDRA-5070)
 * Includes cassandra-shuffle in the debian package (CASSANDRA-5058)
Merged from 1.1:
 * fix multithreaded compaction deadlock (CASSANDRA-4492)
 * fix temporarily missing schema after upgrade from pre-1.1.5 (CASSANDRA-5061)
 * Fix ALTER TABLE overriding compression options with defaults
   (CASSANDRA-4996, 5066)
 * fix specifying and altering crc_check_chance (CASSANDRA-5053)
 * fix Murmur3Partitioner ownership% calculation (CASSANDRA-5076)
 * Don't expire columns sooner than they should in 2ndary indexes (CASSANDRA-5079)


1.2-rc1
 * rename rpc_timeout settings to request_timeout (CASSANDRA-5027)
 * add BF with 0.1 FP to LCS by default (CASSANDRA-5029)
 * Fix preparing insert queries (CASSANDRA-5016)
 * Fix preparing queries with counter increment (CASSANDRA-5022)
 * Fix preparing updates with collections (CASSANDRA-5017)
 * Don't generate UUID based on other node address (CASSANDRA-5002)
 * Fix message when trying to alter a clustering key type (CASSANDRA-5012)
 * Update IAuthenticator to match the new IAuthorizer (CASSANDRA-5003)
 * Fix inserting only a key in CQL3 (CASSANDRA-5040)
 * Fix CQL3 token() function when used with strings (CASSANDRA-5050)
Merged from 1.1:
 * reduce log spam from invalid counter shards (CASSANDRA-5026)
 * Improve schema propagation performance (CASSANDRA-5025)
 * Fix for IndexHelper.IndexFor throws OOB Exception (CASSANDRA-5030)
 * cqlsh: make it possible to describe thrift CFs (CASSANDRA-4827)
 * cqlsh: fix timestamp formatting on some platforms (CASSANDRA-5046)


1.2-beta3
 * make consistency level configurable in cqlsh (CASSANDRA-4829)
 * fix cqlsh rendering of blob fields (CASSANDRA-4970)
 * fix cqlsh DESCRIBE command (CASSANDRA-4913)
 * save truncation position in system table (CASSANDRA-4906)
 * Move CompressionMetadata off-heap (CASSANDRA-4937)
 * allow CLI to GET cql3 columnfamily data (CASSANDRA-4924)
 * Fix rare race condition in getExpireTimeForEndpoint (CASSANDRA-4402)
 * acquire references to overlapping sstables during compaction so bloom filter
   doesn't get free'd prematurely (CASSANDRA-4934)
 * Don't share slice query filter in CQL3 SelectStatement (CASSANDRA-4928)
 * Separate tracing from Log4J (CASSANDRA-4861)
 * Exclude gcable tombstones from merkle-tree computation (CASSANDRA-4905)
 * Better printing of AbstractBounds for tracing (CASSANDRA-4931)
 * Optimize mostRecentTombstone check in CC.collectAllData (CASSANDRA-4883)
 * Change stream session ID to UUID to avoid collision from same node (CASSANDRA-4813)
 * Use Stats.db when bulk loading if present (CASSANDRA-4957)
 * Skip repair on system_trace and keyspaces with RF=1 (CASSANDRA-4956)
 * (cql3) Remove arbitrary SELECT limit (CASSANDRA-4918)
 * Correctly handle prepared operation on collections (CASSANDRA-4945)
 * Fix CQL3 LIMIT (CASSANDRA-4877)
 * Fix Stress for CQL3 (CASSANDRA-4979)
 * Remove cassandra specific exceptions from JMX interface (CASSANDRA-4893)
 * (CQL3) Force using ALLOW FILTERING on potentially inefficient queries (CASSANDRA-4915)
 * (cql3) Fix adding column when the table has collections (CASSANDRA-4982)
 * (cql3) Fix allowing collections with compact storage (CASSANDRA-4990)
 * (cql3) Refuse ttl/writetime function on collections (CASSANDRA-4992)
 * Replace IAuthority with new IAuthorizer (CASSANDRA-4874)
 * clqsh: fix KEY pseudocolumn escaping when describing Thrift tables
   in CQL3 mode (CASSANDRA-4955)
 * add basic authentication support for Pig CassandraStorage (CASSANDRA-3042)
 * fix CQL2 ALTER TABLE compaction_strategy_class altering (CASSANDRA-4965)
Merged from 1.1:
 * Fall back to old describe_splits if d_s_ex is not available (CASSANDRA-4803)
 * Improve error reporting when streaming ranges fail (CASSANDRA-5009)
 * Fix cqlsh timestamp formatting of timezone info (CASSANDRA-4746)
 * Fix assertion failure with leveled compaction (CASSANDRA-4799)
 * Check for null end_token in get_range_slice (CASSANDRA-4804)
 * Remove all remnants of removed nodes (CASSANDRA-4840)
 * Add aut-reloading of the log4j file in debian package (CASSANDRA-4855)
 * Fix estimated row cache entry size (CASSANDRA-4860)
 * reset getRangeSlice filter after finishing a row for get_paged_slice
   (CASSANDRA-4919)
 * expunge row cache post-truncate (CASSANDRA-4940)
 * Allow static CF definition with compact storage (CASSANDRA-4910)
 * Fix endless loop/compaction of schema_* CFs due to broken timestamps (CASSANDRA-4880)
 * Fix 'wrong class type' assertion in CounterColumn (CASSANDRA-4976)


1.2-beta2
 * fp rate of 1.0 disables BF entirely; LCS defaults to 1.0 (CASSANDRA-4876)
 * off-heap bloom filters for row keys (CASSANDRA_4865)
 * add extension point for sstable components (CASSANDRA-4049)
 * improve tracing output (CASSANDRA-4852, 4862)
 * make TRACE verb droppable (CASSANDRA-4672)
 * fix BulkLoader recognition of CQL3 columnfamilies (CASSANDRA-4755)
 * Sort commitlog segments for replay by id instead of mtime (CASSANDRA-4793)
 * Make hint delivery asynchronous (CASSANDRA-4761)
 * Pluggable Thrift transport factories for CLI and cqlsh (CASSANDRA-4609, 4610)
 * cassandra-cli: allow Double value type to be inserted to a column (CASSANDRA-4661)
 * Add ability to use custom TServerFactory implementations (CASSANDRA-4608)
 * optimize batchlog flushing to skip successful batches (CASSANDRA-4667)
 * include metadata for system keyspace itself in schema tables (CASSANDRA-4416)
 * add check to PropertyFileSnitch to verify presence of location for
   local node (CASSANDRA-4728)
 * add PBSPredictor consistency modeler (CASSANDRA-4261)
 * remove vestiges of Thrift unframed mode (CASSANDRA-4729)
 * optimize single-row PK lookups (CASSANDRA-4710)
 * adjust blockFor calculation to account for pending ranges due to node
   movement (CASSANDRA-833)
 * Change CQL version to 3.0.0 and stop accepting 3.0.0-beta1 (CASSANDRA-4649)
 * (CQL3) Make prepared statement global instead of per connection
   (CASSANDRA-4449)
 * Fix scrubbing of CQL3 created tables (CASSANDRA-4685)
 * (CQL3) Fix validation when using counter and regular columns in the same
   table (CASSANDRA-4706)
 * Fix bug starting Cassandra with simple authentication (CASSANDRA-4648)
 * Add support for batchlog in CQL3 (CASSANDRA-4545, 4738)
 * Add support for multiple column family outputs in CFOF (CASSANDRA-4208)
 * Support repairing only the local DC nodes (CASSANDRA-4747)
 * Use rpc_address for binary protocol and change default port (CASSANDRA-4751)
 * Fix use of collections in prepared statements (CASSANDRA-4739)
 * Store more information into peers table (CASSANDRA-4351, 4814)
 * Configurable bucket size for size tiered compaction (CASSANDRA-4704)
 * Run leveled compaction in parallel (CASSANDRA-4310)
 * Fix potential NPE during CFS reload (CASSANDRA-4786)
 * Composite indexes may miss results (CASSANDRA-4796)
 * Move consistency level to the protocol level (CASSANDRA-4734, 4824)
 * Fix Subcolumn slice ends not respected (CASSANDRA-4826)
 * Fix Assertion error in cql3 select (CASSANDRA-4783)
 * Fix list prepend logic (CQL3) (CASSANDRA-4835)
 * Add booleans as literals in CQL3 (CASSANDRA-4776)
 * Allow renaming PK columns in CQL3 (CASSANDRA-4822)
 * Fix binary protocol NEW_NODE event (CASSANDRA-4679)
 * Fix potential infinite loop in tombstone compaction (CASSANDRA-4781)
 * Remove system tables accounting from schema (CASSANDRA-4850)
 * (cql3) Force provided columns in clustering key order in
   'CLUSTERING ORDER BY' (CASSANDRA-4881)
 * Fix composite index bug (CASSANDRA-4884)
 * Fix short read protection for CQL3 (CASSANDRA-4882)
 * Add tracing support to the binary protocol (CASSANDRA-4699)
 * (cql3) Don't allow prepared marker inside collections (CASSANDRA-4890)
 * Re-allow order by on non-selected columns (CASSANDRA-4645)
 * Bug when composite index is created in a table having collections (CASSANDRA-4909)
 * log index scan subject in CompositesSearcher (CASSANDRA-4904)
Merged from 1.1:
 * add get[Row|Key]CacheEntries to CacheServiceMBean (CASSANDRA-4859)
 * fix get_paged_slice to wrap to next row correctly (CASSANDRA-4816)
 * fix indexing empty column values (CASSANDRA-4832)
 * allow JdbcDate to compose null Date objects (CASSANDRA-4830)
 * fix possible stackoverflow when compacting 1000s of sstables
   (CASSANDRA-4765)
 * fix wrong leveled compaction progress calculation (CASSANDRA-4807)
 * add a close() method to CRAR to prevent leaking file descriptors (CASSANDRA-4820)
 * fix potential infinite loop in get_count (CASSANDRA-4833)
 * fix compositeType.{get/from}String methods (CASSANDRA-4842)
 * (CQL) fix CREATE COLUMNFAMILY permissions check (CASSANDRA-4864)
 * Fix DynamicCompositeType same type comparison (CASSANDRA-4711)
 * Fix duplicate SSTable reference when stream session failed (CASSANDRA-3306)
 * Allow static CF definition with compact storage (CASSANDRA-4910)
 * Fix endless loop/compaction of schema_* CFs due to broken timestamps (CASSANDRA-4880)
 * Fix 'wrong class type' assertion in CounterColumn (CASSANDRA-4976)


1.2-beta1
 * add atomic_batch_mutate (CASSANDRA-4542, -4635)
 * increase default max_hint_window_in_ms to 3h (CASSANDRA-4632)
 * include message initiation time to replicas so they can more
   accurately drop timed-out requests (CASSANDRA-2858)
 * fix clientutil.jar dependencies (CASSANDRA-4566)
 * optimize WriteResponse (CASSANDRA-4548)
 * new metrics (CASSANDRA-4009)
 * redesign KEYS indexes to avoid read-before-write (CASSANDRA-2897)
 * debug tracing (CASSANDRA-1123)
 * parallelize row cache loading (CASSANDRA-4282)
 * Make compaction, flush JBOD-aware (CASSANDRA-4292)
 * run local range scans on the read stage (CASSANDRA-3687)
 * clean up ioexceptions (CASSANDRA-2116)
 * add disk_failure_policy (CASSANDRA-2118)
 * Introduce new json format with row level deletion (CASSANDRA-4054)
 * remove redundant "name" column from schema_keyspaces (CASSANDRA-4433)
 * improve "nodetool ring" handling of multi-dc clusters (CASSANDRA-3047)
 * update NTS calculateNaturalEndpoints to be O(N log N) (CASSANDRA-3881)
 * split up rpc timeout by operation type (CASSANDRA-2819)
 * rewrite key cache save/load to use only sequential i/o (CASSANDRA-3762)
 * update MS protocol with a version handshake + broadcast address id
   (CASSANDRA-4311)
 * multithreaded hint replay (CASSANDRA-4189)
 * add inter-node message compression (CASSANDRA-3127)
 * remove COPP (CASSANDRA-2479)
 * Track tombstone expiration and compact when tombstone content is
   higher than a configurable threshold, default 20% (CASSANDRA-3442, 4234)
 * update MurmurHash to version 3 (CASSANDRA-2975)
 * (CLI) track elapsed time for `delete' operation (CASSANDRA-4060)
 * (CLI) jline version is bumped to 1.0 to properly  support
   'delete' key function (CASSANDRA-4132)
 * Save IndexSummary into new SSTable 'Summary' component (CASSANDRA-2392, 4289)
 * Add support for range tombstones (CASSANDRA-3708)
 * Improve MessagingService efficiency (CASSANDRA-3617)
 * Avoid ID conflicts from concurrent schema changes (CASSANDRA-3794)
 * Set thrift HSHA server thread limit to unlimited by default (CASSANDRA-4277)
 * Avoids double serialization of CF id in RowMutation messages
   (CASSANDRA-4293)
 * stream compressed sstables directly with java nio (CASSANDRA-4297)
 * Support multiple ranges in SliceQueryFilter (CASSANDRA-3885)
 * Add column metadata to system column families (CASSANDRA-4018)
 * (cql3) Always use composite types by default (CASSANDRA-4329)
 * (cql3) Add support for set, map and list (CASSANDRA-3647)
 * Validate date type correctly (CASSANDRA-4441)
 * (cql3) Allow definitions with only a PK (CASSANDRA-4361)
 * (cql3) Add support for row key composites (CASSANDRA-4179)
 * improve DynamicEndpointSnitch by using reservoir sampling (CASSANDRA-4038)
 * (cql3) Add support for 2ndary indexes (CASSANDRA-3680)
 * (cql3) fix defining more than one PK to be invalid (CASSANDRA-4477)
 * remove schema agreement checking from all external APIs (Thrift, CQL and CQL3) (CASSANDRA-4487)
 * add Murmur3Partitioner and make it default for new installations (CASSANDRA-3772, 4621)
 * (cql3) update pseudo-map syntax to use map syntax (CASSANDRA-4497)
 * Finer grained exceptions hierarchy and provides error code with exceptions (CASSANDRA-3979)
 * Adds events push to binary protocol (CASSANDRA-4480)
 * Rewrite nodetool help (CASSANDRA-2293)
 * Make CQL3 the default for CQL (CASSANDRA-4640)
 * update stress tool to be able to use CQL3 (CASSANDRA-4406)
 * Accept all thrift update on CQL3 cf but don't expose their metadata (CASSANDRA-4377)
 * Replace Throttle with Guava's RateLimiter for HintedHandOff (CASSANDRA-4541)
 * fix counter add/get using CQL2 and CQL3 in stress tool (CASSANDRA-4633)
 * Add sstable count per level to cfstats (CASSANDRA-4537)
 * (cql3) Add ALTER KEYSPACE statement (CASSANDRA-4611)
 * (cql3) Allow defining default consistency levels (CASSANDRA-4448)
 * (cql3) Fix queries using LIMIT missing results (CASSANDRA-4579)
 * fix cross-version gossip messaging (CASSANDRA-4576)
 * added inet data type (CASSANDRA-4627)


1.1.6
 * Wait for writes on synchronous read digest mismatch (CASSANDRA-4792)
 * fix commitlog replay for nanotime-infected sstables (CASSANDRA-4782)
 * preflight check ttl for maximum of 20 years (CASSANDRA-4771)
 * (Pig) fix widerow input with single column rows (CASSANDRA-4789)
 * Fix HH to compact with correct gcBefore, which avoids wiping out
   undelivered hints (CASSANDRA-4772)
 * LCS will merge up to 32 L0 sstables as intended (CASSANDRA-4778)
 * NTS will default unconfigured DC replicas to zero (CASSANDRA-4675)
 * use default consistency level in counter validation if none is
   explicitly provide (CASSANDRA-4700)
 * Improve IAuthority interface by introducing fine-grained
   access permissions and grant/revoke commands (CASSANDRA-4490, 4644)
 * fix assumption error in CLI when updating/describing keyspace
   (CASSANDRA-4322)
 * Adds offline sstablescrub to debian packaging (CASSANDRA-4642)
 * Automatic fixing of overlapping leveled sstables (CASSANDRA-4644)
 * fix error when using ORDER BY with extended selections (CASSANDRA-4689)
 * (CQL3) Fix validation for IN queries for non-PK cols (CASSANDRA-4709)
 * fix re-created keyspace disappering after 1.1.5 upgrade
   (CASSANDRA-4698, 4752)
 * (CLI) display elapsed time in 2 fraction digits (CASSANDRA-3460)
 * add authentication support to sstableloader (CASSANDRA-4712)
 * Fix CQL3 'is reversed' logic (CASSANDRA-4716, 4759)
 * (CQL3) Don't return ReversedType in result set metadata (CASSANDRA-4717)
 * Backport adding AlterKeyspace statement (CASSANDRA-4611)
 * (CQL3) Correcty accept upper-case data types (CASSANDRA-4770)
 * Add binary protocol events for schema changes (CASSANDRA-4684)
Merged from 1.0:
 * Switch from NBHM to CHM in MessagingService's callback map, which
   prevents OOM in long-running instances (CASSANDRA-4708)


1.1.5
 * add SecondaryIndex.reload API (CASSANDRA-4581)
 * use millis + atomicint for commitlog segment creation instead of
   nanotime, which has issues under some hypervisors (CASSANDRA-4601)
 * fix FD leak in slice queries (CASSANDRA-4571)
 * avoid recursion in leveled compaction (CASSANDRA-4587)
 * increase stack size under Java7 to 180K
 * Log(info) schema changes (CASSANDRA-4547)
 * Change nodetool setcachecapcity to manipulate global caches (CASSANDRA-4563)
 * (cql3) fix setting compaction strategy (CASSANDRA-4597)
 * fix broken system.schema_* timestamps on system startup (CASSANDRA-4561)
 * fix wrong skip of cache saving (CASSANDRA-4533)
 * Avoid NPE when lost+found is in data dir (CASSANDRA-4572)
 * Respect five-minute flush moratorium after initial CL replay (CASSANDRA-4474)
 * Adds ntp as recommended in debian packaging (CASSANDRA-4606)
 * Configurable transport in CF Record{Reader|Writer} (CASSANDRA-4558)
 * (cql3) fix potential NPE with both equal and unequal restriction (CASSANDRA-4532)
 * (cql3) improves ORDER BY validation (CASSANDRA-4624)
 * Fix potential deadlock during counter writes (CASSANDRA-4578)
 * Fix cql error with ORDER BY when using IN (CASSANDRA-4612)
Merged from 1.0:
 * increase Xss to 160k to accomodate latest 1.6 JVMs (CASSANDRA-4602)
 * fix toString of hint destination tokens (CASSANDRA-4568)
 * Fix multiple values for CurrentLocal NodeID (CASSANDRA-4626)


1.1.4
 * fix offline scrub to catch >= out of order rows (CASSANDRA-4411)
 * fix cassandra-env.sh on RHEL and other non-dash-based systems
   (CASSANDRA-4494)
Merged from 1.0:
 * (Hadoop) fix setting key length for old-style mapred api (CASSANDRA-4534)
 * (Hadoop) fix iterating through a resultset consisting entirely
   of tombstoned rows (CASSANDRA-4466)


1.1.3
 * (cqlsh) add COPY TO (CASSANDRA-4434)
 * munmap commitlog segments before rename (CASSANDRA-4337)
 * (JMX) rename getRangeKeySample to sampleKeyRange to avoid returning
   multi-MB results as an attribute (CASSANDRA-4452)
 * flush based on data size, not throughput; overwritten columns no
   longer artificially inflate liveRatio (CASSANDRA-4399)
 * update default commitlog segment size to 32MB and total commitlog
   size to 32/1024 MB for 32/64 bit JVMs, respectively (CASSANDRA-4422)
 * avoid using global partitioner to estimate ranges in index sstables
   (CASSANDRA-4403)
 * restore pre-CASSANDRA-3862 approach to removing expired tombstones
   from row cache during compaction (CASSANDRA-4364)
 * (stress) support for CQL prepared statements (CASSANDRA-3633)
 * Correctly catch exception when Snappy cannot be loaded (CASSANDRA-4400)
 * (cql3) Support ORDER BY when IN condition is given in WHERE clause (CASSANDRA-4327)
 * (cql3) delete "component_index" column on DROP TABLE call (CASSANDRA-4420)
 * change nanoTime() to currentTimeInMillis() in schema related code (CASSANDRA-4432)
 * add a token generation tool (CASSANDRA-3709)
 * Fix LCS bug with sstable containing only 1 row (CASSANDRA-4411)
 * fix "Can't Modify Index Name" problem on CF update (CASSANDRA-4439)
 * Fix assertion error in getOverlappingSSTables during repair (CASSANDRA-4456)
 * fix nodetool's setcompactionthreshold command (CASSANDRA-4455)
 * Ensure compacted files are never used, to avoid counter overcount (CASSANDRA-4436)
Merged from 1.0:
 * Push the validation of secondary index values to the SecondaryIndexManager (CASSANDRA-4240)
 * allow dropping columns shadowed by not-yet-expired supercolumn or row
   tombstones in PrecompactedRow (CASSANDRA-4396)


1.1.2
 * Fix cleanup not deleting index entries (CASSANDRA-4379)
 * Use correct partitioner when saving + loading caches (CASSANDRA-4331)
 * Check schema before trying to export sstable (CASSANDRA-2760)
 * Raise a meaningful exception instead of NPE when PFS encounters
   an unconfigured node + no default (CASSANDRA-4349)
 * fix bug in sstable blacklisting with LCS (CASSANDRA-4343)
 * LCS no longer promotes tiny sstables out of L0 (CASSANDRA-4341)
 * skip tombstones during hint replay (CASSANDRA-4320)
 * fix NPE in compactionstats (CASSANDRA-4318)
 * enforce 1m min keycache for auto (CASSANDRA-4306)
 * Have DeletedColumn.isMFD always return true (CASSANDRA-4307)
 * (cql3) exeption message for ORDER BY constraints said primary filter can be
    an IN clause, which is misleading (CASSANDRA-4319)
 * (cql3) Reject (not yet supported) creation of 2ndardy indexes on tables with
   composite primary keys (CASSANDRA-4328)
 * Set JVM stack size to 160k for java 7 (CASSANDRA-4275)
 * cqlsh: add COPY command to load data from CSV flat files (CASSANDRA-4012)
 * CFMetaData.fromThrift to throw ConfigurationException upon error (CASSANDRA-4353)
 * Use CF comparator to sort indexed columns in SecondaryIndexManager
   (CASSANDRA-4365)
 * add strategy_options to the KSMetaData.toString() output (CASSANDRA-4248)
 * (cql3) fix range queries containing unqueried results (CASSANDRA-4372)
 * (cql3) allow updating column_alias types (CASSANDRA-4041)
 * (cql3) Fix deletion bug (CASSANDRA-4193)
 * Fix computation of overlapping sstable for leveled compaction (CASSANDRA-4321)
 * Improve scrub and allow to run it offline (CASSANDRA-4321)
 * Fix assertionError in StorageService.bulkLoad (CASSANDRA-4368)
 * (cqlsh) add option to authenticate to a keyspace at startup (CASSANDRA-4108)
 * (cqlsh) fix ASSUME functionality (CASSANDRA-4352)
 * Fix ColumnFamilyRecordReader to not return progress > 100% (CASSANDRA-3942)
Merged from 1.0:
 * Set gc_grace on index CF to 0 (CASSANDRA-4314)


1.1.1
 * add populate_io_cache_on_flush option (CASSANDRA-2635)
 * allow larger cache capacities than 2GB (CASSANDRA-4150)
 * add getsstables command to nodetool (CASSANDRA-4199)
 * apply parent CF compaction settings to secondary index CFs (CASSANDRA-4280)
 * preserve commitlog size cap when recycling segments at startup
   (CASSANDRA-4201)
 * (Hadoop) fix split generation regression (CASSANDRA-4259)
 * ignore min/max compactions settings in LCS, while preserving
   behavior that min=max=0 disables autocompaction (CASSANDRA-4233)
 * log number of rows read from saved cache (CASSANDRA-4249)
 * calculate exact size required for cleanup operations (CASSANDRA-1404)
 * avoid blocking additional writes during flush when the commitlog
   gets behind temporarily (CASSANDRA-1991)
 * enable caching on index CFs based on data CF cache setting (CASSANDRA-4197)
 * warn on invalid replication strategy creation options (CASSANDRA-4046)
 * remove [Freeable]Memory finalizers (CASSANDRA-4222)
 * include tombstone size in ColumnFamily.size, which can prevent OOM
   during sudden mass delete operations by yielding a nonzero liveRatio
   (CASSANDRA-3741)
 * Open 1 sstableScanner per level for leveled compaction (CASSANDRA-4142)
 * Optimize reads when row deletion timestamps allow us to restrict
   the set of sstables we check (CASSANDRA-4116)
 * add support for commitlog archiving and point-in-time recovery
   (CASSANDRA-3690)
 * avoid generating redundant compaction tasks during streaming
   (CASSANDRA-4174)
 * add -cf option to nodetool snapshot, and takeColumnFamilySnapshot to
   StorageService mbean (CASSANDRA-556)
 * optimize cleanup to drop entire sstables where possible (CASSANDRA-4079)
 * optimize truncate when autosnapshot is disabled (CASSANDRA-4153)
 * update caches to use byte[] keys to reduce memory overhead (CASSANDRA-3966)
 * add column limit to cli (CASSANDRA-3012, 4098)
 * clean up and optimize DataOutputBuffer, used by CQL compression and
   CompositeType (CASSANDRA-4072)
 * optimize commitlog checksumming (CASSANDRA-3610)
 * identify and blacklist corrupted SSTables from future compactions
   (CASSANDRA-2261)
 * Move CfDef and KsDef validation out of thrift (CASSANDRA-4037)
 * Expose API to repair a user provided range (CASSANDRA-3912)
 * Add way to force the cassandra-cli to refresh its schema (CASSANDRA-4052)
 * Avoid having replicate on write tasks stacking up at CL.ONE (CASSANDRA-2889)
 * (cql3) Backwards compatibility for composite comparators in non-cql3-aware
   clients (CASSANDRA-4093)
 * (cql3) Fix order by for reversed queries (CASSANDRA-4160)
 * (cql3) Add ReversedType support (CASSANDRA-4004)
 * (cql3) Add timeuuid type (CASSANDRA-4194)
 * (cql3) Minor fixes (CASSANDRA-4185)
 * (cql3) Fix prepared statement in BATCH (CASSANDRA-4202)
 * (cql3) Reduce the list of reserved keywords (CASSANDRA-4186)
 * (cql3) Move max/min compaction thresholds to compaction strategy options
   (CASSANDRA-4187)
 * Fix exception during move when localhost is the only source (CASSANDRA-4200)
 * (cql3) Allow paging through non-ordered partitioner results (CASSANDRA-3771)
 * (cql3) Fix drop index (CASSANDRA-4192)
 * (cql3) Don't return range ghosts anymore (CASSANDRA-3982)
 * fix re-creating Keyspaces/ColumnFamilies with the same name as dropped
   ones (CASSANDRA-4219)
 * fix SecondaryIndex LeveledManifest save upon snapshot (CASSANDRA-4230)
 * fix missing arrayOffset in FBUtilities.hash (CASSANDRA-4250)
 * (cql3) Add name of parameters in CqlResultSet (CASSANDRA-4242)
 * (cql3) Correctly validate order by queries (CASSANDRA-4246)
 * rename stress to cassandra-stress for saner packaging (CASSANDRA-4256)
 * Fix exception on colum metadata with non-string comparator (CASSANDRA-4269)
 * Check for unknown/invalid compression options (CASSANDRA-4266)
 * (cql3) Adds simple access to column timestamp and ttl (CASSANDRA-4217)
 * (cql3) Fix range queries with secondary indexes (CASSANDRA-4257)
 * Better error messages from improper input in cli (CASSANDRA-3865)
 * Try to stop all compaction upon Keyspace or ColumnFamily drop (CASSANDRA-4221)
 * (cql3) Allow keyspace properties to contain hyphens (CASSANDRA-4278)
 * (cql3) Correctly validate keyspace access in create table (CASSANDRA-4296)
 * Avoid deadlock in migration stage (CASSANDRA-3882)
 * Take supercolumn names and deletion info into account in memtable throughput
   (CASSANDRA-4264)
 * Add back backward compatibility for old style replication factor (CASSANDRA-4294)
 * Preserve compatibility with pre-1.1 index queries (CASSANDRA-4262)
Merged from 1.0:
 * Fix super columns bug where cache is not updated (CASSANDRA-4190)
 * fix maxTimestamp to include row tombstones (CASSANDRA-4116)
 * (CLI) properly handle quotes in create/update keyspace commands (CASSANDRA-4129)
 * Avoids possible deadlock during bootstrap (CASSANDRA-4159)
 * fix stress tool that hangs forever on timeout or error (CASSANDRA-4128)
 * stress tool to return appropriate exit code on failure (CASSANDRA-4188)
 * fix compaction NPE when out of disk space and assertions disabled
   (CASSANDRA-3985)
 * synchronize LCS getEstimatedTasks to avoid CME (CASSANDRA-4255)
 * ensure unique streaming session id's (CASSANDRA-4223)
 * kick off background compaction when min/max thresholds change
   (CASSANDRA-4279)
 * improve ability of STCS.getBuckets to deal with 100s of 1000s of
   sstables, such as when convertinb back from LCS (CASSANDRA-4287)
 * Oversize integer in CQL throws NumberFormatException (CASSANDRA-4291)
 * fix 1.0.x node join to mixed version cluster, other nodes >= 1.1 (CASSANDRA-4195)
 * Fix LCS splitting sstable base on uncompressed size (CASSANDRA-4419)
 * Push the validation of secondary index values to the SecondaryIndexManager (CASSANDRA-4240)
 * Don't purge columns during upgradesstables (CASSANDRA-4462)
 * Make cqlsh work with piping (CASSANDRA-4113)
 * Validate arguments for nodetool decommission (CASSANDRA-4061)
 * Report thrift status in nodetool info (CASSANDRA-4010)


1.1.0-final
 * average a reduced liveRatio estimate with the previous one (CASSANDRA-4065)
 * Allow KS and CF names up to 48 characters (CASSANDRA-4157)
 * fix stress build (CASSANDRA-4140)
 * add time remaining estimate to nodetool compactionstats (CASSANDRA-4167)
 * (cql) fix NPE in cql3 ALTER TABLE (CASSANDRA-4163)
 * (cql) Add support for CL.TWO and CL.THREE in CQL (CASSANDRA-4156)
 * (cql) Fix type in CQL3 ALTER TABLE preventing update (CASSANDRA-4170)
 * (cql) Throw invalid exception from CQL3 on obsolete options (CASSANDRA-4171)
 * (cqlsh) fix recognizing uppercase SELECT keyword (CASSANDRA-4161)
 * Pig: wide row support (CASSANDRA-3909)
Merged from 1.0:
 * avoid streaming empty files with bulk loader if sstablewriter errors out
   (CASSANDRA-3946)


1.1-rc1
 * Include stress tool in binary builds (CASSANDRA-4103)
 * (Hadoop) fix wide row iteration when last row read was deleted
   (CASSANDRA-4154)
 * fix read_repair_chance to really default to 0.1 in the cli (CASSANDRA-4114)
 * Adds caching and bloomFilterFpChange to CQL options (CASSANDRA-4042)
 * Adds posibility to autoconfigure size of the KeyCache (CASSANDRA-4087)
 * fix KEYS index from skipping results (CASSANDRA-3996)
 * Remove sliced_buffer_size_in_kb dead option (CASSANDRA-4076)
 * make loadNewSStable preserve sstable version (CASSANDRA-4077)
 * Respect 1.0 cache settings as much as possible when upgrading
   (CASSANDRA-4088)
 * relax path length requirement for sstable files when upgrading on
   non-Windows platforms (CASSANDRA-4110)
 * fix terminination of the stress.java when errors were encountered
   (CASSANDRA-4128)
 * Move CfDef and KsDef validation out of thrift (CASSANDRA-4037)
 * Fix get_paged_slice (CASSANDRA-4136)
 * CQL3: Support slice with exclusive start and stop (CASSANDRA-3785)
Merged from 1.0:
 * support PropertyFileSnitch in bulk loader (CASSANDRA-4145)
 * add auto_snapshot option allowing disabling snapshot before drop/truncate
   (CASSANDRA-3710)
 * allow short snitch names (CASSANDRA-4130)


1.1-beta2
 * rename loaded sstables to avoid conflicts with local snapshots
   (CASSANDRA-3967)
 * start hint replay as soon as FD notifies that the target is back up
   (CASSANDRA-3958)
 * avoid unproductive deserializing of cached rows during compaction
   (CASSANDRA-3921)
 * fix concurrency issues with CQL keyspace creation (CASSANDRA-3903)
 * Show Effective Owership via Nodetool ring <keyspace> (CASSANDRA-3412)
 * Update ORDER BY syntax for CQL3 (CASSANDRA-3925)
 * Fix BulkRecordWriter to not throw NPE if reducer gets no map data from Hadoop (CASSANDRA-3944)
 * Fix bug with counters in super columns (CASSANDRA-3821)
 * Remove deprecated merge_shard_chance (CASSANDRA-3940)
 * add a convenient way to reset a node's schema (CASSANDRA-2963)
 * fix for intermittent SchemaDisagreementException (CASSANDRA-3884)
 * CLI `list <CF>` to limit number of columns and their order (CASSANDRA-3012)
 * ignore deprecated KsDef/CfDef/ColumnDef fields in native schema (CASSANDRA-3963)
 * CLI to report when unsupported column_metadata pair was given (CASSANDRA-3959)
 * reincarnate removed and deprecated KsDef/CfDef attributes (CASSANDRA-3953)
 * Fix race between writes and read for cache (CASSANDRA-3862)
 * perform static initialization of StorageProxy on start-up (CASSANDRA-3797)
 * support trickling fsync() on writes (CASSANDRA-3950)
 * expose counters for unavailable/timeout exceptions given to thrift clients (CASSANDRA-3671)
 * avoid quadratic startup time in LeveledManifest (CASSANDRA-3952)
 * Add type information to new schema_ columnfamilies and remove thrift
   serialization for schema (CASSANDRA-3792)
 * add missing column validator options to the CLI help (CASSANDRA-3926)
 * skip reading saved key cache if CF's caching strategy is NONE or ROWS_ONLY (CASSANDRA-3954)
 * Unify migration code (CASSANDRA-4017)
Merged from 1.0:
 * cqlsh: guess correct version of Python for Arch Linux (CASSANDRA-4090)
 * (CLI) properly handle quotes in create/update keyspace commands (CASSANDRA-4129)
 * Avoids possible deadlock during bootstrap (CASSANDRA-4159)
 * fix stress tool that hangs forever on timeout or error (CASSANDRA-4128)
 * Fix super columns bug where cache is not updated (CASSANDRA-4190)
 * stress tool to return appropriate exit code on failure (CASSANDRA-4188)


1.0.9
 * improve index sampling performance (CASSANDRA-4023)
 * always compact away deleted hints immediately after handoff (CASSANDRA-3955)
 * delete hints from dropped ColumnFamilies on handoff instead of
   erroring out (CASSANDRA-3975)
 * add CompositeType ref to the CLI doc for create/update column family (CASSANDRA-3980)
 * Pig: support Counter ColumnFamilies (CASSANDRA-3973)
 * Pig: Composite column support (CASSANDRA-3684)
 * Avoid NPE during repair when a keyspace has no CFs (CASSANDRA-3988)
 * Fix division-by-zero error on get_slice (CASSANDRA-4000)
 * don't change manifest level for cleanup, scrub, and upgradesstables
   operations under LeveledCompactionStrategy (CASSANDRA-3989, 4112)
 * fix race leading to super columns assertion failure (CASSANDRA-3957)
 * fix NPE on invalid CQL delete command (CASSANDRA-3755)
 * allow custom types in CLI's assume command (CASSANDRA-4081)
 * fix totalBytes count for parallel compactions (CASSANDRA-3758)
 * fix intermittent NPE in get_slice (CASSANDRA-4095)
 * remove unnecessary asserts in native code interfaces (CASSANDRA-4096)
 * Validate blank keys in CQL to avoid assertion errors (CASSANDRA-3612)
 * cqlsh: fix bad decoding of some column names (CASSANDRA-4003)
 * cqlsh: fix incorrect padding with unicode chars (CASSANDRA-4033)
 * Fix EC2 snitch incorrectly reporting region (CASSANDRA-4026)
 * Shut down thrift during decommission (CASSANDRA-4086)
 * Expose nodetool cfhistograms for 2ndary indexes (CASSANDRA-4063)
Merged from 0.8:
 * Fix ConcurrentModificationException in gossiper (CASSANDRA-4019)


1.1-beta1
 * (cqlsh)
   + add SOURCE and CAPTURE commands, and --file option (CASSANDRA-3479)
   + add ALTER COLUMNFAMILY WITH (CASSANDRA-3523)
   + bundle Python dependencies with Cassandra (CASSANDRA-3507)
   + added to Debian package (CASSANDRA-3458)
   + display byte data instead of erroring out on decode failure
     (CASSANDRA-3874)
 * add nodetool rebuild_index (CASSANDRA-3583)
 * add nodetool rangekeysample (CASSANDRA-2917)
 * Fix streaming too much data during move operations (CASSANDRA-3639)
 * Nodetool and CLI connect to localhost by default (CASSANDRA-3568)
 * Reduce memory used by primary index sample (CASSANDRA-3743)
 * (Hadoop) separate input/output configurations (CASSANDRA-3197, 3765)
 * avoid returning internal Cassandra classes over JMX (CASSANDRA-2805)
 * add row-level isolation via SnapTree (CASSANDRA-2893)
 * Optimize key count estimation when opening sstable on startup
   (CASSANDRA-2988)
 * multi-dc replication optimization supporting CL > ONE (CASSANDRA-3577)
 * add command to stop compactions (CASSANDRA-1740, 3566, 3582)
 * multithreaded streaming (CASSANDRA-3494)
 * removed in-tree redhat spec (CASSANDRA-3567)
 * "defragment" rows for name-based queries under STCS, again (CASSANDRA-2503)
 * Recycle commitlog segments for improved performance
   (CASSANDRA-3411, 3543, 3557, 3615)
 * update size-tiered compaction to prioritize small tiers (CASSANDRA-2407)
 * add message expiration logic to OutboundTcpConnection (CASSANDRA-3005)
 * off-heap cache to use sun.misc.Unsafe instead of JNA (CASSANDRA-3271)
 * EACH_QUORUM is only supported for writes (CASSANDRA-3272)
 * replace compactionlock use in schema migration by checking CFS.isValid
   (CASSANDRA-3116)
 * recognize that "SELECT first ... *" isn't really "SELECT *" (CASSANDRA-3445)
 * Use faster bytes comparison (CASSANDRA-3434)
 * Bulk loader is no longer a fat client, (HADOOP) bulk load output format
   (CASSANDRA-3045)
 * (Hadoop) add support for KeyRange.filter
 * remove assumption that keys and token are in bijection
   (CASSANDRA-1034, 3574, 3604)
 * always remove endpoints from delevery queue in HH (CASSANDRA-3546)
 * fix race between cf flush and its 2ndary indexes flush (CASSANDRA-3547)
 * fix potential race in AES when a repair fails (CASSANDRA-3548)
 * Remove columns shadowed by a deleted container even when we cannot purge
   (CASSANDRA-3538)
 * Improve memtable slice iteration performance (CASSANDRA-3545)
 * more efficient allocation of small bloom filters (CASSANDRA-3618)
 * Use separate writer thread in SSTableSimpleUnsortedWriter (CASSANDRA-3619)
 * fsync the directory after new sstable or commitlog segment are created (CASSANDRA-3250)
 * fix minor issues reported by FindBugs (CASSANDRA-3658)
 * global key/row caches (CASSANDRA-3143, 3849)
 * optimize memtable iteration during range scan (CASSANDRA-3638)
 * introduce 'crc_check_chance' in CompressionParameters to support
   a checksum percentage checking chance similarly to read-repair (CASSANDRA-3611)
 * a way to deactivate global key/row cache on per-CF basis (CASSANDRA-3667)
 * fix LeveledCompactionStrategy broken because of generation pre-allocation
   in LeveledManifest (CASSANDRA-3691)
 * finer-grained control over data directories (CASSANDRA-2749)
 * Fix ClassCastException during hinted handoff (CASSANDRA-3694)
 * Upgrade Thrift to 0.7 (CASSANDRA-3213)
 * Make stress.java insert operation to use microseconds (CASSANDRA-3725)
 * Allows (internally) doing a range query with a limit of columns instead of
   rows (CASSANDRA-3742)
 * Allow rangeSlice queries to be start/end inclusive/exclusive (CASSANDRA-3749)
 * Fix BulkLoader to support new SSTable layout and add stream
   throttling to prevent an NPE when there is no yaml config (CASSANDRA-3752)
 * Allow concurrent schema migrations (CASSANDRA-1391, 3832)
 * Add SnapshotCommand to trigger snapshot on remote node (CASSANDRA-3721)
 * Make CFMetaData conversions to/from thrift/native schema inverses
   (CASSANDRA_3559)
 * Add initial code for CQL 3.0-beta (CASSANDRA-2474, 3781, 3753)
 * Add wide row support for ColumnFamilyInputFormat (CASSANDRA-3264)
 * Allow extending CompositeType comparator (CASSANDRA-3657)
 * Avoids over-paging during get_count (CASSANDRA-3798)
 * Add new command to rebuild a node without (repair) merkle tree calculations
   (CASSANDRA-3483, 3922)
 * respect not only row cache capacity but caching mode when
   trying to read data (CASSANDRA-3812)
 * fix system tests (CASSANDRA-3827)
 * CQL support for altering row key type in ALTER TABLE (CASSANDRA-3781)
 * turn compression on by default (CASSANDRA-3871)
 * make hexToBytes refuse invalid input (CASSANDRA-2851)
 * Make secondary indexes CF inherit compression and compaction from their
   parent CF (CASSANDRA-3877)
 * Finish cleanup up tombstone purge code (CASSANDRA-3872)
 * Avoid NPE on aboarted stream-out sessions (CASSANDRA-3904)
 * BulkRecordWriter throws NPE for counter columns (CASSANDRA-3906)
 * Support compression using BulkWriter (CASSANDRA-3907)


1.0.8
 * fix race between cleanup and flush on secondary index CFSes (CASSANDRA-3712)
 * avoid including non-queried nodes in rangeslice read repair
   (CASSANDRA-3843)
 * Only snapshot CF being compacted for snapshot_before_compaction
   (CASSANDRA-3803)
 * Log active compactions in StatusLogger (CASSANDRA-3703)
 * Compute more accurate compaction score per level (CASSANDRA-3790)
 * Return InvalidRequest when using a keyspace that doesn't exist
   (CASSANDRA-3764)
 * disallow user modification of System keyspace (CASSANDRA-3738)
 * allow using sstable2json on secondary index data (CASSANDRA-3738)
 * (cqlsh) add DESCRIBE COLUMNFAMILIES (CASSANDRA-3586)
 * (cqlsh) format blobs correctly and use colors to improve output
   readability (CASSANDRA-3726)
 * synchronize BiMap of bootstrapping tokens (CASSANDRA-3417)
 * show index options in CLI (CASSANDRA-3809)
 * add optional socket timeout for streaming (CASSANDRA-3838)
 * fix truncate not to leave behind non-CFS backed secondary indexes
   (CASSANDRA-3844)
 * make CLI `show schema` to use output stream directly instead
   of StringBuilder (CASSANDRA-3842)
 * remove the wait on hint future during write (CASSANDRA-3870)
 * (cqlsh) ignore missing CfDef opts (CASSANDRA-3933)
 * (cqlsh) look for cqlshlib relative to realpath (CASSANDRA-3767)
 * Fix short read protection (CASSANDRA-3934)
 * Make sure infered and actual schema match (CASSANDRA-3371)
 * Fix NPE during HH delivery (CASSANDRA-3677)
 * Don't put boostrapping node in 'hibernate' status (CASSANDRA-3737)
 * Fix double quotes in windows bat files (CASSANDRA-3744)
 * Fix bad validator lookup (CASSANDRA-3789)
 * Fix soft reset in EC2MultiRegionSnitch (CASSANDRA-3835)
 * Don't leave zombie connections with THSHA thrift server (CASSANDRA-3867)
 * (cqlsh) fix deserialization of data (CASSANDRA-3874)
 * Fix removetoken force causing an inconsistent state (CASSANDRA-3876)
 * Fix ahndling of some types with Pig (CASSANDRA-3886)
 * Don't allow to drop the system keyspace (CASSANDRA-3759)
 * Make Pig deletes disabled by default and configurable (CASSANDRA-3628)
Merged from 0.8:
 * (Pig) fix CassandraStorage to use correct comparator in Super ColumnFamily
   case (CASSANDRA-3251)
 * fix thread safety issues in commitlog replay, primarily affecting
   systems with many (100s) of CF definitions (CASSANDRA-3751)
 * Fix relevant tombstone ignored with super columns (CASSANDRA-3875)


1.0.7
 * fix regression in HH page size calculation (CASSANDRA-3624)
 * retry failed stream on IOException (CASSANDRA-3686)
 * allow configuring bloom_filter_fp_chance (CASSANDRA-3497)
 * attempt hint delivery every ten minutes, or when failure detector
   notifies us that a node is back up, whichever comes first.  hint
   handoff throttle delay default changed to 1ms, from 50 (CASSANDRA-3554)
 * add nodetool setstreamthroughput (CASSANDRA-3571)
 * fix assertion when dropping a columnfamily with no sstables (CASSANDRA-3614)
 * more efficient allocation of small bloom filters (CASSANDRA-3618)
 * CLibrary.createHardLinkWithExec() to check for errors (CASSANDRA-3101)
 * Avoid creating empty and non cleaned writer during compaction (CASSANDRA-3616)
 * stop thrift service in shutdown hook so we can quiesce MessagingService
   (CASSANDRA-3335)
 * (CQL) compaction_strategy_options and compression_parameters for
   CREATE COLUMNFAMILY statement (CASSANDRA-3374)
 * Reset min/max compaction threshold when creating size tiered compaction
   strategy (CASSANDRA-3666)
 * Don't ignore IOException during compaction (CASSANDRA-3655)
 * Fix assertion error for CF with gc_grace=0 (CASSANDRA-3579)
 * Shutdown ParallelCompaction reducer executor after use (CASSANDRA-3711)
 * Avoid < 0 value for pending tasks in leveled compaction (CASSANDRA-3693)
 * (Hadoop) Support TimeUUID in Pig CassandraStorage (CASSANDRA-3327)
 * Check schema is ready before continuing boostrapping (CASSANDRA-3629)
 * Catch overflows during parsing of chunk_length_kb (CASSANDRA-3644)
 * Improve stream protocol mismatch errors (CASSANDRA-3652)
 * Avoid multiple thread doing HH to the same target (CASSANDRA-3681)
 * Add JMX property for rp_timeout_in_ms (CASSANDRA-2940)
 * Allow DynamicCompositeType to compare component of different types
   (CASSANDRA-3625)
 * Flush non-cfs backed secondary indexes (CASSANDRA-3659)
 * Secondary Indexes should report memory consumption (CASSANDRA-3155)
 * fix for SelectStatement start/end key are not set correctly
   when a key alias is involved (CASSANDRA-3700)
 * fix CLI `show schema` command insert of an extra comma in
   column_metadata (CASSANDRA-3714)
Merged from 0.8:
 * avoid logging (harmless) exception when GC takes < 1ms (CASSANDRA-3656)
 * prevent new nodes from thinking down nodes are up forever (CASSANDRA-3626)
 * use correct list of replicas for LOCAL_QUORUM reads when read repair
   is disabled (CASSANDRA-3696)
 * block on flush before compacting hints (may prevent OOM) (CASSANDRA-3733)


1.0.6
 * (CQL) fix cqlsh support for replicate_on_write (CASSANDRA-3596)
 * fix adding to leveled manifest after streaming (CASSANDRA-3536)
 * filter out unavailable cipher suites when using encryption (CASSANDRA-3178)
 * (HADOOP) add old-style api support for CFIF and CFRR (CASSANDRA-2799)
 * Support TimeUUIDType column names in Stress.java tool (CASSANDRA-3541)
 * (CQL) INSERT/UPDATE/DELETE/TRUNCATE commands should allow CF names to
   be qualified by keyspace (CASSANDRA-3419)
 * always remove endpoints from delevery queue in HH (CASSANDRA-3546)
 * fix race between cf flush and its 2ndary indexes flush (CASSANDRA-3547)
 * fix potential race in AES when a repair fails (CASSANDRA-3548)
 * fix default value validation usage in CLI SET command (CASSANDRA-3553)
 * Optimize componentsFor method for compaction and startup time
   (CASSANDRA-3532)
 * (CQL) Proper ColumnFamily metadata validation on CREATE COLUMNFAMILY
   (CASSANDRA-3565)
 * fix compression "chunk_length_kb" option to set correct kb value for
   thrift/avro (CASSANDRA-3558)
 * fix missing response during range slice repair (CASSANDRA-3551)
 * 'describe ring' moved from CLI to nodetool and available through JMX (CASSANDRA-3220)
 * add back partitioner to sstable metadata (CASSANDRA-3540)
 * fix NPE in get_count for counters (CASSANDRA-3601)
Merged from 0.8:
 * remove invalid assertion that table was opened before dropping it
   (CASSANDRA-3580)
 * range and index scans now only send requests to enough replicas to
   satisfy requested CL + RR (CASSANDRA-3598)
 * use cannonical host for local node in nodetool info (CASSANDRA-3556)
 * remove nonlocal DC write optimization since it only worked with
   CL.ONE or CL.LOCAL_QUORUM (CASSANDRA-3577, 3585)
 * detect misuses of CounterColumnType (CASSANDRA-3422)
 * turn off string interning in json2sstable, take 2 (CASSANDRA-2189)
 * validate compression parameters on add/update of the ColumnFamily
   (CASSANDRA-3573)
 * Check for 0.0.0.0 is incorrect in CFIF (CASSANDRA-3584)
 * Increase vm.max_map_count in debian packaging (CASSANDRA-3563)
 * gossiper will never add itself to saved endpoints (CASSANDRA-3485)


1.0.5
 * revert CASSANDRA-3407 (see CASSANDRA-3540)
 * fix assertion error while forwarding writes to local nodes (CASSANDRA-3539)


1.0.4
 * fix self-hinting of timed out read repair updates and make hinted handoff
   less prone to OOMing a coordinator (CASSANDRA-3440)
 * expose bloom filter sizes via JMX (CASSANDRA-3495)
 * enforce RP tokens 0..2**127 (CASSANDRA-3501)
 * canonicalize paths exposed through JMX (CASSANDRA-3504)
 * fix "liveSize" stat when sstables are removed (CASSANDRA-3496)
 * add bloom filter FP rates to nodetool cfstats (CASSANDRA-3347)
 * record partitioner in sstable metadata component (CASSANDRA-3407)
 * add new upgradesstables nodetool command (CASSANDRA-3406)
 * skip --debug requirement to see common exceptions in CLI (CASSANDRA-3508)
 * fix incorrect query results due to invalid max timestamp (CASSANDRA-3510)
 * make sstableloader recognize compressed sstables (CASSANDRA-3521)
 * avoids race in OutboundTcpConnection in multi-DC setups (CASSANDRA-3530)
 * use SETLOCAL in cassandra.bat (CASSANDRA-3506)
 * fix ConcurrentModificationException in Table.all() (CASSANDRA-3529)
Merged from 0.8:
 * fix concurrence issue in the FailureDetector (CASSANDRA-3519)
 * fix array out of bounds error in counter shard removal (CASSANDRA-3514)
 * avoid dropping tombstones when they might still be needed to shadow
   data in a different sstable (CASSANDRA-2786)


1.0.3
 * revert name-based query defragmentation aka CASSANDRA-2503 (CASSANDRA-3491)
 * fix invalidate-related test failures (CASSANDRA-3437)
 * add next-gen cqlsh to bin/ (CASSANDRA-3188, 3131, 3493)
 * (CQL) fix handling of rows with no columns (CASSANDRA-3424, 3473)
 * fix querying supercolumns by name returning only a subset of
   subcolumns or old subcolumn versions (CASSANDRA-3446)
 * automatically compute sha1 sum for uncompressed data files (CASSANDRA-3456)
 * fix reading metadata/statistics component for version < h (CASSANDRA-3474)
 * add sstable forward-compatibility (CASSANDRA-3478)
 * report compression ratio in CFSMBean (CASSANDRA-3393)
 * fix incorrect size exception during streaming of counters (CASSANDRA-3481)
 * (CQL) fix for counter decrement syntax (CASSANDRA-3418)
 * Fix race introduced by CASSANDRA-2503 (CASSANDRA-3482)
 * Fix incomplete deletion of delivered hints (CASSANDRA-3466)
 * Avoid rescheduling compactions when no compaction was executed
   (CASSANDRA-3484)
 * fix handling of the chunk_length_kb compression options (CASSANDRA-3492)
Merged from 0.8:
 * fix updating CF row_cache_provider (CASSANDRA-3414)
 * CFMetaData.convertToThrift method to set RowCacheProvider (CASSANDRA-3405)
 * acquire compactionlock during truncate (CASSANDRA-3399)
 * fix displaying cfdef entries for super columnfamilies (CASSANDRA-3415)
 * Make counter shard merging thread safe (CASSANDRA-3178)
 * Revert CASSANDRA-2855
 * Fix bug preventing the use of efficient cross-DC writes (CASSANDRA-3472)
 * `describe ring` command for CLI (CASSANDRA-3220)
 * (Hadoop) skip empty rows when entire row is requested, redux (CASSANDRA-2855)


1.0.2
 * "defragment" rows for name-based queries under STCS (CASSANDRA-2503)
 * Add timing information to cassandra-cli GET/SET/LIST queries (CASSANDRA-3326)
 * Only create one CompressionMetadata object per sstable (CASSANDRA-3427)
 * cleanup usage of StorageService.setMode() (CASSANDRA-3388)
 * Avoid large array allocation for compressed chunk offsets (CASSANDRA-3432)
 * fix DecimalType bytebuffer marshalling (CASSANDRA-3421)
 * fix bug that caused first column in per row indexes to be ignored
   (CASSANDRA-3441)
 * add JMX call to clean (failed) repair sessions (CASSANDRA-3316)
 * fix sstableloader reference acquisition bug (CASSANDRA-3438)
 * fix estimated row size regression (CASSANDRA-3451)
 * make sure we don't return more columns than asked (CASSANDRA-3303, 3395)
Merged from 0.8:
 * acquire compactionlock during truncate (CASSANDRA-3399)
 * fix displaying cfdef entries for super columnfamilies (CASSANDRA-3415)


1.0.1
 * acquire references during index build to prevent delete problems
   on Windows (CASSANDRA-3314)
 * describe_ring should include datacenter/topology information (CASSANDRA-2882)
 * Thrift sockets are not properly buffered (CASSANDRA-3261)
 * performance improvement for bytebufferutil compare function (CASSANDRA-3286)
 * add system.versions ColumnFamily (CASSANDRA-3140)
 * reduce network copies (CASSANDRA-3333, 3373)
 * limit nodetool to 32MB of heap (CASSANDRA-3124)
 * (CQL) update parser to accept "timestamp" instead of "date" (CASSANDRA-3149)
 * Fix CLI `show schema` to include "compression_options" (CASSANDRA-3368)
 * Snapshot to include manifest under LeveledCompactionStrategy (CASSANDRA-3359)
 * (CQL) SELECT query should allow CF name to be qualified by keyspace (CASSANDRA-3130)
 * (CQL) Fix internal application error specifying 'using consistency ...'
   in lower case (CASSANDRA-3366)
 * fix Deflate compression when compression actually makes the data bigger
   (CASSANDRA-3370)
 * optimize UUIDGen to avoid lock contention on InetAddress.getLocalHost
   (CASSANDRA-3387)
 * tolerate index being dropped mid-mutation (CASSANDRA-3334, 3313)
 * CompactionManager is now responsible for checking for new candidates
   post-task execution, enabling more consistent leveled compaction
   (CASSANDRA-3391)
 * Cache HSHA threads (CASSANDRA-3372)
 * use CF/KS names as snapshot prefix for drop + truncate operations
   (CASSANDRA-2997)
 * Break bloom filters up to avoid heap fragmentation (CASSANDRA-2466)
 * fix cassandra hanging on jsvc stop (CASSANDRA-3302)
 * Avoid leveled compaction getting blocked on errors (CASSANDRA-3408)
 * Make reloading the compaction strategy safe (CASSANDRA-3409)
 * ignore 0.8 hints even if compaction begins before we try to purge
   them (CASSANDRA-3385)
 * remove procrun (bin\daemon) from Cassandra source tree and
   artifacts (CASSANDRA-3331)
 * make cassandra compile under JDK7 (CASSANDRA-3275)
 * remove dependency of clientutil.jar to FBUtilities (CASSANDRA-3299)
 * avoid truncation errors by using long math on long values (CASSANDRA-3364)
 * avoid clock drift on some Windows machine (CASSANDRA-3375)
 * display cache provider in cli 'describe keyspace' command (CASSANDRA-3384)
 * fix incomplete topology information in describe_ring (CASSANDRA-3403)
 * expire dead gossip states based on time (CASSANDRA-2961)
 * improve CompactionTask extensibility (CASSANDRA-3330)
 * Allow one leveled compaction task to kick off another (CASSANDRA-3363)
 * allow encryption only between datacenters (CASSANDRA-2802)
Merged from 0.8:
 * fix truncate allowing data to be replayed post-restart (CASSANDRA-3297)
 * make iwriter final in IndexWriter to avoid NPE (CASSANDRA-2863)
 * (CQL) update grammar to require key clause in DELETE statement
   (CASSANDRA-3349)
 * (CQL) allow numeric keyspace names in USE statement (CASSANDRA-3350)
 * (Hadoop) skip empty rows when slicing the entire row (CASSANDRA-2855)
 * Fix handling of tombstone by SSTableExport/Import (CASSANDRA-3357)
 * fix ColumnIndexer to use long offsets (CASSANDRA-3358)
 * Improved CLI exceptions (CASSANDRA-3312)
 * Fix handling of tombstone by SSTableExport/Import (CASSANDRA-3357)
 * Only count compaction as active (for throttling) when they have
   successfully acquired the compaction lock (CASSANDRA-3344)
 * Display CLI version string on startup (CASSANDRA-3196)
 * (Hadoop) make CFIF try rpc_address or fallback to listen_address
   (CASSANDRA-3214)
 * (Hadoop) accept comma delimited lists of initial thrift connections
   (CASSANDRA-3185)
 * ColumnFamily min_compaction_threshold should be >= 2 (CASSANDRA-3342)
 * (Pig) add 0.8+ types and key validation type in schema (CASSANDRA-3280)
 * Fix completely removing column metadata using CLI (CASSANDRA-3126)
 * CLI `describe cluster;` output should be on separate lines for separate versions
   (CASSANDRA-3170)
 * fix changing durable_writes keyspace option during CF creation
   (CASSANDRA-3292)
 * avoid locking on update when no indexes are involved (CASSANDRA-3386)
 * fix assertionError during repair with ordered partitioners (CASSANDRA-3369)
 * correctly serialize key_validation_class for avro (CASSANDRA-3391)
 * don't expire counter tombstone after streaming (CASSANDRA-3394)
 * prevent nodes that failed to join from hanging around forever
   (CASSANDRA-3351)
 * remove incorrect optimization from slice read path (CASSANDRA-3390)
 * Fix race in AntiEntropyService (CASSANDRA-3400)


1.0.0-final
 * close scrubbed sstable fd before deleting it (CASSANDRA-3318)
 * fix bug preventing obsolete commitlog segments from being removed
   (CASSANDRA-3269)
 * tolerate whitespace in seed CDL (CASSANDRA-3263)
 * Change default heap thresholds to max(min(1/2 ram, 1G), min(1/4 ram, 8GB))
   (CASSANDRA-3295)
 * Fix broken CompressedRandomAccessReaderTest (CASSANDRA-3298)
 * (CQL) fix type information returned for wildcard queries (CASSANDRA-3311)
 * add estimated tasks to LeveledCompactionStrategy (CASSANDRA-3322)
 * avoid including compaction cache-warming in keycache stats (CASSANDRA-3325)
 * run compaction and hinted handoff threads at MIN_PRIORITY (CASSANDRA-3308)
 * default hsha thrift server to cpu core count in rpc pool (CASSANDRA-3329)
 * add bin\daemon to binary tarball for Windows service (CASSANDRA-3331)
 * Fix places where uncompressed size of sstables was use in place of the
   compressed one (CASSANDRA-3338)
 * Fix hsha thrift server (CASSANDRA-3346)
 * Make sure repair only stream needed sstables (CASSANDRA-3345)


1.0.0-rc2
 * Log a meaningful warning when a node receives a message for a repair session
   that doesn't exist anymore (CASSANDRA-3256)
 * test for NUMA policy support as well as numactl presence (CASSANDRA-3245)
 * Fix FD leak when internode encryption is enabled (CASSANDRA-3257)
 * Remove incorrect assertion in mergeIterator (CASSANDRA-3260)
 * FBUtilities.hexToBytes(String) to throw NumberFormatException when string
   contains non-hex characters (CASSANDRA-3231)
 * Keep SimpleSnitch proximity ordering unchanged from what the Strategy
   generates, as intended (CASSANDRA-3262)
 * remove Scrub from compactionstats when finished (CASSANDRA-3255)
 * fix counter entry in jdbc TypesMap (CASSANDRA-3268)
 * fix full queue scenario for ParallelCompactionIterator (CASSANDRA-3270)
 * fix bootstrap process (CASSANDRA-3285)
 * don't try delivering hints if when there isn't any (CASSANDRA-3176)
 * CLI documentation change for ColumnFamily `compression_options` (CASSANDRA-3282)
 * ignore any CF ids sent by client for adding CF/KS (CASSANDRA-3288)
 * remove obsolete hints on first startup (CASSANDRA-3291)
 * use correct ISortedColumns for time-optimized reads (CASSANDRA-3289)
 * Evict gossip state immediately when a token is taken over by a new IP
   (CASSANDRA-3259)


1.0.0-rc1
 * Update CQL to generate microsecond timestamps by default (CASSANDRA-3227)
 * Fix counting CFMetadata towards Memtable liveRatio (CASSANDRA-3023)
 * Kill server on wrapped OOME such as from FileChannel.map (CASSANDRA-3201)
 * remove unnecessary copy when adding to row cache (CASSANDRA-3223)
 * Log message when a full repair operation completes (CASSANDRA-3207)
 * Fix streamOutSession keeping sstables references forever if the remote end
   dies (CASSANDRA-3216)
 * Remove dynamic_snitch boolean from example configuration (defaulting to
   true) and set default badness threshold to 0.1 (CASSANDRA-3229)
 * Base choice of random or "balanced" token on bootstrap on whether
   schema definitions were found (CASSANDRA-3219)
 * Fixes for LeveledCompactionStrategy score computation, prioritization,
   scheduling, and performance (CASSANDRA-3224, 3234)
 * parallelize sstable open at server startup (CASSANDRA-2988)
 * fix handling of exceptions writing to OutboundTcpConnection (CASSANDRA-3235)
 * Allow using quotes in "USE <keyspace>;" CLI command (CASSANDRA-3208)
 * Don't allow any cache loading exceptions to halt startup (CASSANDRA-3218)
 * Fix sstableloader --ignores option (CASSANDRA-3247)
 * File descriptor limit increased in packaging (CASSANDRA-3206)
 * Fix deadlock in commit log during flush (CASSANDRA-3253)


1.0.0-beta1
 * removed binarymemtable (CASSANDRA-2692)
 * add commitlog_total_space_in_mb to prevent fragmented logs (CASSANDRA-2427)
 * removed commitlog_rotation_threshold_in_mb configuration (CASSANDRA-2771)
 * make AbstractBounds.normalize de-overlapp overlapping ranges (CASSANDRA-2641)
 * replace CollatingIterator, ReducingIterator with MergeIterator
   (CASSANDRA-2062)
 * Fixed the ability to set compaction strategy in cli using create column
   family command (CASSANDRA-2778)
 * clean up tmp files after failed compaction (CASSANDRA-2468)
 * restrict repair streaming to specific columnfamilies (CASSANDRA-2280)
 * don't bother persisting columns shadowed by a row tombstone (CASSANDRA-2589)
 * reset CF and SC deletion times after gc_grace (CASSANDRA-2317)
 * optimize away seek when compacting wide rows (CASSANDRA-2879)
 * single-pass streaming (CASSANDRA-2677, 2906, 2916, 3003)
 * use reference counting for deleting sstables instead of relying on GC
   (CASSANDRA-2521, 3179)
 * store hints as serialized mutations instead of pointers to data row
   (CASSANDRA-2045)
 * store hints in the coordinator node instead of in the closest replica
   (CASSANDRA-2914)
 * add row_cache_keys_to_save CF option (CASSANDRA-1966)
 * check column family validity in nodetool repair (CASSANDRA-2933)
 * use lazy initialization instead of class initialization in NodeId
   (CASSANDRA-2953)
 * add paging to get_count (CASSANDRA-2894)
 * fix "short reads" in [multi]get (CASSANDRA-2643, 3157, 3192)
 * add optional compression for sstables (CASSANDRA-47, 2994, 3001, 3128)
 * add scheduler JMX metrics (CASSANDRA-2962)
 * add block level checksum for compressed data (CASSANDRA-1717)
 * make column family backed column map pluggable and introduce unsynchronized
   ArrayList backed one to speedup reads (CASSANDRA-2843, 3165, 3205)
 * refactoring of the secondary index api (CASSANDRA-2982)
 * make CL > ONE reads wait for digest reconciliation before returning
   (CASSANDRA-2494)
 * fix missing logging for some exceptions (CASSANDRA-2061)
 * refactor and optimize ColumnFamilyStore.files(...) and Descriptor.fromFilename(String)
   and few other places responsible for work with SSTable files (CASSANDRA-3040)
 * Stop reading from sstables once we know we have the most recent columns,
   for query-by-name requests (CASSANDRA-2498)
 * Add query-by-column mode to stress.java (CASSANDRA-3064)
 * Add "install" command to cassandra.bat (CASSANDRA-292)
 * clean up KSMetadata, CFMetadata from unnecessary
   Thrift<->Avro conversion methods (CASSANDRA-3032)
 * Add timeouts to client request schedulers (CASSANDRA-3079, 3096)
 * Cli to use hashes rather than array of hashes for strategy options (CASSANDRA-3081)
 * LeveledCompactionStrategy (CASSANDRA-1608, 3085, 3110, 3087, 3145, 3154, 3182)
 * Improvements of the CLI `describe` command (CASSANDRA-2630)
 * reduce window where dropped CF sstables may not be deleted (CASSANDRA-2942)
 * Expose gossip/FD info to JMX (CASSANDRA-2806)
 * Fix streaming over SSL when compressed SSTable involved (CASSANDRA-3051)
 * Add support for pluggable secondary index implementations (CASSANDRA-3078)
 * remove compaction_thread_priority setting (CASSANDRA-3104)
 * generate hints for replicas that timeout, not just replicas that are known
   to be down before starting (CASSANDRA-2034)
 * Add throttling for internode streaming (CASSANDRA-3080)
 * make the repair of a range repair all replica (CASSANDRA-2610, 3194)
 * expose the ability to repair the first range (as returned by the
   partitioner) of a node (CASSANDRA-2606)
 * Streams Compression (CASSANDRA-3015)
 * add ability to use multiple threads during a single compaction
   (CASSANDRA-2901)
 * make AbstractBounds.normalize support overlapping ranges (CASSANDRA-2641)
 * fix of the CQL count() behavior (CASSANDRA-3068)
 * use TreeMap backed column families for the SSTable simple writers
   (CASSANDRA-3148)
 * fix inconsistency of the CLI syntax when {} should be used instead of [{}]
   (CASSANDRA-3119)
 * rename CQL type names to match expected SQL behavior (CASSANDRA-3149, 3031)
 * Arena-based allocation for memtables (CASSANDRA-2252, 3162, 3163, 3168)
 * Default RR chance to 0.1 (CASSANDRA-3169)
 * Add RowLevel support to secondary index API (CASSANDRA-3147)
 * Make SerializingCacheProvider the default if JNA is available (CASSANDRA-3183)
 * Fix backwards compatibilty for CQL memtable properties (CASSANDRA-3190)
 * Add five-minute delay before starting compactions on a restarted server
   (CASSANDRA-3181)
 * Reduce copies done for intra-host messages (CASSANDRA-1788, 3144)
 * support of compaction strategy option for stress.java (CASSANDRA-3204)
 * make memtable throughput and column count thresholds no-ops (CASSANDRA-2449)
 * Return schema information along with the resultSet in CQL (CASSANDRA-2734)
 * Add new DecimalType (CASSANDRA-2883)
 * Fix assertion error in RowRepairResolver (CASSANDRA-3156)
 * Reduce unnecessary high buffer sizes (CASSANDRA-3171)
 * Pluggable compaction strategy (CASSANDRA-1610)
 * Add new broadcast_address config option (CASSANDRA-2491)


0.8.7
 * Kill server on wrapped OOME such as from FileChannel.map (CASSANDRA-3201)
 * Allow using quotes in "USE <keyspace>;" CLI command (CASSANDRA-3208)
 * Log message when a full repair operation completes (CASSANDRA-3207)
 * Don't allow any cache loading exceptions to halt startup (CASSANDRA-3218)
 * Fix sstableloader --ignores option (CASSANDRA-3247)
 * File descriptor limit increased in packaging (CASSANDRA-3206)
 * Log a meaningfull warning when a node receive a message for a repair session
   that doesn't exist anymore (CASSANDRA-3256)
 * Fix FD leak when internode encryption is enabled (CASSANDRA-3257)
 * FBUtilities.hexToBytes(String) to throw NumberFormatException when string
   contains non-hex characters (CASSANDRA-3231)
 * Keep SimpleSnitch proximity ordering unchanged from what the Strategy
   generates, as intended (CASSANDRA-3262)
 * remove Scrub from compactionstats when finished (CASSANDRA-3255)
 * Fix tool .bat files when CASSANDRA_HOME contains spaces (CASSANDRA-3258)
 * Force flush of status table when removing/updating token (CASSANDRA-3243)
 * Evict gossip state immediately when a token is taken over by a new IP (CASSANDRA-3259)
 * Fix bug where the failure detector can take too long to mark a host
   down (CASSANDRA-3273)
 * (Hadoop) allow wrapping ranges in queries (CASSANDRA-3137)
 * (Hadoop) check all interfaces for a match with split location
   before falling back to random replica (CASSANDRA-3211)
 * (Hadoop) Make Pig storage handle implements LoadMetadata (CASSANDRA-2777)
 * (Hadoop) Fix exception during PIG 'dump' (CASSANDRA-2810)
 * Fix stress COUNTER_GET option (CASSANDRA-3301)
 * Fix missing fields in CLI `show schema` output (CASSANDRA-3304)
 * Nodetool no longer leaks threads and closes JMX connections (CASSANDRA-3309)
 * fix truncate allowing data to be replayed post-restart (CASSANDRA-3297)
 * Move SimpleAuthority and SimpleAuthenticator to examples (CASSANDRA-2922)
 * Fix handling of tombstone by SSTableExport/Import (CASSANDRA-3357)
 * Fix transposition in cfHistograms (CASSANDRA-3222)
 * Allow using number as DC name when creating keyspace in CQL (CASSANDRA-3239)
 * Force flush of system table after updating/removing a token (CASSANDRA-3243)


0.8.6
 * revert CASSANDRA-2388
 * change TokenRange.endpoints back to listen/broadcast address to match
   pre-1777 behavior, and add TokenRange.rpc_endpoints instead (CASSANDRA-3187)
 * avoid trying to watch cassandra-topology.properties when loaded from jar
   (CASSANDRA-3138)
 * prevent users from creating keyspaces with LocalStrategy replication
   (CASSANDRA-3139)
 * fix CLI `show schema;` to output correct keyspace definition statement
   (CASSANDRA-3129)
 * CustomTThreadPoolServer to log TTransportException at DEBUG level
   (CASSANDRA-3142)
 * allow topology sort to work with non-unique rack names between
   datacenters (CASSANDRA-3152)
 * Improve caching of same-version Messages on digest and repair paths
   (CASSANDRA-3158)
 * Randomize choice of first replica for counter increment (CASSANDRA-2890)
 * Fix using read_repair_chance instead of merge_shard_change (CASSANDRA-3202)
 * Avoid streaming data to nodes that already have it, on move as well as
   decommission (CASSANDRA-3041)
 * Fix divide by zero error in GCInspector (CASSANDRA-3164)
 * allow quoting of the ColumnFamily name in CLI `create column family`
   statement (CASSANDRA-3195)
 * Fix rolling upgrade from 0.7 to 0.8 problem (CASSANDRA-3166)
 * Accomodate missing encryption_options in IncomingTcpConnection.stream
   (CASSANDRA-3212)


0.8.5
 * fix NPE when encryption_options is unspecified (CASSANDRA-3007)
 * include column name in validation failure exceptions (CASSANDRA-2849)
 * make sure truncate clears out the commitlog so replay won't re-
   populate with truncated data (CASSANDRA-2950)
 * fix NPE when debug logging is enabled and dropped CF is present
   in a commitlog segment (CASSANDRA-3021)
 * fix cassandra.bat when CASSANDRA_HOME contains spaces (CASSANDRA-2952)
 * fix to SSTableSimpleUnsortedWriter bufferSize calculation (CASSANDRA-3027)
 * make cleanup and normal compaction able to skip empty rows
   (rows containing nothing but expired tombstones) (CASSANDRA-3039)
 * work around native memory leak in com.sun.management.GarbageCollectorMXBean
   (CASSANDRA-2868)
 * validate that column names in column_metadata are not equal to key_alias
   on create/update of the ColumnFamily and CQL 'ALTER' statement (CASSANDRA-3036)
 * return an InvalidRequestException if an indexed column is assigned
   a value larger than 64KB (CASSANDRA-3057)
 * fix of numeric-only and string column names handling in CLI "drop index"
   (CASSANDRA-3054)
 * prune index scan resultset back to original request for lazy
   resultset expansion case (CASSANDRA-2964)
 * (Hadoop) fail jobs when Cassandra node has failed but TaskTracker
   has not (CASSANDRA-2388)
 * fix dynamic snitch ignoring nodes when read_repair_chance is zero
   (CASSANDRA-2662)
 * avoid retaining references to dropped CFS objects in
   CompactionManager.estimatedCompactions (CASSANDRA-2708)
 * expose rpc timeouts per host in MessagingServiceMBean (CASSANDRA-2941)
 * avoid including cwd in classpath for deb and rpm packages (CASSANDRA-2881)
 * remove gossip state when a new IP takes over a token (CASSANDRA-3071)
 * allow sstable2json to work on index sstable files (CASSANDRA-3059)
 * always hint counters (CASSANDRA-3099)
 * fix log4j initialization in EmbeddedCassandraService (CASSANDRA-2857)
 * remove gossip state when a new IP takes over a token (CASSANDRA-3071)
 * work around native memory leak in com.sun.management.GarbageCollectorMXBean
    (CASSANDRA-2868)
 * fix UnavailableException with writes at CL.EACH_QUORM (CASSANDRA-3084)
 * fix parsing of the Keyspace and ColumnFamily names in numeric
   and string representations in CLI (CASSANDRA-3075)
 * fix corner cases in Range.differenceToFetch (CASSANDRA-3084)
 * fix ip address String representation in the ring cache (CASSANDRA-3044)
 * fix ring cache compatibility when mixing pre-0.8.4 nodes with post-
   in the same cluster (CASSANDRA-3023)
 * make repair report failure when a node participating dies (instead of
   hanging forever) (CASSANDRA-2433)
 * fix handling of the empty byte buffer by ReversedType (CASSANDRA-3111)
 * Add validation that Keyspace names are case-insensitively unique (CASSANDRA-3066)
 * catch invalid key_validation_class before instantiating UpdateColumnFamily (CASSANDRA-3102)
 * make Range and Bounds objects client-safe (CASSANDRA-3108)
 * optionally skip log4j configuration (CASSANDRA-3061)
 * bundle sstableloader with the debian package (CASSANDRA-3113)
 * don't try to build secondary indexes when there is none (CASSANDRA-3123)
 * improve SSTableSimpleUnsortedWriter speed for large rows (CASSANDRA-3122)
 * handle keyspace arguments correctly in nodetool snapshot (CASSANDRA-3038)
 * Fix SSTableImportTest on windows (CASSANDRA-3043)
 * expose compactionThroughputMbPerSec through JMX (CASSANDRA-3117)
 * log keyspace and CF of large rows being compacted


0.8.4
 * change TokenRing.endpoints to be a list of rpc addresses instead of
   listen/broadcast addresses (CASSANDRA-1777)
 * include files-to-be-streamed in StreamInSession.getSources (CASSANDRA-2972)
 * use JAVA env var in cassandra-env.sh (CASSANDRA-2785, 2992)
 * avoid doing read for no-op replicate-on-write at CL=1 (CASSANDRA-2892)
 * refuse counter write for CL.ANY (CASSANDRA-2990)
 * switch back to only logging recent dropped messages (CASSANDRA-3004)
 * always deserialize RowMutation for counters (CASSANDRA-3006)
 * ignore saved replication_factor strategy_option for NTS (CASSANDRA-3011)
 * make sure pre-truncate CL segments are discarded (CASSANDRA-2950)


0.8.3
 * add ability to drop local reads/writes that are going to timeout
   (CASSANDRA-2943)
 * revamp token removal process, keep gossip states for 3 days (CASSANDRA-2496)
 * don't accept extra args for 0-arg nodetool commands (CASSANDRA-2740)
 * log unavailableexception details at debug level (CASSANDRA-2856)
 * expose data_dir though jmx (CASSANDRA-2770)
 * don't include tmp files as sstable when create cfs (CASSANDRA-2929)
 * log Java classpath on startup (CASSANDRA-2895)
 * keep gossipped version in sync with actual on migration coordinator
   (CASSANDRA-2946)
 * use lazy initialization instead of class initialization in NodeId
   (CASSANDRA-2953)
 * check column family validity in nodetool repair (CASSANDRA-2933)
 * speedup bytes to hex conversions dramatically (CASSANDRA-2850)
 * Flush memtables on shutdown when durable writes are disabled
   (CASSANDRA-2958)
 * improved POSIX compatibility of start scripts (CASsANDRA-2965)
 * add counter support to Hadoop InputFormat (CASSANDRA-2981)
 * fix bug where dirty commitlog segments were removed (and avoid keeping
   segments with no post-flush activity permanently dirty) (CASSANDRA-2829)
 * fix throwing exception with batch mutation of counter super columns
   (CASSANDRA-2949)
 * ignore system tables during repair (CASSANDRA-2979)
 * throw exception when NTS is given replication_factor as an option
   (CASSANDRA-2960)
 * fix assertion error during compaction of counter CFs (CASSANDRA-2968)
 * avoid trying to create index names, when no index exists (CASSANDRA-2867)
 * don't sample the system table when choosing a bootstrap token
   (CASSANDRA-2825)
 * gossiper notifies of local state changes (CASSANDRA-2948)
 * add asynchronous and half-sync/half-async (hsha) thrift servers
   (CASSANDRA-1405)
 * fix potential use of free'd native memory in SerializingCache
   (CASSANDRA-2951)
 * prune index scan resultset back to original request for lazy
   resultset expansion case (CASSANDRA-2964)
 * (Hadoop) fail jobs when Cassandra node has failed but TaskTracker
    has not (CASSANDRA-2388)


0.8.2
 * CQL:
   - include only one row per unique key for IN queries (CASSANDRA-2717)
   - respect client timestamp on full row deletions (CASSANDRA-2912)
 * improve thread-safety in StreamOutSession (CASSANDRA-2792)
 * allow deleting a row and updating indexed columns in it in the
   same mutation (CASSANDRA-2773)
 * Expose number of threads blocked on submitting memtable to flush
   in JMX (CASSANDRA-2817)
 * add ability to return "endpoints" to nodetool (CASSANDRA-2776)
 * Add support for multiple (comma-delimited) coordinator addresses
   to ColumnFamilyInputFormat (CASSANDRA-2807)
 * fix potential NPE while scheduling read repair for range slice
   (CASSANDRA-2823)
 * Fix race in SystemTable.getCurrentLocalNodeId (CASSANDRA-2824)
 * Correctly set default for replicate_on_write (CASSANDRA-2835)
 * improve nodetool compactionstats formatting (CASSANDRA-2844)
 * fix index-building status display (CASSANDRA-2853)
 * fix CLI perpetuating obsolete KsDef.replication_factor (CASSANDRA-2846)
 * improve cli treatment of multiline comments (CASSANDRA-2852)
 * handle row tombstones correctly in EchoedRow (CASSANDRA-2786)
 * add MessagingService.get[Recently]DroppedMessages and
   StorageService.getExceptionCount (CASSANDRA-2804)
 * fix possibility of spurious UnavailableException for LOCAL_QUORUM
   reads with dynamic snitch + read repair disabled (CASSANDRA-2870)
 * add ant-optional as dependence for the debian package (CASSANDRA-2164)
 * add option to specify limit for get_slice in the CLI (CASSANDRA-2646)
 * decrease HH page size (CASSANDRA-2832)
 * reset cli keyspace after dropping the current one (CASSANDRA-2763)
 * add KeyRange option to Hadoop inputformat (CASSANDRA-1125)
 * fix protocol versioning (CASSANDRA-2818, 2860)
 * support spaces in path to log4j configuration (CASSANDRA-2383)
 * avoid including inferred types in CF update (CASSANDRA-2809)
 * fix JMX bulkload call (CASSANDRA-2908)
 * fix updating KS with durable_writes=false (CASSANDRA-2907)
 * add simplified facade to SSTableWriter for bulk loading use
   (CASSANDRA-2911)
 * fix re-using index CF sstable names after drop/recreate (CASSANDRA-2872)
 * prepend CF to default index names (CASSANDRA-2903)
 * fix hint replay (CASSANDRA-2928)
 * Properly synchronize repair's merkle tree computation (CASSANDRA-2816)


0.8.1
 * CQL:
   - support for insert, delete in BATCH (CASSANDRA-2537)
   - support for IN to SELECT, UPDATE (CASSANDRA-2553)
   - timestamp support for INSERT, UPDATE, and BATCH (CASSANDRA-2555)
   - TTL support (CASSANDRA-2476)
   - counter support (CASSANDRA-2473)
   - ALTER COLUMNFAMILY (CASSANDRA-1709)
   - DROP INDEX (CASSANDRA-2617)
   - add SCHEMA/TABLE as aliases for KS/CF (CASSANDRA-2743)
   - server handles wait-for-schema-agreement (CASSANDRA-2756)
   - key alias support (CASSANDRA-2480)
 * add support for comparator parameters and a generic ReverseType
   (CASSANDRA-2355)
 * add CompositeType and DynamicCompositeType (CASSANDRA-2231)
 * optimize batches containing multiple updates to the same row
   (CASSANDRA-2583)
 * adjust hinted handoff page size to avoid OOM with large columns
   (CASSANDRA-2652)
 * mark BRAF buffer invalid post-flush so we don't re-flush partial
   buffers again, especially on CL writes (CASSANDRA-2660)
 * add DROP INDEX support to CLI (CASSANDRA-2616)
 * don't perform HH to client-mode [storageproxy] nodes (CASSANDRA-2668)
 * Improve forceDeserialize/getCompactedRow encapsulation (CASSANDRA-2659)
 * Don't write CounterUpdateColumn to disk in tests (CASSANDRA-2650)
 * Add sstable bulk loading utility (CASSANDRA-1278)
 * avoid replaying hints to dropped columnfamilies (CASSANDRA-2685)
 * add placeholders for missing rows in range query pseudo-RR (CASSANDRA-2680)
 * remove no-op HHOM.renameHints (CASSANDRA-2693)
 * clone super columns to avoid modifying them during flush (CASSANDRA-2675)
 * allow writes to bypass the commitlog for certain keyspaces (CASSANDRA-2683)
 * avoid NPE when bypassing commitlog during memtable flush (CASSANDRA-2781)
 * Added support for making bootstrap retry if nodes flap (CASSANDRA-2644)
 * Added statusthrift to nodetool to report if thrift server is running (CASSANDRA-2722)
 * Fixed rows being cached if they do not exist (CASSANDRA-2723)
 * Support passing tableName and cfName to RowCacheProviders (CASSANDRA-2702)
 * close scrub file handles (CASSANDRA-2669)
 * throttle migration replay (CASSANDRA-2714)
 * optimize column serializer creation (CASSANDRA-2716)
 * Added support for making bootstrap retry if nodes flap (CASSANDRA-2644)
 * Added statusthrift to nodetool to report if thrift server is running
   (CASSANDRA-2722)
 * Fixed rows being cached if they do not exist (CASSANDRA-2723)
 * fix truncate/compaction race (CASSANDRA-2673)
 * workaround large resultsets causing large allocation retention
   by nio sockets (CASSANDRA-2654)
 * fix nodetool ring use with Ec2Snitch (CASSANDRA-2733)
 * fix removing columns and subcolumns that are supressed by a row or
   supercolumn tombstone during replica resolution (CASSANDRA-2590)
 * support sstable2json against snapshot sstables (CASSANDRA-2386)
 * remove active-pull schema requests (CASSANDRA-2715)
 * avoid marking entire list of sstables as actively being compacted
   in multithreaded compaction (CASSANDRA-2765)
 * seek back after deserializing a row to update cache with (CASSANDRA-2752)
 * avoid skipping rows in scrub for counter column family (CASSANDRA-2759)
 * fix ConcurrentModificationException in repair when dealing with 0.7 node
   (CASSANDRA-2767)
 * use threadsafe collections for StreamInSession (CASSANDRA-2766)
 * avoid infinite loop when creating merkle tree (CASSANDRA-2758)
 * avoids unmarking compacting sstable prematurely in cleanup (CASSANDRA-2769)
 * fix NPE when the commit log is bypassed (CASSANDRA-2718)
 * don't throw an exception in SS.isRPCServerRunning (CASSANDRA-2721)
 * make stress.jar executable (CASSANDRA-2744)
 * add daemon mode to java stress (CASSANDRA-2267)
 * expose the DC and rack of a node through JMX and nodetool ring (CASSANDRA-2531)
 * fix cache mbean getSize (CASSANDRA-2781)
 * Add Date, Float, Double, and Boolean types (CASSANDRA-2530)
 * Add startup flag to renew counter node id (CASSANDRA-2788)
 * add jamm agent to cassandra.bat (CASSANDRA-2787)
 * fix repair hanging if a neighbor has nothing to send (CASSANDRA-2797)
 * purge tombstone even if row is in only one sstable (CASSANDRA-2801)
 * Fix wrong purge of deleted cf during compaction (CASSANDRA-2786)
 * fix race that could result in Hadoop writer failing to throw an
   exception encountered after close() (CASSANDRA-2755)
 * fix scan wrongly throwing assertion error (CASSANDRA-2653)
 * Always use even distribution for merkle tree with RandomPartitionner
   (CASSANDRA-2841)
 * fix describeOwnership for OPP (CASSANDRA-2800)
 * ensure that string tokens do not contain commas (CASSANDRA-2762)


0.8.0-final
 * fix CQL grammar warning and cqlsh regression from CASSANDRA-2622
 * add ant generate-cql-html target (CASSANDRA-2526)
 * update CQL consistency levels (CASSANDRA-2566)
 * debian packaging fixes (CASSANDRA-2481, 2647)
 * fix UUIDType, IntegerType for direct buffers (CASSANDRA-2682, 2684)
 * switch to native Thrift for Hadoop map/reduce (CASSANDRA-2667)
 * fix StackOverflowError when building from eclipse (CASSANDRA-2687)
 * only provide replication_factor to strategy_options "help" for
   SimpleStrategy, OldNetworkTopologyStrategy (CASSANDRA-2678, 2713)
 * fix exception adding validators to non-string columns (CASSANDRA-2696)
 * avoid instantiating DatabaseDescriptor in JDBC (CASSANDRA-2694)
 * fix potential stack overflow during compaction (CASSANDRA-2626)
 * clone super columns to avoid modifying them during flush (CASSANDRA-2675)
 * reset underlying iterator in EchoedRow constructor (CASSANDRA-2653)


0.8.0-rc1
 * faster flushes and compaction from fixing excessively pessimistic
   rebuffering in BRAF (CASSANDRA-2581)
 * fix returning null column values in the python cql driver (CASSANDRA-2593)
 * fix merkle tree splitting exiting early (CASSANDRA-2605)
 * snapshot_before_compaction directory name fix (CASSANDRA-2598)
 * Disable compaction throttling during bootstrap (CASSANDRA-2612)
 * fix CQL treatment of > and < operators in range slices (CASSANDRA-2592)
 * fix potential double-application of counter updates on commitlog replay
   by moving replay position from header to sstable metadata (CASSANDRA-2419)
 * JDBC CQL driver exposes getColumn for access to timestamp
 * JDBC ResultSetMetadata properties added to AbstractType
 * r/m clustertool (CASSANDRA-2607)
 * add support for presenting row key as a column in CQL result sets
   (CASSANDRA-2622)
 * Don't allow {LOCAL|EACH}_QUORUM unless strategy is NTS (CASSANDRA-2627)
 * validate keyspace strategy_options during CQL create (CASSANDRA-2624)
 * fix empty Result with secondary index when limit=1 (CASSANDRA-2628)
 * Fix regression where bootstrapping a node with no schema fails
   (CASSANDRA-2625)
 * Allow removing LocationInfo sstables (CASSANDRA-2632)
 * avoid attempting to replay mutations from dropped keyspaces (CASSANDRA-2631)
 * avoid using cached position of a key when GT is requested (CASSANDRA-2633)
 * fix counting bloom filter true positives (CASSANDRA-2637)
 * initialize local ep state prior to gossip startup if needed (CASSANDRA-2638)
 * fix counter increment lost after restart (CASSANDRA-2642)
 * add quote-escaping via backslash to CLI (CASSANDRA-2623)
 * fix pig example script (CASSANDRA-2487)
 * fix dynamic snitch race in adding latencies (CASSANDRA-2618)
 * Start/stop cassandra after more important services such as mdadm in
   debian packaging (CASSANDRA-2481)


0.8.0-beta2
 * fix NPE compacting index CFs (CASSANDRA-2528)
 * Remove checking all column families on startup for compaction candidates
   (CASSANDRA-2444)
 * validate CQL create keyspace options (CASSANDRA-2525)
 * fix nodetool setcompactionthroughput (CASSANDRA-2550)
 * move	gossip heartbeat back to its own thread (CASSANDRA-2554)
 * validate cql TRUNCATE columnfamily before truncating (CASSANDRA-2570)
 * fix batch_mutate for mixed standard-counter mutations (CASSANDRA-2457)
 * disallow making schema changes to system keyspace (CASSANDRA-2563)
 * fix sending mutation messages multiple times (CASSANDRA-2557)
 * fix incorrect use of NBHM.size in ReadCallback that could cause
   reads to time out even when responses were received (CASSANDRA-2552)
 * trigger read repair correctly for LOCAL_QUORUM reads (CASSANDRA-2556)
 * Allow configuring the number of compaction thread (CASSANDRA-2558)
 * forceUserDefinedCompaction will attempt to compact what it is given
   even if the pessimistic estimate is that there is not enough disk space;
   automatic compactions will only compact 2 or more sstables (CASSANDRA-2575)
 * refuse to apply migrations with older timestamps than the current
   schema (CASSANDRA-2536)
 * remove unframed Thrift transport option
 * include indexes in snapshots (CASSANDRA-2596)
 * improve ignoring of obsolete mutations in index maintenance (CASSANDRA-2401)
 * recognize attempt to drop just the index while leaving the column
   definition alone (CASSANDRA-2619)


0.8.0-beta1
 * remove Avro RPC support (CASSANDRA-926)
 * support for columns that act as incr/decr counters
   (CASSANDRA-1072, 1937, 1944, 1936, 2101, 2093, 2288, 2105, 2384, 2236, 2342,
   2454)
 * CQL (CASSANDRA-1703, 1704, 1705, 1706, 1707, 1708, 1710, 1711, 1940,
   2124, 2302, 2277, 2493)
 * avoid double RowMutation serialization on write path (CASSANDRA-1800)
 * make NetworkTopologyStrategy the default (CASSANDRA-1960)
 * configurable internode encryption (CASSANDRA-1567, 2152)
 * human readable column names in sstable2json output (CASSANDRA-1933)
 * change default JMX port to 7199 (CASSANDRA-2027)
 * backwards compatible internal messaging (CASSANDRA-1015)
 * atomic switch of memtables and sstables (CASSANDRA-2284)
 * add pluggable SeedProvider (CASSANDRA-1669)
 * Fix clustertool to not throw exception when calling get_endpoints (CASSANDRA-2437)
 * upgrade to thrift 0.6 (CASSANDRA-2412)
 * repair works on a token range instead of full ring (CASSANDRA-2324)
 * purge tombstones from row cache (CASSANDRA-2305)
 * push replication_factor into strategy_options (CASSANDRA-1263)
 * give snapshots the same name on each node (CASSANDRA-1791)
 * remove "nodetool loadbalance" (CASSANDRA-2448)
 * multithreaded compaction (CASSANDRA-2191)
 * compaction throttling (CASSANDRA-2156)
 * add key type information and alias (CASSANDRA-2311, 2396)
 * cli no longer divides read_repair_chance by 100 (CASSANDRA-2458)
 * made CompactionInfo.getTaskType return an enum (CASSANDRA-2482)
 * add a server-wide cap on measured memtable memory usage and aggressively
   flush to keep under that threshold (CASSANDRA-2006)
 * add unified UUIDType (CASSANDRA-2233)
 * add off-heap row cache support (CASSANDRA-1969)


0.7.5
 * improvements/fixes to PIG driver (CASSANDRA-1618, CASSANDRA-2387,
   CASSANDRA-2465, CASSANDRA-2484)
 * validate index names (CASSANDRA-1761)
 * reduce contention on Table.flusherLock (CASSANDRA-1954)
 * try harder to detect failures during streaming, cleaning up temporary
   files more reliably (CASSANDRA-2088)
 * shut down server for OOM on a Thrift thread (CASSANDRA-2269)
 * fix tombstone handling in repair and sstable2json (CASSANDRA-2279)
 * preserve version when streaming data from old sstables (CASSANDRA-2283)
 * don't start repair if a neighboring node is marked as dead (CASSANDRA-2290)
 * purge tombstones from row cache (CASSANDRA-2305)
 * Avoid seeking when sstable2json exports the entire file (CASSANDRA-2318)
 * clear Built flag in system table when dropping an index (CASSANDRA-2320)
 * don't allow arbitrary argument for stress.java (CASSANDRA-2323)
 * validate values for index predicates in get_indexed_slice (CASSANDRA-2328)
 * queue secondary indexes for flush before the parent (CASSANDRA-2330)
 * allow job configuration to set the CL used in Hadoop jobs (CASSANDRA-2331)
 * add memtable_flush_queue_size defaulting to 4 (CASSANDRA-2333)
 * Allow overriding of initial_token, storage_port and rpc_port from system
   properties (CASSANDRA-2343)
 * fix comparator used for non-indexed secondary expressions in index scan
   (CASSANDRA-2347)
 * ensure size calculation and write phase of large-row compaction use
   the same threshold for TTL expiration (CASSANDRA-2349)
 * fix race when iterating CFs during add/drop (CASSANDRA-2350)
 * add ConsistencyLevel command to CLI (CASSANDRA-2354)
 * allow negative numbers in the cli (CASSANDRA-2358)
 * hard code serialVersionUID for tokens class (CASSANDRA-2361)
 * fix potential infinite loop in ByteBufferUtil.inputStream (CASSANDRA-2365)
 * fix encoding bugs in HintedHandoffManager, SystemTable when default
   charset is not UTF8 (CASSANDRA-2367)
 * avoids having removed node reappearing in Gossip (CASSANDRA-2371)
 * fix incorrect truncation of long to int when reading columns via block
   index (CASSANDRA-2376)
 * fix NPE during stream session (CASSANDRA-2377)
 * fix race condition that could leave orphaned data files when dropping CF or
   KS (CASSANDRA-2381)
 * fsync statistics component on write (CASSANDRA-2382)
 * fix duplicate results from CFS.scan (CASSANDRA-2406)
 * add IntegerType to CLI help (CASSANDRA-2414)
 * avoid caching token-only decoratedkeys (CASSANDRA-2416)
 * convert mmap assertion to if/throw so scrub can catch it (CASSANDRA-2417)
 * don't overwrite gc log (CASSANDR-2418)
 * invalidate row cache for streamed row to avoid inconsitencies
   (CASSANDRA-2420)
 * avoid copies in range/index scans (CASSANDRA-2425)
 * make sure we don't wipe data during cleanup if the node has not join
   the ring (CASSANDRA-2428)
 * Try harder to close files after compaction (CASSANDRA-2431)
 * re-set bootstrapped flag after move finishes (CASSANDRA-2435)
 * display validation_class in CLI 'describe keyspace' (CASSANDRA-2442)
 * make cleanup compactions cleanup the row cache (CASSANDRA-2451)
 * add column fields validation to scrub (CASSANDRA-2460)
 * use 64KB flush buffer instead of in_memory_compaction_limit (CASSANDRA-2463)
 * fix backslash substitutions in CLI (CASSANDRA-2492)
 * disable cache saving for system CFS (CASSANDRA-2502)
 * fixes for verifying destination availability under hinted conditions
   so UE can be thrown intead of timing out (CASSANDRA-2514)
 * fix update of validation class in column metadata (CASSANDRA-2512)
 * support LOCAL_QUORUM, EACH_QUORUM CLs outside of NTS (CASSANDRA-2516)
 * preserve version when streaming data from old sstables (CASSANDRA-2283)
 * fix backslash substitutions in CLI (CASSANDRA-2492)
 * count a row deletion as one operation towards memtable threshold
   (CASSANDRA-2519)
 * support LOCAL_QUORUM, EACH_QUORUM CLs outside of NTS (CASSANDRA-2516)


0.7.4
 * add nodetool join command (CASSANDRA-2160)
 * fix secondary indexes on pre-existing or streamed data (CASSANDRA-2244)
 * initialize endpoint in gossiper earlier (CASSANDRA-2228)
 * add ability to write to Cassandra from Pig (CASSANDRA-1828)
 * add rpc_[min|max]_threads (CASSANDRA-2176)
 * add CL.TWO, CL.THREE (CASSANDRA-2013)
 * avoid exporting an un-requested row in sstable2json, when exporting
   a key that does not exist (CASSANDRA-2168)
 * add incremental_backups option (CASSANDRA-1872)
 * add configurable row limit to Pig loadfunc (CASSANDRA-2276)
 * validate column values in batches as well as single-Column inserts
   (CASSANDRA-2259)
 * move sample schema from cassandra.yaml to schema-sample.txt,
   a cli scripts (CASSANDRA-2007)
 * avoid writing empty rows when scrubbing tombstoned rows (CASSANDRA-2296)
 * fix assertion error in range and index scans for CL < ALL
   (CASSANDRA-2282)
 * fix commitlog replay when flush position refers to data that didn't
   get synced before server died (CASSANDRA-2285)
 * fix fd leak in sstable2json with non-mmap'd i/o (CASSANDRA-2304)
 * reduce memory use during streaming of multiple sstables (CASSANDRA-2301)
 * purge tombstoned rows from cache after GCGraceSeconds (CASSANDRA-2305)
 * allow zero replicas in a NTS datacenter (CASSANDRA-1924)
 * make range queries respect snitch for local replicas (CASSANDRA-2286)
 * fix HH delivery when column index is larger than 2GB (CASSANDRA-2297)
 * make 2ary indexes use parent CF flush thresholds during initial build
   (CASSANDRA-2294)
 * update memtable_throughput to be a long (CASSANDRA-2158)


0.7.3
 * Keep endpoint state until aVeryLongTime (CASSANDRA-2115)
 * lower-latency read repair (CASSANDRA-2069)
 * add hinted_handoff_throttle_delay_in_ms option (CASSANDRA-2161)
 * fixes for cache save/load (CASSANDRA-2172, -2174)
 * Handle whole-row deletions in CFOutputFormat (CASSANDRA-2014)
 * Make memtable_flush_writers flush in parallel (CASSANDRA-2178)
 * Add compaction_preheat_key_cache option (CASSANDRA-2175)
 * refactor stress.py to have only one copy of the format string
   used for creating row keys (CASSANDRA-2108)
 * validate index names for \w+ (CASSANDRA-2196)
 * Fix Cassandra cli to respect timeout if schema does not settle
   (CASSANDRA-2187)
 * fix for compaction and cleanup writing old-format data into new-version
   sstable (CASSANDRA-2211, -2216)
 * add nodetool scrub (CASSANDRA-2217, -2240)
 * fix sstable2json large-row pagination (CASSANDRA-2188)
 * fix EOFing on requests for the last bytes in a file (CASSANDRA-2213)
 * fix BufferedRandomAccessFile bugs (CASSANDRA-2218, -2241)
 * check for memtable flush_after_mins exceeded every 10s (CASSANDRA-2183)
 * fix cache saving on Windows (CASSANDRA-2207)
 * add validateSchemaAgreement call + synchronization to schema
   modification operations (CASSANDRA-2222)
 * fix for reversed slice queries on large rows (CASSANDRA-2212)
 * fat clients were writing local data (CASSANDRA-2223)
 * set DEFAULT_MEMTABLE_LIFETIME_IN_MINS to 24h
 * improve detection and cleanup of partially-written sstables
   (CASSANDRA-2206)
 * fix supercolumn de/serialization when subcolumn comparator is different
   from supercolumn's (CASSANDRA-2104)
 * fix starting up on Windows when CASSANDRA_HOME contains whitespace
   (CASSANDRA-2237)
 * add [get|set][row|key]cacheSavePeriod to JMX (CASSANDRA-2100)
 * fix Hadoop ColumnFamilyOutputFormat dropping of mutations
   when batch fills up (CASSANDRA-2255)
 * move file deletions off of scheduledtasks executor (CASSANDRA-2253)


0.7.2
 * copy DecoratedKey.key when inserting into caches to avoid retaining
   a reference to the underlying buffer (CASSANDRA-2102)
 * format subcolumn names with subcomparator (CASSANDRA-2136)
 * fix column bloom filter deserialization (CASSANDRA-2165)


0.7.1
 * refactor MessageDigest creation code. (CASSANDRA-2107)
 * buffer network stack to avoid inefficient small TCP messages while avoiding
   the nagle/delayed ack problem (CASSANDRA-1896)
 * check log4j configuration for changes every 10s (CASSANDRA-1525, 1907)
 * more-efficient cross-DC replication (CASSANDRA-1530, -2051, -2138)
 * avoid polluting page cache with commitlog or sstable writes
   and seq scan operations (CASSANDRA-1470)
 * add RMI authentication options to nodetool (CASSANDRA-1921)
 * make snitches configurable at runtime (CASSANDRA-1374)
 * retry hadoop split requests on connection failure (CASSANDRA-1927)
 * implement describeOwnership for BOP, COPP (CASSANDRA-1928)
 * make read repair behave as expected for ConsistencyLevel > ONE
   (CASSANDRA-982, 2038)
 * distributed test harness (CASSANDRA-1859, 1964)
 * reduce flush lock contention (CASSANDRA-1930)
 * optimize supercolumn deserialization (CASSANDRA-1891)
 * fix CFMetaData.apply to only compare objects of the same class
   (CASSANDRA-1962)
 * allow specifying specific SSTables to compact from JMX (CASSANDRA-1963)
 * fix race condition in MessagingService.targets (CASSANDRA-1959, 2094, 2081)
 * refuse to open sstables from a future version (CASSANDRA-1935)
 * zero-copy reads (CASSANDRA-1714)
 * fix copy bounds for word Text in wordcount demo (CASSANDRA-1993)
 * fixes for contrib/javautils (CASSANDRA-1979)
 * check more frequently for memtable expiration (CASSANDRA-2000)
 * fix writing SSTable column count statistics (CASSANDRA-1976)
 * fix streaming of multiple CFs during bootstrap (CASSANDRA-1992)
 * explicitly set JVM GC new generation size with -Xmn (CASSANDRA-1968)
 * add short options for CLI flags (CASSANDRA-1565)
 * make keyspace argument to "describe keyspace" in CLI optional
   when authenticated to keyspace already (CASSANDRA-2029)
 * added option to specify -Dcassandra.join_ring=false on startup
   to allow "warm spare" nodes or performing JMX maintenance before
   joining the ring (CASSANDRA-526)
 * log migrations at INFO (CASSANDRA-2028)
 * add CLI verbose option in file mode (CASSANDRA-2030)
 * add single-line "--" comments to CLI (CASSANDRA-2032)
 * message serialization tests (CASSANDRA-1923)
 * switch from ivy to maven-ant-tasks (CASSANDRA-2017)
 * CLI attempts to block for new schema to propagate (CASSANDRA-2044)
 * fix potential overflow in nodetool cfstats (CASSANDRA-2057)
 * add JVM shutdownhook to sync commitlog (CASSANDRA-1919)
 * allow nodes to be up without being part of  normal traffic (CASSANDRA-1951)
 * fix CLI "show keyspaces" with null options on NTS (CASSANDRA-2049)
 * fix possible ByteBuffer race conditions (CASSANDRA-2066)
 * reduce garbage generated by MessagingService to prevent load spikes
   (CASSANDRA-2058)
 * fix math in RandomPartitioner.describeOwnership (CASSANDRA-2071)
 * fix deletion of sstable non-data components (CASSANDRA-2059)
 * avoid blocking gossip while deleting handoff hints (CASSANDRA-2073)
 * ignore messages from newer versions, keep track of nodes in gossip
   regardless of version (CASSANDRA-1970)
 * cache writing moved to CompactionManager to reduce i/o contention and
   updated to use non-cache-polluting writes (CASSANDRA-2053)
 * page through large rows when exporting to JSON (CASSANDRA-2041)
 * add flush_largest_memtables_at and reduce_cache_sizes_at options
   (CASSANDRA-2142)
 * add cli 'describe cluster' command (CASSANDRA-2127)
 * add cli support for setting username/password at 'connect' command
   (CASSANDRA-2111)
 * add -D option to Stress.java to allow reading hosts from a file
   (CASSANDRA-2149)
 * bound hints CF throughput between 32M and 256M (CASSANDRA-2148)
 * continue starting when invalid saved cache entries are encountered
   (CASSANDRA-2076)
 * add max_hint_window_in_ms option (CASSANDRA-1459)


0.7.0-final
 * fix offsets to ByteBuffer.get (CASSANDRA-1939)


0.7.0-rc4
 * fix cli crash after backgrounding (CASSANDRA-1875)
 * count timeouts in storageproxy latencies, and include latency
   histograms in StorageProxyMBean (CASSANDRA-1893)
 * fix CLI get recognition of supercolumns (CASSANDRA-1899)
 * enable keepalive on intra-cluster sockets (CASSANDRA-1766)
 * count timeouts towards dynamicsnitch latencies (CASSANDRA-1905)
 * Expose index-building status in JMX + cli schema description
   (CASSANDRA-1871)
 * allow [LOCAL|EACH]_QUORUM to be used with non-NetworkTopology
   replication Strategies
 * increased amount of index locks for faster commitlog replay
 * collect secondary index tombstones immediately (CASSANDRA-1914)
 * revert commitlog changes from #1780 (CASSANDRA-1917)
 * change RandomPartitioner min token to -1 to avoid collision w/
   tokens on actual nodes (CASSANDRA-1901)
 * examine the right nibble when validating TimeUUID (CASSANDRA-1910)
 * include secondary indexes in cleanup (CASSANDRA-1916)
 * CFS.scrubDataDirectories should also cleanup invalid secondary indexes
   (CASSANDRA-1904)
 * ability to disable/enable gossip on nodes to force them down
   (CASSANDRA-1108)


0.7.0-rc3
 * expose getNaturalEndpoints in StorageServiceMBean taking byte[]
   key; RMI cannot serialize ByteBuffer (CASSANDRA-1833)
 * infer org.apache.cassandra.locator for replication strategy classes
   when not otherwise specified
 * validation that generates less garbage (CASSANDRA-1814)
 * add TTL support to CLI (CASSANDRA-1838)
 * cli defaults to bytestype for subcomparator when creating
   column families (CASSANDRA-1835)
 * unregister index MBeans when index is dropped (CASSANDRA-1843)
 * make ByteBufferUtil.clone thread-safe (CASSANDRA-1847)
 * change exception for read requests during bootstrap from
   InvalidRequest to Unavailable (CASSANDRA-1862)
 * respect row-level tombstones post-flush in range scans
   (CASSANDRA-1837)
 * ReadResponseResolver check digests against each other (CASSANDRA-1830)
 * return InvalidRequest when remove of subcolumn without supercolumn
   is requested (CASSANDRA-1866)
 * flush before repair (CASSANDRA-1748)
 * SSTableExport validates key order (CASSANDRA-1884)
 * large row support for SSTableExport (CASSANDRA-1867)
 * Re-cache hot keys post-compaction without hitting disk (CASSANDRA-1878)
 * manage read repair in coordinator instead of data source, to
   provide latency information to dynamic snitch (CASSANDRA-1873)


0.7.0-rc2
 * fix live-column-count of slice ranges including tombstoned supercolumn
   with live subcolumn (CASSANDRA-1591)
 * rename o.a.c.internal.AntientropyStage -> AntiEntropyStage,
   o.a.c.request.Request_responseStage -> RequestResponseStage,
   o.a.c.internal.Internal_responseStage -> InternalResponseStage
 * add AbstractType.fromString (CASSANDRA-1767)
 * require index_type to be present when specifying index_name
   on ColumnDef (CASSANDRA-1759)
 * fix add/remove index bugs in CFMetadata (CASSANDRA-1768)
 * rebuild Strategy during system_update_keyspace (CASSANDRA-1762)
 * cli updates prompt to ... in continuation lines (CASSANDRA-1770)
 * support multiple Mutations per key in hadoop ColumnFamilyOutputFormat
   (CASSANDRA-1774)
 * improvements to Debian init script (CASSANDRA-1772)
 * use local classloader to check for version.properties (CASSANDRA-1778)
 * Validate that column names in column_metadata are valid for the
   defined comparator, and decode properly in cli (CASSANDRA-1773)
 * use cross-platform newlines in cli (CASSANDRA-1786)
 * add ExpiringColumn support to sstable import/export (CASSANDRA-1754)
 * add flush for each append to periodic commitlog mode; added
   periodic_without_flush option to disable this (CASSANDRA-1780)
 * close file handle used for post-flush truncate (CASSANDRA-1790)
 * various code cleanup (CASSANDRA-1793, -1794, -1795)
 * fix range queries against wrapped range (CASSANDRA-1781)
 * fix consistencylevel calculations for NetworkTopologyStrategy
   (CASSANDRA-1804)
 * cli support index type enum names (CASSANDRA-1810)
 * improved validation of column_metadata (CASSANDRA-1813)
 * reads at ConsistencyLevel > 1 throw UnavailableException
   immediately if insufficient live nodes exist (CASSANDRA-1803)
 * copy bytebuffers for local writes to avoid retaining the entire
   Thrift frame (CASSANDRA-1801)
 * fix NPE adding index to column w/o prior metadata (CASSANDRA-1764)
 * reduce fat client timeout (CASSANDRA-1730)
 * fix botched merge of CASSANDRA-1316


0.7.0-rc1
 * fix compaction and flush races with schema updates (CASSANDRA-1715)
 * add clustertool, config-converter, sstablekeys, and schematool
   Windows .bat files (CASSANDRA-1723)
 * reject range queries received during bootstrap (CASSANDRA-1739)
 * fix wrapping-range queries on non-minimum token (CASSANDRA-1700)
 * add nodetool cfhistogram (CASSANDRA-1698)
 * limit repaired ranges to what the nodes have in common (CASSANDRA-1674)
 * index scan treats missing columns as not matching secondary
   expressions (CASSANDRA-1745)
 * Fix misuse of DataOutputBuffer.getData in AntiEntropyService
   (CASSANDRA-1729)
 * detect and warn when obsolete version of JNA is present (CASSANDRA-1760)
 * reduce fat client timeout (CASSANDRA-1730)
 * cleanup smallest CFs first to increase free temp space for larger ones
   (CASSANDRA-1811)
 * Update windows .bat files to work outside of main Cassandra
   directory (CASSANDRA-1713)
 * fix read repair regression from 0.6.7 (CASSANDRA-1727)
 * more-efficient read repair (CASSANDRA-1719)
 * fix hinted handoff replay (CASSANDRA-1656)
 * log type of dropped messages (CASSANDRA-1677)
 * upgrade to SLF4J 1.6.1
 * fix ByteBuffer bug in ExpiringColumn.updateDigest (CASSANDRA-1679)
 * fix IntegerType.getString (CASSANDRA-1681)
 * make -Djava.net.preferIPv4Stack=true the default (CASSANDRA-628)
 * add INTERNAL_RESPONSE verb to differentiate from responses related
   to client requests (CASSANDRA-1685)
 * log tpstats when dropping messages (CASSANDRA-1660)
 * include unreachable nodes in describeSchemaVersions (CASSANDRA-1678)
 * Avoid dropping messages off the client request path (CASSANDRA-1676)
 * fix jna errno reporting (CASSANDRA-1694)
 * add friendlier error for UnknownHostException on startup (CASSANDRA-1697)
 * include jna dependency in RPM package (CASSANDRA-1690)
 * add --skip-keys option to stress.py (CASSANDRA-1696)
 * improve cli handling of non-string keys and column names
   (CASSANDRA-1701, -1693)
 * r/m extra subcomparator line in cli keyspaces output (CASSANDRA-1712)
 * add read repair chance to cli "show keyspaces"
 * upgrade to ConcurrentLinkedHashMap 1.1 (CASSANDRA-975)
 * fix index scan routing (CASSANDRA-1722)
 * fix tombstoning of supercolumns in range queries (CASSANDRA-1734)
 * clear endpoint cache after updating keyspace metadata (CASSANDRA-1741)
 * fix wrapping-range queries on non-minimum token (CASSANDRA-1700)
 * truncate includes secondary indexes (CASSANDRA-1747)
 * retain reference to PendingFile sstables (CASSANDRA-1749)
 * fix sstableimport regression (CASSANDRA-1753)
 * fix for bootstrap when no non-system tables are defined (CASSANDRA-1732)
 * handle replica unavailability in index scan (CASSANDRA-1755)
 * fix service initialization order deadlock (CASSANDRA-1756)
 * multi-line cli commands (CASSANDRA-1742)
 * fix race between snapshot and compaction (CASSANDRA-1736)
 * add listEndpointsPendingHints, deleteHintsForEndpoint JMX methods
   (CASSANDRA-1551)


0.7.0-beta3
 * add strategy options to describe_keyspace output (CASSANDRA-1560)
 * log warning when using randomly generated token (CASSANDRA-1552)
 * re-organize JMX into .db, .net, .internal, .request (CASSANDRA-1217)
 * allow nodes to change IPs between restarts (CASSANDRA-1518)
 * remember ring state between restarts by default (CASSANDRA-1518)
 * flush index built flag so we can read it before log replay (CASSANDRA-1541)
 * lock row cache updates to prevent race condition (CASSANDRA-1293)
 * remove assertion causing rare (and harmless) error messages in
   commitlog (CASSANDRA-1330)
 * fix moving nodes with no keyspaces defined (CASSANDRA-1574)
 * fix unbootstrap when no data is present in a transfer range (CASSANDRA-1573)
 * take advantage of AVRO-495 to simplify our avro IDL (CASSANDRA-1436)
 * extend authorization hierarchy to column family (CASSANDRA-1554)
 * deletion support in secondary indexes (CASSANDRA-1571)
 * meaningful error message for invalid replication strategy class
   (CASSANDRA-1566)
 * allow keyspace creation with RF > N (CASSANDRA-1428)
 * improve cli error handling (CASSANDRA-1580)
 * add cache save/load ability (CASSANDRA-1417, 1606, 1647)
 * add StorageService.getDrainProgress (CASSANDRA-1588)
 * Disallow bootstrap to an in-use token (CASSANDRA-1561)
 * Allow dynamic secondary index creation and destruction (CASSANDRA-1532)
 * log auto-guessed memtable thresholds (CASSANDRA-1595)
 * add ColumnDef support to cli (CASSANDRA-1583)
 * reduce index sample time by 75% (CASSANDRA-1572)
 * add cli support for column, strategy metadata (CASSANDRA-1578, 1612)
 * add cli support for schema modification (CASSANDRA-1584)
 * delete temp files on failed compactions (CASSANDRA-1596)
 * avoid blocking for dead nodes during removetoken (CASSANDRA-1605)
 * remove ConsistencyLevel.ZERO (CASSANDRA-1607)
 * expose in-progress compaction type in jmx (CASSANDRA-1586)
 * removed IClock & related classes from internals (CASSANDRA-1502)
 * fix removing tokens from SystemTable on decommission and removetoken
   (CASSANDRA-1609)
 * include CF metadata in cli 'show keyspaces' (CASSANDRA-1613)
 * switch from Properties to HashMap in PropertyFileSnitch to
   avoid synchronization bottleneck (CASSANDRA-1481)
 * PropertyFileSnitch configuration file renamed to
   cassandra-topology.properties
 * add cli support for get_range_slices (CASSANDRA-1088, CASSANDRA-1619)
 * Make memtable flush thresholds per-CF instead of global
   (CASSANDRA-1007, 1637)
 * add cli support for binary data without CfDef hints (CASSANDRA-1603)
 * fix building SSTable statistics post-stream (CASSANDRA-1620)
 * fix potential infinite loop in 2ary index queries (CASSANDRA-1623)
 * allow creating NTS keyspaces with no replicas configured (CASSANDRA-1626)
 * add jmx histogram of sstables accessed per read (CASSANDRA-1624)
 * remove system_rename_column_family and system_rename_keyspace from the
   client API until races can be fixed (CASSANDRA-1630, CASSANDRA-1585)
 * add cli sanity tests (CASSANDRA-1582)
 * update GC settings in cassandra.bat (CASSANDRA-1636)
 * cli support for index queries (CASSANDRA-1635)
 * cli support for updating schema memtable settings (CASSANDRA-1634)
 * cli --file option (CASSANDRA-1616)
 * reduce automatically chosen memtable sizes by 50% (CASSANDRA-1641)
 * move endpoint cache from snitch to strategy (CASSANDRA-1643)
 * fix commitlog recovery deleting the newly-created segment as well as
   the old ones (CASSANDRA-1644)
 * upgrade to Thrift 0.5 (CASSANDRA-1367)
 * renamed CL.DCQUORUM to LOCAL_QUORUM and DCQUORUMSYNC to EACH_QUORUM
 * cli truncate support (CASSANDRA-1653)
 * update GC settings in cassandra.bat (CASSANDRA-1636)
 * avoid logging when a node's ip/token is gossipped back to it (CASSANDRA-1666)


0.7-beta2
 * always use UTF-8 for hint keys (CASSANDRA-1439)
 * remove cassandra.yaml dependency from Hadoop and Pig (CASSADRA-1322)
 * expose CfDef metadata in describe_keyspaces (CASSANDRA-1363)
 * restore use of mmap_index_only option (CASSANDRA-1241)
 * dropping a keyspace with no column families generated an error
   (CASSANDRA-1378)
 * rename RackAwareStrategy to OldNetworkTopologyStrategy, RackUnawareStrategy
   to SimpleStrategy, DatacenterShardStrategy to NetworkTopologyStrategy,
   AbstractRackAwareSnitch to AbstractNetworkTopologySnitch (CASSANDRA-1392)
 * merge StorageProxy.mutate, mutateBlocking (CASSANDRA-1396)
 * faster UUIDType, LongType comparisons (CASSANDRA-1386, 1393)
 * fix setting read_repair_chance from CLI addColumnFamily (CASSANDRA-1399)
 * fix updates to indexed columns (CASSANDRA-1373)
 * fix race condition leaving to FileNotFoundException (CASSANDRA-1382)
 * fix sharded lock hash on index write path (CASSANDRA-1402)
 * add support for GT/E, LT/E in subordinate index clauses (CASSANDRA-1401)
 * cfId counter got out of sync when CFs were added (CASSANDRA-1403)
 * less chatty schema updates (CASSANDRA-1389)
 * rename column family mbeans. 'type' will now include either
   'IndexColumnFamilies' or 'ColumnFamilies' depending on the CFS type.
   (CASSANDRA-1385)
 * disallow invalid keyspace and column family names. This includes name that
   matches a '^\w+' regex. (CASSANDRA-1377)
 * use JNA, if present, to take snapshots (CASSANDRA-1371)
 * truncate hints if starting 0.7 for the first time (CASSANDRA-1414)
 * fix FD leak in single-row slicepredicate queries (CASSANDRA-1416)
 * allow index expressions against columns that are not part of the
   SlicePredicate (CASSANDRA-1410)
 * config-converter properly handles snitches and framed support
   (CASSANDRA-1420)
 * remove keyspace argument from multiget_count (CASSANDRA-1422)
 * allow specifying cassandra.yaml location as (local or remote) URL
   (CASSANDRA-1126)
 * fix using DynamicEndpointSnitch with NetworkTopologyStrategy
   (CASSANDRA-1429)
 * Add CfDef.default_validation_class (CASSANDRA-891)
 * fix EstimatedHistogram.max (CASSANDRA-1413)
 * quorum read optimization (CASSANDRA-1622)
 * handle zero-length (or missing) rows during HH paging (CASSANDRA-1432)
 * include secondary indexes during schema migrations (CASSANDRA-1406)
 * fix commitlog header race during schema change (CASSANDRA-1435)
 * fix ColumnFamilyStoreMBeanIterator to use new type name (CASSANDRA-1433)
 * correct filename generated by xml->yaml converter (CASSANDRA-1419)
 * add CMSInitiatingOccupancyFraction=75 and UseCMSInitiatingOccupancyOnly
   to default JVM options
 * decrease jvm heap for cassandra-cli (CASSANDRA-1446)
 * ability to modify keyspaces and column family definitions on a live cluster
   (CASSANDRA-1285)
 * support for Hadoop Streaming [non-jvm map/reduce via stdin/out]
   (CASSANDRA-1368)
 * Move persistent sstable stats from the system table to an sstable component
   (CASSANDRA-1430)
 * remove failed bootstrap attempt from pending ranges when gossip times
   it out after 1h (CASSANDRA-1463)
 * eager-create tcp connections to other cluster members (CASSANDRA-1465)
 * enumerate stages and derive stage from message type instead of
   transmitting separately (CASSANDRA-1465)
 * apply reversed flag during collation from different data sources
   (CASSANDRA-1450)
 * make failure to remove commitlog segment non-fatal (CASSANDRA-1348)
 * correct ordering of drain operations so CL.recover is no longer
   necessary (CASSANDRA-1408)
 * removed keyspace from describe_splits method (CASSANDRA-1425)
 * rename check_schema_agreement to describe_schema_versions
   (CASSANDRA-1478)
 * fix QUORUM calculation for RF > 3 (CASSANDRA-1487)
 * remove tombstones during non-major compactions when bloom filter
   verifies that row does not exist in other sstables (CASSANDRA-1074)
 * nodes that coordinated a loadbalance in the past could not be seen by
   newly added nodes (CASSANDRA-1467)
 * exposed endpoint states (gossip details) via jmx (CASSANDRA-1467)
 * ensure that compacted sstables are not included when new readers are
   instantiated (CASSANDRA-1477)
 * by default, calculate heap size and memtable thresholds at runtime (CASSANDRA-1469)
 * fix races dealing with adding/dropping keyspaces and column families in
   rapid succession (CASSANDRA-1477)
 * clean up of Streaming system (CASSANDRA-1503, 1504, 1506)
 * add options to configure Thrift socket keepalive and buffer sizes (CASSANDRA-1426)
 * make contrib CassandraServiceDataCleaner recursive (CASSANDRA-1509)
 * min, max compaction threshold are configurable and persistent
   per-ColumnFamily (CASSANDRA-1468)
 * fix replaying the last mutation in a commitlog unnecessarily
   (CASSANDRA-1512)
 * invoke getDefaultUncaughtExceptionHandler from DTPE with the original
   exception rather than the ExecutionException wrapper (CASSANDRA-1226)
 * remove Clock from the Thrift (and Avro) API (CASSANDRA-1501)
 * Close intra-node sockets when connection is broken (CASSANDRA-1528)
 * RPM packaging spec file (CASSANDRA-786)
 * weighted request scheduler (CASSANDRA-1485)
 * treat expired columns as deleted (CASSANDRA-1539)
 * make IndexInterval configurable (CASSANDRA-1488)
 * add describe_snitch to Thrift API (CASSANDRA-1490)
 * MD5 authenticator compares plain text submitted password with MD5'd
   saved property, instead of vice versa (CASSANDRA-1447)
 * JMX MessagingService pending and completed counts (CASSANDRA-1533)
 * fix race condition processing repair responses (CASSANDRA-1511)
 * make repair blocking (CASSANDRA-1511)
 * create EndpointSnitchInfo and MBean to expose rack and DC (CASSANDRA-1491)
 * added option to contrib/word_count to output results back to Cassandra
   (CASSANDRA-1342)
 * rewrite Hadoop ColumnFamilyRecordWriter to pool connections, retry to
   multiple Cassandra nodes, and smooth impact on the Cassandra cluster
   by using smaller batch sizes (CASSANDRA-1434)
 * fix setting gc_grace_seconds via CLI (CASSANDRA-1549)
 * support TTL'd index values (CASSANDRA-1536)
 * make removetoken work like decommission (CASSANDRA-1216)
 * make cli comparator-aware and improve quote rules (CASSANDRA-1523,-1524)
 * make nodetool compact and cleanup blocking (CASSANDRA-1449)
 * add memtable, cache information to GCInspector logs (CASSANDRA-1558)
 * enable/disable HintedHandoff via JMX (CASSANDRA-1550)
 * Ignore stray files in the commit log directory (CASSANDRA-1547)
 * Disallow bootstrap to an in-use token (CASSANDRA-1561)


0.7-beta1
 * sstable versioning (CASSANDRA-389)
 * switched to slf4j logging (CASSANDRA-625)
 * add (optional) expiration time for column (CASSANDRA-699)
 * access levels for authentication/authorization (CASSANDRA-900)
 * add ReadRepairChance to CF definition (CASSANDRA-930)
 * fix heisenbug in system tests, especially common on OS X (CASSANDRA-944)
 * convert to byte[] keys internally and all public APIs (CASSANDRA-767)
 * ability to alter schema definitions on a live cluster (CASSANDRA-44)
 * renamed configuration file to cassandra.xml, and log4j.properties to
   log4j-server.properties, which must now be loaded from
   the classpath (which is how our scripts in bin/ have always done it)
   (CASSANDRA-971)
 * change get_count to require a SlicePredicate. create multi_get_count
   (CASSANDRA-744)
 * re-organized endpointsnitch implementations and added SimpleSnitch
   (CASSANDRA-994)
 * Added preload_row_cache option (CASSANDRA-946)
 * add CRC to commitlog header (CASSANDRA-999)
 * removed deprecated batch_insert and get_range_slice methods (CASSANDRA-1065)
 * add truncate thrift method (CASSANDRA-531)
 * http mini-interface using mx4j (CASSANDRA-1068)
 * optimize away copy of sliced row on memtable read path (CASSANDRA-1046)
 * replace constant-size 2GB mmaped segments and special casing for index
   entries spanning segment boundaries, with SegmentedFile that computes
   segments that always contain entire entries/rows (CASSANDRA-1117)
 * avoid reading large rows into memory during compaction (CASSANDRA-16)
 * added hadoop OutputFormat (CASSANDRA-1101)
 * efficient Streaming (no more anticompaction) (CASSANDRA-579)
 * split commitlog header into separate file and add size checksum to
   mutations (CASSANDRA-1179)
 * avoid allocating a new byte[] for each mutation on replay (CASSANDRA-1219)
 * revise HH schema to be per-endpoint (CASSANDRA-1142)
 * add joining/leaving status to nodetool ring (CASSANDRA-1115)
 * allow multiple repair sessions per node (CASSANDRA-1190)
 * optimize away MessagingService for local range queries (CASSANDRA-1261)
 * make framed transport the default so malformed requests can't OOM the
   server (CASSANDRA-475)
 * significantly faster reads from row cache (CASSANDRA-1267)
 * take advantage of row cache during range queries (CASSANDRA-1302)
 * make GCGraceSeconds a per-ColumnFamily value (CASSANDRA-1276)
 * keep persistent row size and column count statistics (CASSANDRA-1155)
 * add IntegerType (CASSANDRA-1282)
 * page within a single row during hinted handoff (CASSANDRA-1327)
 * push DatacenterShardStrategy configuration into keyspace definition,
   eliminating datacenter.properties. (CASSANDRA-1066)
 * optimize forward slices starting with '' and single-index-block name
   queries by skipping the column index (CASSANDRA-1338)
 * streaming refactor (CASSANDRA-1189)
 * faster comparison for UUID types (CASSANDRA-1043)
 * secondary index support (CASSANDRA-749 and subtasks)
 * make compaction buckets deterministic (CASSANDRA-1265)


0.6.6
 * Allow using DynamicEndpointSnitch with RackAwareStrategy (CASSANDRA-1429)
 * remove the remaining vestiges of the unfinished DatacenterShardStrategy
   (replaced by NetworkTopologyStrategy in 0.7)


0.6.5
 * fix key ordering in range query results with RandomPartitioner
   and ConsistencyLevel > ONE (CASSANDRA-1145)
 * fix for range query starting with the wrong token range (CASSANDRA-1042)
 * page within a single row during hinted handoff (CASSANDRA-1327)
 * fix compilation on non-sun JDKs (CASSANDRA-1061)
 * remove String.trim() call on row keys in batch mutations (CASSANDRA-1235)
 * Log summary of dropped messages instead of spamming log (CASSANDRA-1284)
 * add dynamic endpoint snitch (CASSANDRA-981)
 * fix streaming for keyspaces with hyphens in their name (CASSANDRA-1377)
 * fix errors in hard-coded bloom filter optKPerBucket by computing it
   algorithmically (CASSANDRA-1220
 * remove message deserialization stage, and uncap read/write stages
   so slow reads/writes don't block gossip processing (CASSANDRA-1358)
 * add jmx port configuration to Debian package (CASSANDRA-1202)
 * use mlockall via JNA, if present, to prevent Linux from swapping
   out parts of the JVM (CASSANDRA-1214)


0.6.4
 * avoid queuing multiple hint deliveries for the same endpoint
   (CASSANDRA-1229)
 * better performance for and stricter checking of UTF8 column names
   (CASSANDRA-1232)
 * extend option to lower compaction priority to hinted handoff
   as well (CASSANDRA-1260)
 * log errors in gossip instead of re-throwing (CASSANDRA-1289)
 * avoid aborting commitlog replay prematurely if a flushed-but-
   not-removed commitlog segment is encountered (CASSANDRA-1297)
 * fix duplicate rows being read during mapreduce (CASSANDRA-1142)
 * failure detection wasn't closing command sockets (CASSANDRA-1221)
 * cassandra-cli.bat works on windows (CASSANDRA-1236)
 * pre-emptively drop requests that cannot be processed within RPCTimeout
   (CASSANDRA-685)
 * add ack to Binary write verb and update CassandraBulkLoader
   to wait for acks for each row (CASSANDRA-1093)
 * added describe_partitioner Thrift method (CASSANDRA-1047)
 * Hadoop jobs no longer require the Cassandra storage-conf.xml
   (CASSANDRA-1280, CASSANDRA-1047)
 * log thread pool stats when GC is excessive (CASSANDRA-1275)
 * remove gossip message size limit (CASSANDRA-1138)
 * parallelize local and remote reads during multiget, and respect snitch
   when determining whether to do local read for CL.ONE (CASSANDRA-1317)
 * fix read repair to use requested consistency level on digest mismatch,
   rather than assuming QUORUM (CASSANDRA-1316)
 * process digest mismatch re-reads in parallel (CASSANDRA-1323)
 * switch hints CF comparator to BytesType (CASSANDRA-1274)


0.6.3
 * retry to make streaming connections up to 8 times. (CASSANDRA-1019)
 * reject describe_ring() calls on invalid keyspaces (CASSANDRA-1111)
 * fix cache size calculation for size of 100% (CASSANDRA-1129)
 * fix cache capacity only being recalculated once (CASSANDRA-1129)
 * remove hourly scan of all hints on the off chance that the gossiper
   missed a status change; instead, expose deliverHintsToEndpoint to JMX
   so it can be done manually, if necessary (CASSANDRA-1141)
 * don't reject reads at CL.ALL (CASSANDRA-1152)
 * reject deletions to supercolumns in CFs containing only standard
   columns (CASSANDRA-1139)
 * avoid preserving login information after client disconnects
   (CASSANDRA-1057)
 * prefer sun jdk to openjdk in debian init script (CASSANDRA-1174)
 * detect partioner config changes between restarts and fail fast
   (CASSANDRA-1146)
 * use generation time to resolve node token reassignment disagreements
   (CASSANDRA-1118)
 * restructure the startup ordering of Gossiper and MessageService to avoid
   timing anomalies (CASSANDRA-1160)
 * detect incomplete commit log hearders (CASSANDRA-1119)
 * force anti-entropy service to stream files on the stream stage to avoid
   sending streams out of order (CASSANDRA-1169)
 * remove inactive stream managers after AES streams files (CASSANDRA-1169)
 * allow removing entire row through batch_mutate Deletion (CASSANDRA-1027)
 * add JMX metrics for row-level bloom filter false positives (CASSANDRA-1212)
 * added a redhat init script to contrib (CASSANDRA-1201)
 * use midpoint when bootstrapping a new machine into range with not
   much data yet instead of random token (CASSANDRA-1112)
 * kill server on OOM in executor stage as well as Thrift (CASSANDRA-1226)
 * remove opportunistic repairs, when two machines with overlapping replica
   responsibilities happen to finish major compactions of the same CF near
   the same time.  repairs are now fully manual (CASSANDRA-1190)
 * add ability to lower compaction priority (default is no change from 0.6.2)
   (CASSANDRA-1181)


0.6.2
 * fix contrib/word_count build. (CASSANDRA-992)
 * split CommitLogExecutorService into BatchCommitLogExecutorService and
   PeriodicCommitLogExecutorService (CASSANDRA-1014)
 * add latency histograms to CFSMBean (CASSANDRA-1024)
 * make resolving timestamp ties deterministic by using value bytes
   as a tiebreaker (CASSANDRA-1039)
 * Add option to turn off Hinted Handoff (CASSANDRA-894)
 * fix windows startup (CASSANDRA-948)
 * make concurrent_reads, concurrent_writes configurable at runtime via JMX
   (CASSANDRA-1060)
 * disable GCInspector on non-Sun JVMs (CASSANDRA-1061)
 * fix tombstone handling in sstable rows with no other data (CASSANDRA-1063)
 * fix size of row in spanned index entries (CASSANDRA-1056)
 * install json2sstable, sstable2json, and sstablekeys to Debian package
 * StreamingService.StreamDestinations wouldn't empty itself after streaming
   finished (CASSANDRA-1076)
 * added Collections.shuffle(splits) before returning the splits in
   ColumnFamilyInputFormat (CASSANDRA-1096)
 * do not recalculate cache capacity post-compaction if it's been manually
   modified (CASSANDRA-1079)
 * better defaults for flush sorter + writer executor queue sizes
   (CASSANDRA-1100)
 * windows scripts for SSTableImport/Export (CASSANDRA-1051)
 * windows script for nodetool (CASSANDRA-1113)
 * expose PhiConvictThreshold (CASSANDRA-1053)
 * make repair of RF==1 a no-op (CASSANDRA-1090)
 * improve default JVM GC options (CASSANDRA-1014)
 * fix SlicePredicate serialization inside Hadoop jobs (CASSANDRA-1049)
 * close Thrift sockets in Hadoop ColumnFamilyRecordReader (CASSANDRA-1081)


0.6.1
 * fix NPE in sstable2json when no excluded keys are given (CASSANDRA-934)
 * keep the replica set constant throughout the read repair process
   (CASSANDRA-937)
 * allow querying getAllRanges with empty token list (CASSANDRA-933)
 * fix command line arguments inversion in clustertool (CASSANDRA-942)
 * fix race condition that could trigger a false-positive assertion
   during post-flush discard of old commitlog segments (CASSANDRA-936)
 * fix neighbor calculation for anti-entropy repair (CASSANDRA-924)
 * perform repair even for small entropy differences (CASSANDRA-924)
 * Use hostnames in CFInputFormat to allow Hadoop's naive string-based
   locality comparisons to work (CASSANDRA-955)
 * cache read-only BufferedRandomAccessFile length to avoid
   3 system calls per invocation (CASSANDRA-950)
 * nodes with IPv6 (and no IPv4) addresses could not join cluster
   (CASSANDRA-969)
 * Retrieve the correct number of undeleted columns, if any, from
   a supercolumn in a row that had been deleted previously (CASSANDRA-920)
 * fix index scans that cross the 2GB mmap boundaries for both mmap
   and standard i/o modes (CASSANDRA-866)
 * expose drain via nodetool (CASSANDRA-978)


0.6.0-RC1
 * JMX drain to flush memtables and run through commit log (CASSANDRA-880)
 * Bootstrapping can skip ranges under the right conditions (CASSANDRA-902)
 * fix merging row versions in range_slice for CL > ONE (CASSANDRA-884)
 * default write ConsistencyLeven chaned from ZERO to ONE
 * fix for index entries spanning mmap buffer boundaries (CASSANDRA-857)
 * use lexical comparison if time part of TimeUUIDs are the same
   (CASSANDRA-907)
 * bound read, mutation, and response stages to fix possible OOM
   during log replay (CASSANDRA-885)
 * Use microseconds-since-epoch (UTC) in cli, instead of milliseconds
 * Treat batch_mutate Deletion with null supercolumn as "apply this predicate
   to top level supercolumns" (CASSANDRA-834)
 * Streaming destination nodes do not update their JMX status (CASSANDRA-916)
 * Fix internal RPC timeout calculation (CASSANDRA-911)
 * Added Pig loadfunc to contrib/pig (CASSANDRA-910)


0.6.0-beta3
 * fix compaction bucketing bug (CASSANDRA-814)
 * update windows batch file (CASSANDRA-824)
 * deprecate KeysCachedFraction configuration directive in favor
   of KeysCached; move to unified-per-CF key cache (CASSANDRA-801)
 * add invalidateRowCache to ColumnFamilyStoreMBean (CASSANDRA-761)
 * send Handoff hints to natural locations to reduce load on
   remaining nodes in a failure scenario (CASSANDRA-822)
 * Add RowWarningThresholdInMB configuration option to warn before very
   large rows get big enough to threaten node stability, and -x option to
   be able to remove them with sstable2json if the warning is unheeded
   until it's too late (CASSANDRA-843)
 * Add logging of GC activity (CASSANDRA-813)
 * fix ConcurrentModificationException in commitlog discard (CASSANDRA-853)
 * Fix hardcoded row count in Hadoop RecordReader (CASSANDRA-837)
 * Add a jmx status to the streaming service and change several DEBUG
   messages to INFO (CASSANDRA-845)
 * fix classpath in cassandra-cli.bat for Windows (CASSANDRA-858)
 * allow re-specifying host, port to cassandra-cli if invalid ones
   are first tried (CASSANDRA-867)
 * fix race condition handling rpc timeout in the coordinator
   (CASSANDRA-864)
 * Remove CalloutLocation and StagingFileDirectory from storage-conf files
   since those settings are no longer used (CASSANDRA-878)
 * Parse a long from RowWarningThresholdInMB instead of an int (CASSANDRA-882)
 * Remove obsolete ControlPort code from DatabaseDescriptor (CASSANDRA-886)
 * move skipBytes side effect out of assert (CASSANDRA-899)
 * add "double getLoad" to StorageServiceMBean (CASSANDRA-898)
 * track row stats per CF at compaction time (CASSANDRA-870)
 * disallow CommitLogDirectory matching a DataFileDirectory (CASSANDRA-888)
 * default key cache size is 200k entries, changed from 10% (CASSANDRA-863)
 * add -Dcassandra-foreground=yes to cassandra.bat
 * exit if cluster name is changed unexpectedly (CASSANDRA-769)


0.6.0-beta1/beta2
 * add batch_mutate thrift command, deprecating batch_insert (CASSANDRA-336)
 * remove get_key_range Thrift API, deprecated in 0.5 (CASSANDRA-710)
 * add optional login() Thrift call for authentication (CASSANDRA-547)
 * support fat clients using gossiper and StorageProxy to perform
   replication in-process [jvm-only] (CASSANDRA-535)
 * support mmapped I/O for reads, on by default on 64bit JVMs
   (CASSANDRA-408, CASSANDRA-669)
 * improve insert concurrency, particularly during Hinted Handoff
   (CASSANDRA-658)
 * faster network code (CASSANDRA-675)
 * stress.py moved to contrib (CASSANDRA-635)
 * row caching [must be explicitly enabled per-CF in config] (CASSANDRA-678)
 * present a useful measure of compaction progress in JMX (CASSANDRA-599)
 * add bin/sstablekeys (CASSNADRA-679)
 * add ConsistencyLevel.ANY (CASSANDRA-687)
 * make removetoken remove nodes from gossip entirely (CASSANDRA-644)
 * add ability to set cache sizes at runtime (CASSANDRA-708)
 * report latency and cache hit rate statistics with lifetime totals
   instead of average over the last minute (CASSANDRA-702)
 * support get_range_slice for RandomPartitioner (CASSANDRA-745)
 * per-keyspace replication factory and replication strategy (CASSANDRA-620)
 * track latency in microseconds (CASSANDRA-733)
 * add describe_ Thrift methods, deprecating get_string_property and
   get_string_list_property
 * jmx interface for tracking operation mode and streams in general.
   (CASSANDRA-709)
 * keep memtables in sorted order to improve range query performance
   (CASSANDRA-799)
 * use while loop instead of recursion when trimming sstables compaction list
   to avoid blowing stack in pathological cases (CASSANDRA-804)
 * basic Hadoop map/reduce support (CASSANDRA-342)


0.5.1
 * ensure all files for an sstable are streamed to the same directory.
   (CASSANDRA-716)
 * more accurate load estimate for bootstrapping (CASSANDRA-762)
 * tolerate dead or unavailable bootstrap target on write (CASSANDRA-731)
 * allow larger numbers of keys (> 140M) in a sstable bloom filter
   (CASSANDRA-790)
 * include jvm argument improvements from CASSANDRA-504 in debian package
 * change streaming chunk size to 32MB to accomodate Windows XP limitations
   (was 64MB) (CASSANDRA-795)
 * fix get_range_slice returning results in the wrong order (CASSANDRA-781)


0.5.0 final
 * avoid attempting to delete temporary bootstrap files twice (CASSANDRA-681)
 * fix bogus NaN in nodeprobe cfstats output (CASSANDRA-646)
 * provide a policy for dealing with single thread executors w/ a full queue
   (CASSANDRA-694)
 * optimize inner read in MessagingService, vastly improving multiple-node
   performance (CASSANDRA-675)
 * wait for table flush before streaming data back to a bootstrapping node.
   (CASSANDRA-696)
 * keep track of bootstrapping sources by table so that bootstrapping doesn't
   give the indication of finishing early (CASSANDRA-673)


0.5.0 RC3
 * commit the correct version of the patch for CASSANDRA-663


0.5.0 RC2 (unreleased)
 * fix bugs in converting get_range_slice results to Thrift
   (CASSANDRA-647, CASSANDRA-649)
 * expose java.util.concurrent.TimeoutException in StorageProxy methods
   (CASSANDRA-600)
 * TcpConnectionManager was holding on to disconnected connections,
   giving the false indication they were being used. (CASSANDRA-651)
 * Remove duplicated write. (CASSANDRA-662)
 * Abort bootstrap if IP is already in the token ring (CASSANDRA-663)
 * increase default commitlog sync period, and wait for last sync to
   finish before submitting another (CASSANDRA-668)


0.5.0 RC1
 * Fix potential NPE in get_range_slice (CASSANDRA-623)
 * add CRC32 to commitlog entries (CASSANDRA-605)
 * fix data streaming on windows (CASSANDRA-630)
 * GC compacted sstables after cleanup and compaction (CASSANDRA-621)
 * Speed up anti-entropy validation (CASSANDRA-629)
 * Fix anti-entropy assertion error (CASSANDRA-639)
 * Fix pending range conflicts when bootstapping or moving
   multiple nodes at once (CASSANDRA-603)
 * Handle obsolete gossip related to node movement in the case where
   one or more nodes is down when the movement occurs (CASSANDRA-572)
 * Include dead nodes in gossip to avoid a variety of problems
   and fix HH to removed nodes (CASSANDRA-634)
 * return an InvalidRequestException for mal-formed SlicePredicates
   (CASSANDRA-643)
 * fix bug determining closest neighbor for use in multiple datacenters
   (CASSANDRA-648)
 * Vast improvements in anticompaction speed (CASSANDRA-607)
 * Speed up log replay and writes by avoiding redundant serializations
   (CASSANDRA-652)


0.5.0 beta 2
 * Bootstrap improvements (several tickets)
 * add nodeprobe repair anti-entropy feature (CASSANDRA-193, CASSANDRA-520)
 * fix possibility of partition when many nodes restart at once
   in clusters with multiple seeds (CASSANDRA-150)
 * fix NPE in get_range_slice when no data is found (CASSANDRA-578)
 * fix potential NPE in hinted handoff (CASSANDRA-585)
 * fix cleanup of local "system" keyspace (CASSANDRA-576)
 * improve computation of cluster load balance (CASSANDRA-554)
 * added super column read/write, column count, and column/row delete to
   cassandra-cli (CASSANDRA-567, CASSANDRA-594)
 * fix returning live subcolumns of deleted supercolumns (CASSANDRA-583)
 * respect JAVA_HOME in bin/ scripts (several tickets)
 * add StorageService.initClient for fat clients on the JVM (CASSANDRA-535)
   (see contrib/client_only for an example of use)
 * make consistency_level functional in get_range_slice (CASSANDRA-568)
 * optimize key deserialization for RandomPartitioner (CASSANDRA-581)
 * avoid GCing tombstones except on major compaction (CASSANDRA-604)
 * increase failure conviction threshold, resulting in less nodes
   incorrectly (and temporarily) marked as down (CASSANDRA-610)
 * respect memtable thresholds during log replay (CASSANDRA-609)
 * support ConsistencyLevel.ALL on read (CASSANDRA-584)
 * add nodeprobe removetoken command (CASSANDRA-564)


0.5.0 beta
 * Allow multiple simultaneous flushes, improving flush throughput
   on multicore systems (CASSANDRA-401)
 * Split up locks to improve write and read throughput on multicore systems
   (CASSANDRA-444, CASSANDRA-414)
 * More efficient use of memory during compaction (CASSANDRA-436)
 * autobootstrap option: when enabled, all non-seed nodes will attempt
   to bootstrap when started, until bootstrap successfully
   completes. -b option is removed.  (CASSANDRA-438)
 * Unless a token is manually specified in the configuration xml,
   a bootstraping node will use a token that gives it half the
   keys from the most-heavily-loaded node in the cluster,
   instead of generating a random token.
   (CASSANDRA-385, CASSANDRA-517)
 * Miscellaneous bootstrap fixes (several tickets)
 * Ability to change a node's token even after it has data on it
   (CASSANDRA-541)
 * Ability to decommission a live node from the ring (CASSANDRA-435)
 * Semi-automatic loadbalancing via nodeprobe (CASSANDRA-192)
 * Add ability to set compaction thresholds at runtime via
   JMX / nodeprobe.  (CASSANDRA-465)
 * Add "comment" field to ColumnFamily definition. (CASSANDRA-481)
 * Additional JMX metrics (CASSANDRA-482)
 * JSON based export and import tools (several tickets)
 * Hinted Handoff fixes (several tickets)
 * Add key cache to improve read performance (CASSANDRA-423)
 * Simplified construction of custom ReplicationStrategy classes
   (CASSANDRA-497)
 * Graphical application (Swing) for ring integrity verification and
   visualization was added to contrib (CASSANDRA-252)
 * Add DCQUORUM, DCQUORUMSYNC consistency levels and corresponding
   ReplicationStrategy / EndpointSnitch classes.  Experimental.
   (CASSANDRA-492)
 * Web client interface added to contrib (CASSANDRA-457)
 * More-efficient flush for Random, CollatedOPP partitioners
   for normal writes (CASSANDRA-446) and bulk load (CASSANDRA-420)
 * Add MemtableFlushAfterMinutes, a global replacement for the old
   per-CF FlushPeriodInMinutes setting (CASSANDRA-463)
 * optimizations to slice reading (CASSANDRA-350) and supercolumn
   queries (CASSANDRA-510)
 * force binding to given listenaddress for nodes with multiple
   interfaces (CASSANDRA-546)
 * stress.py benchmarking tool improvements (several tickets)
 * optimized replica placement code (CASSANDRA-525)
 * faster log replay on restart (CASSANDRA-539, CASSANDRA-540)
 * optimized local-node writes (CASSANDRA-558)
 * added get_range_slice, deprecating get_key_range (CASSANDRA-344)
 * expose TimedOutException to thrift (CASSANDRA-563)


0.4.2
 * Add validation disallowing null keys (CASSANDRA-486)
 * Fix race conditions in TCPConnectionManager (CASSANDRA-487)
 * Fix using non-utf8-aware comparison as a sanity check.
   (CASSANDRA-493)
 * Improve default garbage collector options (CASSANDRA-504)
 * Add "nodeprobe flush" (CASSANDRA-505)
 * remove NotFoundException from get_slice throws list (CASSANDRA-518)
 * fix get (not get_slice) of entire supercolumn (CASSANDRA-508)
 * fix null token during bootstrap (CASSANDRA-501)


0.4.1
 * Fix FlushPeriod columnfamily configuration regression
   (CASSANDRA-455)
 * Fix long column name support (CASSANDRA-460)
 * Fix for serializing a row that only contains tombstones
   (CASSANDRA-458)
 * Fix for discarding unneeded commitlog segments (CASSANDRA-459)
 * Add SnapshotBeforeCompaction configuration option (CASSANDRA-426)
 * Fix compaction abort under insufficient disk space (CASSANDRA-473)
 * Fix reading subcolumn slice from tombstoned CF (CASSANDRA-484)
 * Fix race condition in RVH causing occasional NPE (CASSANDRA-478)


0.4.0
 * fix get_key_range problems when a node is down (CASSANDRA-440)
   and add UnavailableException to more Thrift methods
 * Add example EndPointSnitch contrib code (several tickets)


0.4.0 RC2
 * fix SSTable generation clash during compaction (CASSANDRA-418)
 * reject method calls with null parameters (CASSANDRA-308)
 * properly order ranges in nodeprobe output (CASSANDRA-421)
 * fix logging of certain errors on executor threads (CASSANDRA-425)


0.4.0 RC1
 * Bootstrap feature is live; use -b on startup (several tickets)
 * Added multiget api (CASSANDRA-70)
 * fix Deadlock with SelectorManager.doProcess and TcpConnection.write
   (CASSANDRA-392)
 * remove key cache b/c of concurrency bugs in third-party
   CLHM library (CASSANDRA-405)
 * update non-major compaction logic to use two threshold values
   (CASSANDRA-407)
 * add periodic / batch commitlog sync modes (several tickets)
 * inline BatchMutation into batch_insert params (CASSANDRA-403)
 * allow setting the logging level at runtime via mbean (CASSANDRA-402)
 * change default comparator to BytesType (CASSANDRA-400)
 * add forwards-compatible ConsistencyLevel parameter to get_key_range
   (CASSANDRA-322)
 * r/m special case of blocking for local destination when writing with
   ConsistencyLevel.ZERO (CASSANDRA-399)
 * Fixes to make BinaryMemtable [bulk load interface] useful (CASSANDRA-337);
   see contrib/bmt_example for an example of using it.
 * More JMX properties added (several tickets)
 * Thrift changes (several tickets)
    - Merged _super get methods with the normal ones; return values
      are now of ColumnOrSuperColumn.
    - Similarly, merged batch_insert_super into batch_insert.



0.4.0 beta
 * On-disk data format has changed to allow billions of keys/rows per
   node instead of only millions
 * Multi-keyspace support
 * Scan all sstables for all queries to avoid situations where
   different types of operation on the same ColumnFamily could
   disagree on what data was present
 * Snapshot support via JMX
 * Thrift API has changed a _lot_:
    - removed time-sorted CFs; instead, user-defined comparators
      may be defined on the column names, which are now byte arrays.
      Default comparators are provided for UTF8, Bytes, Ascii, Long (i64),
      and UUID types.
    - removed colon-delimited strings in thrift api in favor of explicit
      structs such as ColumnPath, ColumnParent, etc.  Also normalized
      thrift struct and argument naming.
    - Added columnFamily argument to get_key_range.
    - Change signature of get_slice to accept starting and ending
      columns as well as an offset.  (This allows use of indexes.)
      Added "ascending" flag to allow reasonably-efficient reverse
      scans as well.  Removed get_slice_by_range as redundant.
    - get_key_range operates on one CF at a time
    - changed `block` boolean on insert methods to ConsistencyLevel enum,
      with options of NONE, ONE, QUORUM, and ALL.
    - added similar consistency_level parameter to read methods
    - column-name-set slice with no names given now returns zero columns
      instead of all of them.  ("all" can run your server out of memory.
      use a range-based slice with a high max column count instead.)
 * Removed the web interface. Node information can now be obtained by
   using the newly introduced nodeprobe utility.
 * More JMX stats
 * Remove magic values from internals (e.g. special key to indicate
   when to flush memtables)
 * Rename configuration "table" to "keyspace"
 * Moved to crash-only design; no more shutdown (just kill the process)
 * Lots of bug fixes

Full list of issues resolved in 0.4 is at https://issues.apache.org/jira/secure/IssueNavigator.jspa?reset=true&&pid=12310865&fixfor=12313862&resolution=1&sorter/field=issuekey&sorter/order=DESC


0.3.0 RC3
 * Fix potential deadlock under load in TCPConnection.
   (CASSANDRA-220)


0.3.0 RC2
 * Fix possible data loss when server is stopped after replaying
   log but before new inserts force memtable flush.
   (CASSANDRA-204)
 * Added BUGS file


0.3.0 RC1
 * Range queries on keys, including user-defined key collation
 * Remove support
 * Workarounds for a weird bug in JDK select/register that seems
   particularly common on VM environments. Cassandra should deploy
   fine on EC2 now
 * Much improved infrastructure: the beginnings of a decent test suite
   ("ant test" for unit tests; "nosetests" for system tests), code
   coverage reporting, etc.
 * Expanded node status reporting via JMX
 * Improved error reporting/logging on both server and client
 * Reduced memory footprint in default configuration
 * Combined blocking and non-blocking versions of insert APIs
 * Added FlushPeriodInMinutes configuration parameter to force
   flushing of infrequently-updated ColumnFamilies<|MERGE_RESOLUTION|>--- conflicted
+++ resolved
@@ -7,12 +7,9 @@
  * More fixes to the TokenAllocator (CASSANDRA-12990)
  * NoReplicationTokenAllocator should work with zero replication factor (CASSANDRA-12983)
 Merged from 3.0:
-<<<<<<< HEAD
  * Add vm.max_map_count StartupCheck (CASSANDRA-13008)
-=======
  * Hint related logging should include the IP address of the destination in addition to
    host ID (CASSANDRA-13205)
->>>>>>> ed45d5eb
  * Reloading logback.xml does not work (CASSANDRA-13173)
  * Lightweight transactions temporarily fail after upgrade from 2.1 to 3.0 (CASSANDRA-13109)
  * Duplicate rows after upgrading from 2.1.16 to 3.0.10/3.9 (CASSANDRA-13125)
