--- conflicted
+++ resolved
@@ -1,4 +1,3 @@
-<<<<<<< HEAD
 3.11.1
  * Better bootstrap failure message when blocked by (potential) range movement (CASSANDRA-13744)
  * "ignore" option is ignored in sstableloader (CASSANDRA-13721)
@@ -6,10 +5,7 @@
  * Duplicate the buffer before passing it to analyser in SASI operation (CASSANDRA-13512)
  * Properly evict pstmts from prepared statements cache (CASSANDRA-13641)
 Merged from 3.0:
-=======
-3.0.15
  * Don't let stress write warmup data if n=0 (CASSANDRA-13773)
->>>>>>> d9dc1d0c
  * Randomize batchlog endpoint selection with only 1 or 2 racks (CASSANDRA-12884)
  * Fix digest calculation for counter cells (CASSANDRA-13750)
  * Fix ColumnDefinition.cellValueType() for non-frozen collection and change SSTabledump to use type.toJSONString() (CASSANDRA-13573)
