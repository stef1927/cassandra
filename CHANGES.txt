--- conflicted
+++ resolved
@@ -1,4 +1,3 @@
-<<<<<<< HEAD
 2.0.4
  * Fix accept() loop for SSL sockets post-shutdown (CASSANDRA-6468)
  * Fix size-tiered compaction in LCS L0 (CASSANDRA-6496)
@@ -15,13 +14,6 @@
  * Don't resubmit counter mutation runnables internally (CASSANDRA-6427)
  * Fix potential infinite loop when paging query with IN (CASSANDRA-6464)
 Merged from 1.2:
-=======
-1.2.14
- * Allow executing CREATE statements multiple times (CASSANDRA-6471)
- * Don't send confusing info with timeouts (CASSANDRA-6491)
-
-1.2.13
->>>>>>> b73178d8
  * Improved error message on bad properties in DDL queries (CASSANDRA-6453)
  * Randomize batchlog candidates selection (CASSANDRA-6481)
  * Fix thundering herd on endpoint cache invalidation (CASSANDRA-6345, 6485)
@@ -39,6 +31,7 @@
  * (Hadoop) add describe_local_ring (CASSANDRA-6268)
  * Fix handling of concurrent directory creation failure (CASSANDRA-6459)
  * Allow executing CREATE statements multiple times (CASSANDRA-6471)
+ * Don't send confusing info with timeouts (CASSANDRA-6491)
 
 
 2.0.3
