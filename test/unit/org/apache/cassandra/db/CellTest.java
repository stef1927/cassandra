/*
 * Licensed to the Apache Software Foundation (ASF) under one
 * or more contributor license agreements.  See the NOTICE file
 * distributed with this work for additional information
 * regarding copyright ownership.  The ASF licenses this file
 * to you under the Apache License, Version 2.0 (the
 * "License"); you may not use this file except in compliance
 * with the License.  You may obtain a copy of the License at
 * 
 *   http://www.apache.org/licenses/LICENSE-2.0
 * 
 * Unless required by applicable law or agreed to in writing,
 * software distributed under the License is distributed on an
 * "AS IS" BASIS, WITHOUT WARRANTIES OR CONDITIONS OF ANY
 * KIND, either express or implied.  See the License for the
 * specific language governing permissions and limitations
 * under the License.
 */
package org.apache.cassandra.db;

import java.nio.ByteBuffer;
import java.util.List;

import com.google.common.collect.Lists;

import junit.framework.Assert;
import org.junit.BeforeClass;
import org.junit.Test;

import org.apache.cassandra.config.CFMetaData;
import org.apache.cassandra.config.ColumnDefinition;
<<<<<<< HEAD
import org.apache.cassandra.config.DatabaseDescriptor;
import org.apache.cassandra.cql3.ColumnIdentifier;
import org.apache.cassandra.cql3.FieldIdentifier;
=======
import org.apache.cassandra.cql3.ColumnIdentifier;
>>>>>>> a033f516
import org.apache.cassandra.db.marshal.*;
import org.apache.cassandra.db.rows.*;
import org.apache.cassandra.exceptions.ConfigurationException;
import org.apache.cassandra.SchemaLoader;
import org.apache.cassandra.schema.KeyspaceParams;
import org.apache.cassandra.serializers.MarshalException;
import org.apache.cassandra.utils.ByteBufferUtil;
import org.apache.cassandra.utils.FBUtilities;
<<<<<<< HEAD

import static java.util.Arrays.*;

public class CellTest
{
    static
    {
        DatabaseDescriptor.daemonInitialization();
    }

    private static final String KEYSPACE1 = "CellTest";
    private static final String CF_STANDARD1 = "Standard1";
    private static final String CF_COLLECTION = "Collection1";

    private static final CFMetaData cfm = SchemaLoader.standardCFMD(KEYSPACE1, CF_STANDARD1);
    private static final CFMetaData cfm2 = CFMetaData.Builder.create(KEYSPACE1, CF_COLLECTION)
                                                             .addPartitionKey("k", IntegerType.instance)
                                                             .addClusteringColumn("c", IntegerType.instance)
                                                             .addRegularColumn("v", IntegerType.instance)
                                                             .addRegularColumn("m", MapType.getInstance(IntegerType.instance, IntegerType.instance, true))
                                                             .build();
=======

public class CellTest
{
    private static final String KEYSPACE1 = "CellTest";
    private static final String CF_STANDARD1 = "Standard1";
    private static final String CF_COLLECTION = "Collection1";

    private static final CFMetaData cfm = SchemaLoader.standardCFMD(KEYSPACE1, CF_STANDARD1);
    private static final CFMetaData cfm2 = CFMetaData.Builder.create(KEYSPACE1, CF_COLLECTION)
                                                             .addPartitionKey("k", IntegerType.instance)
                                                             .addClusteringColumn("c", IntegerType.instance)
                                                             .addRegularColumn("v", IntegerType.instance)
                                                             .addRegularColumn("m", MapType.getInstance(IntegerType.instance, IntegerType.instance, true))
                                                             .build();

    private static final CFMetaData fakeMetadata = CFMetaData.createFake("fakeKS", "fakeTable");
>>>>>>> a033f516

    @BeforeClass
    public static void defineSchema() throws ConfigurationException
    {
        SchemaLoader.prepareServer();
        SchemaLoader.createKeyspace(KEYSPACE1, KeyspaceParams.simple(1), cfm, cfm2);
    }

    private static ColumnDefinition fakeColumn(String name, AbstractType<?> type)
    {
<<<<<<< HEAD
        return new ColumnDefinition("fakeKs",
                                    "fakeTable",
=======
        return new ColumnDefinition(fakeMetadata.ksName,
                                    fakeMetadata.cfName,
>>>>>>> a033f516
                                    ColumnIdentifier.getInterned(name, false),
                                    type,
                                    ColumnDefinition.NO_POSITION,
                                    ColumnDefinition.Kind.REGULAR);
    }

    @Test
    public void testConflictingTypeEquality()
    {
        boolean[] tf = new boolean[]{ true, false };
        for (boolean lhs : tf)
        {
            for (boolean rhs : tf)
            {
                // don't test equality for both sides native, as this is based on CellName resolution
                if (lhs && rhs)
                    continue;
                Cell a = expiring(cfm, "val", "a", 1, 1);
                Cell b = regular(cfm, "val", "a", 1);
                Assert.assertNotSame(a, b);
                Assert.assertNotSame(b, a);

                a = deleted(cfm, "val", 1, 1);
                Assert.assertNotSame(a, b);
                Assert.assertNotSame(b, a);
            }
        }
    }

    private void assertValid(Cell cell)
    {
        try
        {
            cell.validate();
        }
        catch (Exception e)
        {
            Assert.fail("Cell should be valid but got error: " + e);
        }
    }

    private void assertInvalid(Cell cell)
    {
        try
        {
            cell.validate();
            Assert.fail("Cell " + cell + " should be invalid");
        }
        catch (MarshalException e)
        {
            // Note that we shouldn't get anything else than a MarshalException so let other escape and fail the test
        }
    }

    @Test
    public void testValidate()
    {
        ColumnDefinition c;

        // Valid cells
        c = fakeColumn("c", Int32Type.instance);
<<<<<<< HEAD
        assertValid(BufferCell.live(c, 0, ByteBufferUtil.EMPTY_BYTE_BUFFER));
        assertValid(BufferCell.live(c, 0, ByteBufferUtil.bytes(4)));
=======
        assertValid(BufferCell.live(fakeMetadata, c, 0, ByteBufferUtil.EMPTY_BYTE_BUFFER));
        assertValid(BufferCell.live(fakeMetadata, c, 0, ByteBufferUtil.bytes(4)));
>>>>>>> a033f516

        assertValid(BufferCell.expiring(c, 0, 4, 4, ByteBufferUtil.EMPTY_BYTE_BUFFER));
        assertValid(BufferCell.expiring(c, 0, 4, 4, ByteBufferUtil.bytes(4)));

        assertValid(BufferCell.tombstone(c, 0, 4));

        // Invalid value (we don't all empty values for smallint)
        c = fakeColumn("c", ShortType.instance);
<<<<<<< HEAD
        assertInvalid(BufferCell.live(c, 0, ByteBufferUtil.EMPTY_BYTE_BUFFER));
        // But this should be valid even though the underlying value is an empty BB (catches bug #11618)
        assertValid(BufferCell.tombstone(c, 0, 4));
        // And of course, this should be valid with a proper value
        assertValid(BufferCell.live(c, 0, bbs(4)));

        // Invalid ttl
        assertInvalid(BufferCell.expiring(c, 0, -4, 4, bbs(4)));
        // Invalid local deletion times
        assertInvalid(BufferCell.expiring(c, 0, 4, -5, bbs(4)));
        assertInvalid(BufferCell.expiring(c, 0, 4, Cell.NO_DELETION_TIME, bbs(4)));

        c = fakeColumn("c", MapType.getInstance(Int32Type.instance, Int32Type.instance, true));
        // Valid cell path
        assertValid(BufferCell.live(c, 0, ByteBufferUtil.bytes(4), CellPath.create(ByteBufferUtil.bytes(4))));
        // Invalid cell path (int values should be 0 or 4 bytes)
        assertInvalid(BufferCell.live(c, 0, ByteBufferUtil.bytes(4), CellPath.create(ByteBufferUtil.bytes((long)4))));
    }

    @Test
    public void testValidateNonFrozenUDT()
    {
        FieldIdentifier f1 = field("f1");  // has field position 0
        FieldIdentifier f2 = field("f2");  // has field position 1
        UserType udt = new UserType("ks",
                                    bb("myType"),
                                    asList(f1, f2),
                                    asList(Int32Type.instance, UTF8Type.instance),
                                    true);
        ColumnDefinition c;

        // Valid cells
        c = fakeColumn("c", udt);
        assertValid(BufferCell.live(c, 0, bb(1), CellPath.create(bbs(0))));
        assertValid(BufferCell.live(c, 0, bb("foo"), CellPath.create(bbs(1))));
        assertValid(BufferCell.expiring(c, 0, 4, 4, bb(1), CellPath.create(bbs(0))));
        assertValid(BufferCell.expiring(c, 0, 4, 4, bb("foo"), CellPath.create(bbs(1))));
        assertValid(BufferCell.tombstone(c, 0, 4, CellPath.create(bbs(0))));

        // Invalid value (text in an int field)
        assertInvalid(BufferCell.live(c, 0, bb("foo"), CellPath.create(bbs(0))));

        // Invalid ttl
        assertInvalid(BufferCell.expiring(c, 0, -4, 4, bb(1), CellPath.create(bbs(0))));
        // Invalid local deletion times
        assertInvalid(BufferCell.expiring(c, 0, 4, -5, bb(1), CellPath.create(bbs(0))));
        assertInvalid(BufferCell.expiring(c, 0, 4, Cell.NO_DELETION_TIME, bb(1), CellPath.create(bbs(0))));

        // Invalid cell path (int values should be 0 or 2 bytes)
        assertInvalid(BufferCell.live(c, 0, bb(1), CellPath.create(ByteBufferUtil.bytes((long)4))));
    }

    @Test
    public void testValidateFrozenUDT()
    {
        FieldIdentifier f1 = field("f1");  // has field position 0
        FieldIdentifier f2 = field("f2");  // has field position 1
        UserType udt = new UserType("ks",
                                    bb("myType"),
                                    asList(f1, f2),
                                    asList(Int32Type.instance, UTF8Type.instance),
                                    false);

        ColumnDefinition c = fakeColumn("c", udt);
        ByteBuffer val = udt(bb(1), bb("foo"));

        // Valid cells
        assertValid(BufferCell.live(c, 0, val));
        assertValid(BufferCell.live(c, 0, val));
        assertValid(BufferCell.expiring(c, 0, 4, 4, val));
        assertValid(BufferCell.expiring(c, 0, 4, 4, val));
        assertValid(BufferCell.tombstone(c, 0, 4));
        // fewer values than types is accepted
        assertValid(BufferCell.live(c, 0, udt(bb(1))));

        // Invalid values
        // invalid types
        assertInvalid(BufferCell.live(c, 0, udt(bb("foo"), bb(1))));
        // too many types
        assertInvalid(BufferCell.live(c, 0, udt(bb(1), bb("foo"), bb("bar"))));

        // Invalid ttl
        assertInvalid(BufferCell.expiring(c, 0, -4, 4, val));
        // Invalid local deletion times
        assertInvalid(BufferCell.expiring(c, 0, 4, -5, val));
        assertInvalid(BufferCell.expiring(c, 0, 4, Cell.NO_DELETION_TIME, val));
=======
        assertInvalid(BufferCell.live(fakeMetadata, c, 0, ByteBufferUtil.EMPTY_BYTE_BUFFER));
        // But this should be valid even though the underlying value is an empty BB (catches bug #11618)
        assertValid(BufferCell.tombstone(c, 0, 4));
        // And of course, this should be valid with a proper value
        assertValid(BufferCell.live(fakeMetadata, c, 0, ByteBufferUtil.bytes((short)4)));

        // Invalid ttl
        assertInvalid(BufferCell.expiring(c, 0, -4, 4, ByteBufferUtil.bytes(4)));
        // Invalid local deletion times
        assertInvalid(BufferCell.expiring(c, 0, 4, -4, ByteBufferUtil.bytes(4)));
        assertInvalid(BufferCell.expiring(c, 0, 4, Cell.NO_DELETION_TIME, ByteBufferUtil.bytes(4)));

        c = fakeColumn("c", MapType.getInstance(Int32Type.instance, Int32Type.instance, true));
        // Valid cell path
        assertValid(BufferCell.live(fakeMetadata, c, 0, ByteBufferUtil.bytes(4), CellPath.create(ByteBufferUtil.bytes(4))));
        // Invalid cell path (int values should be 0 or 4 bytes)
        assertInvalid(BufferCell.live(fakeMetadata, c, 0, ByteBufferUtil.bytes(4), CellPath.create(ByteBufferUtil.bytes((long)4))));
>>>>>>> a033f516
    }

    @Test
    public void testExpiringCellReconile()
    {
        // equal
        Assert.assertEquals(0, testExpiring("val", "a", 1, 1, null, null, null, null));

        // newer timestamp
        Assert.assertEquals(-1, testExpiring("val", "a", 2, 1, null, null, 1L, null));
        Assert.assertEquals(-1, testExpiring("val", "a", 2, 1, null, "val", 1L, 2));

        Assert.assertEquals(-1, testExpiring("val", "a", 1, 2, null, null, null, 1));
        Assert.assertEquals(1, testExpiring("val", "a", 1, 2, null, "val", null, 1));

        // newer value
        Assert.assertEquals(-1, testExpiring("val", "b", 2, 1, null, "a", null, null));
        Assert.assertEquals(-1, testExpiring("val", "b", 2, 1, null, "a", null, 2));
    }

<<<<<<< HEAD
    private static ByteBuffer bb(int i)
    {
        return ByteBufferUtil.bytes(i);
    }

    private static ByteBuffer bbs(int s)
    {
        return ByteBufferUtil.bytes((short) s);
    }

    private static ByteBuffer bb(String str)
    {
        return UTF8Type.instance.decompose(str);
    }

    private static ByteBuffer udt(ByteBuffer...buffers)
    {
        return UserType.buildValue(buffers);
    }

    private static FieldIdentifier field(String field)
    {
        return FieldIdentifier.forQuoted(field);
=======
    class SimplePurger implements DeletionPurger
    {
        private final int gcBefore;

        public SimplePurger(int gcBefore)
        {
            this.gcBefore = gcBefore;
        }

        public boolean shouldPurge(long timestamp, int localDeletionTime)
        {
            return localDeletionTime < gcBefore;
        }
    }

    /**
     * tombstones shouldn't be purged if localDeletionTime is greater than gcBefore
     */
    @Test
    public void testNonPurgableTombstone()
    {
        int now = 100;
        Cell cell = deleted(cfm, "val", now, now);
        Cell purged = cell.purge(new SimplePurger(now - 1), now + 1);
        Assert.assertEquals(cell, purged);
    }

    @Test
    public void testPurgeableTombstone()
    {
        int now = 100;
        Cell cell = deleted(cfm, "val", now, now);
        Cell purged = cell.purge(new SimplePurger(now + 1), now + 1);
        Assert.assertNull(purged);
    }

    @Test
    public void testLiveExpiringCell()
    {
        int now = 100;
        Cell cell = expiring(cfm, "val", "a", now, now + 10);
        Cell purged = cell.purge(new SimplePurger(now), now + 1);
        Assert.assertEquals(cell, purged);
    }

    /**
     * cells that have expired should be converted to tombstones with an local deletion time
     * of the cell's local expiration time, minus it's ttl
     */
    @Test
    public void testExpiredTombstoneConversion()
    {
        int now = 100;
        Cell cell = expiring(cfm, "val", "a", now, 10, now + 10);
        Cell purged = cell.purge(new SimplePurger(now), now + 11);
        Assert.assertEquals(deleted(cfm, "val", now, now), purged);
    }

    /**
     * if the tombstone created by an expiring cell has a local deletion time less than gcBefore,
     * it should be purged
     */
    @Test
    public void testPurgeableExpiringCell()
    {
        int now = 100;
        Cell cell = expiring(cfm, "val", "a", now, 10, now + 10);
        Cell purged = cell.purge(new SimplePurger(now + 1), now + 11);
        Assert.assertNull(purged);
    }

    private static ByteBuffer bb(int i)
    {
        return ByteBufferUtil.bytes(i);
>>>>>>> a033f516
    }

    @Test
    public void testComplexCellReconcile()
    {
        ColumnDefinition m = cfm2.getColumnDefinition(new ColumnIdentifier("m", false));
        int now1 = FBUtilities.nowInSeconds();
        long ts1 = now1*1000000;


<<<<<<< HEAD
        Cell r1m1 = BufferCell.live(m, ts1, bb(1), CellPath.create(bb(1)));
        Cell r1m2 = BufferCell.live(m, ts1, bb(2), CellPath.create(bb(2)));
=======
        Cell r1m1 = BufferCell.live(cfm2, m, ts1, bb(1), CellPath.create(bb(1)));
        Cell r1m2 = BufferCell.live(cfm2, m, ts1, bb(2), CellPath.create(bb(2)));
>>>>>>> a033f516
        List<Cell> cells1 = Lists.newArrayList(r1m1, r1m2);

        int now2 = now1 + 1;
        long ts2 = now2*1000000;
<<<<<<< HEAD
        Cell r2m2 = BufferCell.live(m, ts2, bb(1), CellPath.create(bb(2)));
        Cell r2m3 = BufferCell.live(m, ts2, bb(2), CellPath.create(bb(3)));
        Cell r2m4 = BufferCell.live(m, ts2, bb(3), CellPath.create(bb(4)));
=======
        Cell r2m2 = BufferCell.live(cfm2, m, ts2, bb(1), CellPath.create(bb(2)));
        Cell r2m3 = BufferCell.live(cfm2, m, ts2, bb(2), CellPath.create(bb(3)));
        Cell r2m4 = BufferCell.live(cfm2, m, ts2, bb(3), CellPath.create(bb(4)));
>>>>>>> a033f516
        List<Cell> cells2 = Lists.newArrayList(r2m2, r2m3, r2m4);

        RowBuilder builder = new RowBuilder();
        Cells.reconcileComplex(m, cells1.iterator(), cells2.iterator(), DeletionTime.LIVE, builder, now2 + 1);
        Assert.assertEquals(Lists.newArrayList(r1m1, r2m2, r2m3, r2m4), builder.cells);
    }

    private int testExpiring(String n1, String v1, long t1, int et1, String n2, String v2, Long t2, Integer et2)
    {
        if (n2 == null)
            n2 = n1;
        if (v2 == null)
            v2 = v1;
        if (t2 == null)
            t2 = t1;
        if (et2 == null)
            et2 = et1;
        Cell c1 = expiring(cfm, n1, v1, t1, et1);
        Cell c2 = expiring(cfm, n2, v2, t2, et2);

        int now = FBUtilities.nowInSeconds();
        if (Cells.reconcile(c1, c2, now) == c1)
            return Cells.reconcile(c2, c1, now) == c1 ? -1 : 0;
        return Cells.reconcile(c2, c1, now) == c2 ? 1 : 0;
    }

    private Cell regular(CFMetaData cfm, String columnName, String value, long timestamp)
    {
        ColumnDefinition cdef = cfm.getColumnDefinition(ByteBufferUtil.bytes(columnName));
<<<<<<< HEAD
        return BufferCell.live(cdef, timestamp, ByteBufferUtil.bytes(value));
    }

    private Cell expiring(CFMetaData cfm, String columnName, String value, long timestamp, int localExpirationTime)
    {
        ColumnDefinition cdef = cfm.getColumnDefinition(ByteBufferUtil.bytes(columnName));
        return new BufferCell(cdef, timestamp, 1, localExpirationTime, ByteBufferUtil.bytes(value), null);
=======
        return BufferCell.live(cfm, cdef, timestamp, ByteBufferUtil.bytes(value));
    }

    private Cell expiring(CFMetaData cfm, String columnName, String value, long timestamp, int localExpirationTime)
    {
        return expiring(cfm, columnName, value, timestamp, 1, localExpirationTime);
    }

    private Cell expiring(CFMetaData cfm, String columnName, String value, long timestamp, int ttl, int localExpirationTime)
    {
        ColumnDefinition cdef = cfm.getColumnDefinition(ByteBufferUtil.bytes(columnName));
        return new BufferCell(cdef, timestamp, ttl, localExpirationTime, ByteBufferUtil.bytes(value), null);
>>>>>>> a033f516
    }

    private Cell deleted(CFMetaData cfm, String columnName, int localDeletionTime, long timestamp)
    {
        ColumnDefinition cdef = cfm.getColumnDefinition(ByteBufferUtil.bytes(columnName));
        return BufferCell.tombstone(cdef, timestamp, localDeletionTime);
    }
}<|MERGE_RESOLUTION|>--- conflicted
+++ resolved
@@ -29,13 +29,9 @@
 
 import org.apache.cassandra.config.CFMetaData;
 import org.apache.cassandra.config.ColumnDefinition;
-<<<<<<< HEAD
 import org.apache.cassandra.config.DatabaseDescriptor;
 import org.apache.cassandra.cql3.ColumnIdentifier;
 import org.apache.cassandra.cql3.FieldIdentifier;
-=======
-import org.apache.cassandra.cql3.ColumnIdentifier;
->>>>>>> a033f516
 import org.apache.cassandra.db.marshal.*;
 import org.apache.cassandra.db.rows.*;
 import org.apache.cassandra.exceptions.ConfigurationException;
@@ -44,7 +40,6 @@
 import org.apache.cassandra.serializers.MarshalException;
 import org.apache.cassandra.utils.ByteBufferUtil;
 import org.apache.cassandra.utils.FBUtilities;
-<<<<<<< HEAD
 
 import static java.util.Arrays.*;
 
@@ -66,24 +61,6 @@
                                                              .addRegularColumn("v", IntegerType.instance)
                                                              .addRegularColumn("m", MapType.getInstance(IntegerType.instance, IntegerType.instance, true))
                                                              .build();
-=======
-
-public class CellTest
-{
-    private static final String KEYSPACE1 = "CellTest";
-    private static final String CF_STANDARD1 = "Standard1";
-    private static final String CF_COLLECTION = "Collection1";
-
-    private static final CFMetaData cfm = SchemaLoader.standardCFMD(KEYSPACE1, CF_STANDARD1);
-    private static final CFMetaData cfm2 = CFMetaData.Builder.create(KEYSPACE1, CF_COLLECTION)
-                                                             .addPartitionKey("k", IntegerType.instance)
-                                                             .addClusteringColumn("c", IntegerType.instance)
-                                                             .addRegularColumn("v", IntegerType.instance)
-                                                             .addRegularColumn("m", MapType.getInstance(IntegerType.instance, IntegerType.instance, true))
-                                                             .build();
-
-    private static final CFMetaData fakeMetadata = CFMetaData.createFake("fakeKS", "fakeTable");
->>>>>>> a033f516
 
     @BeforeClass
     public static void defineSchema() throws ConfigurationException
@@ -94,13 +71,8 @@
 
     private static ColumnDefinition fakeColumn(String name, AbstractType<?> type)
     {
-<<<<<<< HEAD
         return new ColumnDefinition("fakeKs",
                                     "fakeTable",
-=======
-        return new ColumnDefinition(fakeMetadata.ksName,
-                                    fakeMetadata.cfName,
->>>>>>> a033f516
                                     ColumnIdentifier.getInterned(name, false),
                                     type,
                                     ColumnDefinition.NO_POSITION,
@@ -162,13 +134,8 @@
 
         // Valid cells
         c = fakeColumn("c", Int32Type.instance);
-<<<<<<< HEAD
         assertValid(BufferCell.live(c, 0, ByteBufferUtil.EMPTY_BYTE_BUFFER));
         assertValid(BufferCell.live(c, 0, ByteBufferUtil.bytes(4)));
-=======
-        assertValid(BufferCell.live(fakeMetadata, c, 0, ByteBufferUtil.EMPTY_BYTE_BUFFER));
-        assertValid(BufferCell.live(fakeMetadata, c, 0, ByteBufferUtil.bytes(4)));
->>>>>>> a033f516
 
         assertValid(BufferCell.expiring(c, 0, 4, 4, ByteBufferUtil.EMPTY_BYTE_BUFFER));
         assertValid(BufferCell.expiring(c, 0, 4, 4, ByteBufferUtil.bytes(4)));
@@ -177,7 +144,6 @@
 
         // Invalid value (we don't all empty values for smallint)
         c = fakeColumn("c", ShortType.instance);
-<<<<<<< HEAD
         assertInvalid(BufferCell.live(c, 0, ByteBufferUtil.EMPTY_BYTE_BUFFER));
         // But this should be valid even though the underlying value is an empty BB (catches bug #11618)
         assertValid(BufferCell.tombstone(c, 0, 4));
@@ -264,25 +230,6 @@
         // Invalid local deletion times
         assertInvalid(BufferCell.expiring(c, 0, 4, -5, val));
         assertInvalid(BufferCell.expiring(c, 0, 4, Cell.NO_DELETION_TIME, val));
-=======
-        assertInvalid(BufferCell.live(fakeMetadata, c, 0, ByteBufferUtil.EMPTY_BYTE_BUFFER));
-        // But this should be valid even though the underlying value is an empty BB (catches bug #11618)
-        assertValid(BufferCell.tombstone(c, 0, 4));
-        // And of course, this should be valid with a proper value
-        assertValid(BufferCell.live(fakeMetadata, c, 0, ByteBufferUtil.bytes((short)4)));
-
-        // Invalid ttl
-        assertInvalid(BufferCell.expiring(c, 0, -4, 4, ByteBufferUtil.bytes(4)));
-        // Invalid local deletion times
-        assertInvalid(BufferCell.expiring(c, 0, 4, -4, ByteBufferUtil.bytes(4)));
-        assertInvalid(BufferCell.expiring(c, 0, 4, Cell.NO_DELETION_TIME, ByteBufferUtil.bytes(4)));
-
-        c = fakeColumn("c", MapType.getInstance(Int32Type.instance, Int32Type.instance, true));
-        // Valid cell path
-        assertValid(BufferCell.live(fakeMetadata, c, 0, ByteBufferUtil.bytes(4), CellPath.create(ByteBufferUtil.bytes(4))));
-        // Invalid cell path (int values should be 0 or 4 bytes)
-        assertInvalid(BufferCell.live(fakeMetadata, c, 0, ByteBufferUtil.bytes(4), CellPath.create(ByteBufferUtil.bytes((long)4))));
->>>>>>> a033f516
     }
 
     @Test
@@ -303,31 +250,6 @@
         Assert.assertEquals(-1, testExpiring("val", "b", 2, 1, null, "a", null, 2));
     }
 
-<<<<<<< HEAD
-    private static ByteBuffer bb(int i)
-    {
-        return ByteBufferUtil.bytes(i);
-    }
-
-    private static ByteBuffer bbs(int s)
-    {
-        return ByteBufferUtil.bytes((short) s);
-    }
-
-    private static ByteBuffer bb(String str)
-    {
-        return UTF8Type.instance.decompose(str);
-    }
-
-    private static ByteBuffer udt(ByteBuffer...buffers)
-    {
-        return UserType.buildValue(buffers);
-    }
-
-    private static FieldIdentifier field(String field)
-    {
-        return FieldIdentifier.forQuoted(field);
-=======
     class SimplePurger implements DeletionPurger
     {
         private final int gcBefore;
@@ -402,7 +324,26 @@
     private static ByteBuffer bb(int i)
     {
         return ByteBufferUtil.bytes(i);
->>>>>>> a033f516
+    }
+
+    private static ByteBuffer bbs(int s)
+    {
+        return ByteBufferUtil.bytes((short) s);
+    }
+
+    private static ByteBuffer bb(String str)
+    {
+        return UTF8Type.instance.decompose(str);
+    }
+
+    private static ByteBuffer udt(ByteBuffer...buffers)
+    {
+        return UserType.buildValue(buffers);
+    }
+
+    private static FieldIdentifier field(String field)
+    {
+        return FieldIdentifier.forQuoted(field);
     }
 
     @Test
@@ -413,26 +354,15 @@
         long ts1 = now1*1000000;
 
 
-<<<<<<< HEAD
         Cell r1m1 = BufferCell.live(m, ts1, bb(1), CellPath.create(bb(1)));
         Cell r1m2 = BufferCell.live(m, ts1, bb(2), CellPath.create(bb(2)));
-=======
-        Cell r1m1 = BufferCell.live(cfm2, m, ts1, bb(1), CellPath.create(bb(1)));
-        Cell r1m2 = BufferCell.live(cfm2, m, ts1, bb(2), CellPath.create(bb(2)));
->>>>>>> a033f516
         List<Cell> cells1 = Lists.newArrayList(r1m1, r1m2);
 
         int now2 = now1 + 1;
         long ts2 = now2*1000000;
-<<<<<<< HEAD
         Cell r2m2 = BufferCell.live(m, ts2, bb(1), CellPath.create(bb(2)));
         Cell r2m3 = BufferCell.live(m, ts2, bb(2), CellPath.create(bb(3)));
         Cell r2m4 = BufferCell.live(m, ts2, bb(3), CellPath.create(bb(4)));
-=======
-        Cell r2m2 = BufferCell.live(cfm2, m, ts2, bb(1), CellPath.create(bb(2)));
-        Cell r2m3 = BufferCell.live(cfm2, m, ts2, bb(2), CellPath.create(bb(3)));
-        Cell r2m4 = BufferCell.live(cfm2, m, ts2, bb(3), CellPath.create(bb(4)));
->>>>>>> a033f516
         List<Cell> cells2 = Lists.newArrayList(r2m2, r2m3, r2m4);
 
         RowBuilder builder = new RowBuilder();
@@ -462,16 +392,7 @@
     private Cell regular(CFMetaData cfm, String columnName, String value, long timestamp)
     {
         ColumnDefinition cdef = cfm.getColumnDefinition(ByteBufferUtil.bytes(columnName));
-<<<<<<< HEAD
         return BufferCell.live(cdef, timestamp, ByteBufferUtil.bytes(value));
-    }
-
-    private Cell expiring(CFMetaData cfm, String columnName, String value, long timestamp, int localExpirationTime)
-    {
-        ColumnDefinition cdef = cfm.getColumnDefinition(ByteBufferUtil.bytes(columnName));
-        return new BufferCell(cdef, timestamp, 1, localExpirationTime, ByteBufferUtil.bytes(value), null);
-=======
-        return BufferCell.live(cfm, cdef, timestamp, ByteBufferUtil.bytes(value));
     }
 
     private Cell expiring(CFMetaData cfm, String columnName, String value, long timestamp, int localExpirationTime)
@@ -483,7 +404,6 @@
     {
         ColumnDefinition cdef = cfm.getColumnDefinition(ByteBufferUtil.bytes(columnName));
         return new BufferCell(cdef, timestamp, ttl, localExpirationTime, ByteBufferUtil.bytes(value), null);
->>>>>>> a033f516
     }
 
     private Cell deleted(CFMetaData cfm, String columnName, int localDeletionTime, long timestamp)
